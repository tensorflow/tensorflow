workspace(name = "org_tensorflow")

http_archive(
    name = "io_bazel_rules_closure",
    sha256 = "110fe68753413777944b473c25eed6368c4a0487cee23a7bac1b13cc49d3e257",
    strip_prefix = "rules_closure-4af89ef1db659eb41f110df189b67d4cf14073e1",
    urls = [
        "http://mirror.bazel.build/github.com/bazelbuild/rules_closure/archive/4af89ef1db659eb41f110df189b67d4cf14073e1.tar.gz",
        "https://github.com/bazelbuild/rules_closure/archive/4af89ef1db659eb41f110df189b67d4cf14073e1.tar.gz",  # 2017-08-28
    ],
)

load("@io_bazel_rules_closure//closure:defs.bzl", "closure_repositories")

closure_repositories()

load("//tensorflow:workspace.bzl", "tf_workspace")

# Uncomment and update the paths in these entries to build the Android demo.
#android_sdk_repository(
#    name = "androidsdk",
#    api_level = 23,
#    # Ensure that you have the build_tools_version below installed in the
#    # SDK manager as it updates periodically.
#    build_tools_version = "26.0.1",
#    # Replace with path to Android SDK on your system
#    path = "<PATH_TO_SDK>",
#)
#
#android_ndk_repository(
#    name="androidndk",
#    path="<PATH_TO_NDK>",
#    # This needs to be 14 or higher to compile TensorFlow.
#    # Please specify API level to >= 21 to build for 64-bit
#    # archtectures or the Android NDK will automatically select biggest
#    # API level that it supports without notice.
#    # Note that the NDK version is not the API level.
#    api_level=14)

# Please add all new TensorFlow dependencies in workspace.bzl.
tf_workspace()

new_http_archive(
    name = "inception5h",
    build_file = "models.BUILD",
    sha256 = "d13569f6a98159de37e92e9c8ec4dae8f674fbf475f69fe6199b514f756d4364",
    urls = [
        "http://storage.googleapis.com/download.tensorflow.org/models/inception5h.zip",
        "http://download.tensorflow.org/models/inception5h.zip",
    ],
)

new_http_archive(
<<<<<<< HEAD
  name = "GccArmRpi",
  build_file = "compilers/gcc_arm_rpi.BUILD",
  strip_prefix = "tools-0e906ebc527eab1cdbf7adabff5b474da9562e9f/",
  # Prefer tar over ZIP, bazel complains about "Zip entries cannot refer to files outside of their directory: raspberry-tools-master.zip has a symlink to ../../lib/libBrokenLocale.so.1"
  url = "https://github.com/raspberrypi/tools/archive/0e906ebc527eab1cdbf7adabff5b474da9562e9f.tar.gz",
  sha256 = "4c622a5c7b9feb9615d4723b03a13142a7f3f813f9296861d5401282b9fbea96"
=======
    name = "mobile_ssd",
    build_file = "models.BUILD",
    sha256 = "bddd81ea5c80a97adfac1c9f770e6f55cbafd7cce4d3bbe15fbeb041e6b8f3e8",
    urls = [
        "http://storage.googleapis.com/download.tensorflow.org/models/object_detection/ssd_mobilenet_v1_android_export.zip",
        "http://download.tensorflow.org/models/object_detection/ssd_mobilenet_v1_android_export.zip",
    ],
>>>>>>> bca50da6
)

new_http_archive(
    name = "mobile_multibox",
    build_file = "models.BUILD",
    sha256 = "859edcddf84dddb974c36c36cfc1f74555148e9c9213dedacf1d6b613ad52b96",
    urls = [
        "http://storage.googleapis.com/download.tensorflow.org/models/mobile_multibox_v1a.zip",
        "http://download.tensorflow.org/models/mobile_multibox_v1a.zip",
    ],
)

new_http_archive(
    name = "stylize",
    build_file = "models.BUILD",
    sha256 = "3d374a730aef330424a356a8d4f04d8a54277c425e274ecb7d9c83aa912c6bfa",
    urls = [
        "http://storage.googleapis.com/download.tensorflow.org/models/stylize_v1.zip",
        "http://download.tensorflow.org/models/stylize_v1.zip",
    ],
)

new_http_archive(
    name = "speech_commands",
    build_file = "models.BUILD",
    sha256 = "c3ec4fea3158eb111f1d932336351edfe8bd515bb6e87aad4f25dbad0a600d0c",
    urls = [
        "http://storage.googleapis.com/download.tensorflow.org/models/speech_commands_v0.01.zip",
        "http://download.tensorflow.org/models/speech_commands_v0.01.zip",
    ],
)<|MERGE_RESOLUTION|>--- conflicted
+++ resolved
@@ -51,14 +51,15 @@
 )
 
 new_http_archive(
-<<<<<<< HEAD
-  name = "GccArmRpi",
-  build_file = "compilers/gcc_arm_rpi.BUILD",
-  strip_prefix = "tools-0e906ebc527eab1cdbf7adabff5b474da9562e9f/",
-  # Prefer tar over ZIP, bazel complains about "Zip entries cannot refer to files outside of their directory: raspberry-tools-master.zip has a symlink to ../../lib/libBrokenLocale.so.1"
-  url = "https://github.com/raspberrypi/tools/archive/0e906ebc527eab1cdbf7adabff5b474da9562e9f.tar.gz",
-  sha256 = "4c622a5c7b9feb9615d4723b03a13142a7f3f813f9296861d5401282b9fbea96"
-=======
+    name = "GccArmRpi",
+    build_file = "compilers/gcc_arm_rpi.BUILD",
+    strip_prefix = "tools-0e906ebc527eab1cdbf7adabff5b474da9562e9f/",
+    # Prefer tar over ZIP, bazel complains about "Zip entries cannot refer to files outside of their directory: raspberry-tools-master.zip has a symlink to ../../lib/libBrokenLocale.so.1"
+    url = "https://github.com/raspberrypi/tools/archive/0e906ebc527eab1cdbf7adabff5b474da9562e9f.tar.gz",
+    sha256 = "4c622a5c7b9feb9615d4723b03a13142a7f3f813f9296861d5401282b9fbea96",
+)
+
+new_http_archive(
     name = "mobile_ssd",
     build_file = "models.BUILD",
     sha256 = "bddd81ea5c80a97adfac1c9f770e6f55cbafd7cce4d3bbe15fbeb041e6b8f3e8",
@@ -66,7 +67,6 @@
         "http://storage.googleapis.com/download.tensorflow.org/models/object_detection/ssd_mobilenet_v1_android_export.zip",
         "http://download.tensorflow.org/models/object_detection/ssd_mobilenet_v1_android_export.zip",
     ],
->>>>>>> bca50da6
 )
 
 new_http_archive(
