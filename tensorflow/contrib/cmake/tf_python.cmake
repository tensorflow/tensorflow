# Copyright 2017 The TensorFlow Authors. All Rights Reserved.
#
# Licensed under the Apache License, Version 2.0 (the "License");
# you may not use this file except in compliance with the License.
# You may obtain a copy of the License at
#
#     http://www.apache.org/licenses/LICENSE-2.0
#
# Unless required by applicable law or agreed to in writing, software
# distributed under the License is distributed on an "AS IS" BASIS,
# WITHOUT WARRANTIES OR CONDITIONS OF ANY KIND, either express or implied.
# See the License for the specific language governing permissions and
# limitations under the License.
# ==============================================================================
# CMake rules for generating the TensorFlow Python bindings.
#
# Known limitations:
# * Generates output in a hard-coded path ${CMAKE_CURRENT_BINARY_DIR}/tf_python.
# * No support for dynamic library loading.
# * Limited support for tf.contrib.
#
# The _pywrap_tensorflow_internal target builds everything.

########################################################
# Resolve installed dependencies
########################################################

# 1. Resolve the installed version of Python (for Python.h and python).
# TODO(mrry): Parameterize the build script to enable Python 3 building.
if(NOT PYTHON_INCLUDE_DIR)
  set(PYTHON_NOT_FOUND false)
  exec_program("${PYTHON_EXECUTABLE}"
    ARGS "-c \"import distutils.sysconfig; print(distutils.sysconfig.get_python_inc())\""
    OUTPUT_VARIABLE PYTHON_INCLUDE_DIR
    RETURN_VALUE PYTHON_NOT_FOUND)
  if(${PYTHON_NOT_FOUND})
    message(FATAL_ERROR
            "Cannot get Python include directory. Is distutils installed?")
  endif(${PYTHON_NOT_FOUND})
endif(NOT PYTHON_INCLUDE_DIR)
FIND_PACKAGE(PythonLibs)

# 2. Resolve the installed version of NumPy (for numpy/arrayobject.h).
if(NOT NUMPY_INCLUDE_DIR)
  set(NUMPY_NOT_FOUND false)
  exec_program("${PYTHON_EXECUTABLE}"
    ARGS "-c \"import numpy; print(numpy.get_include())\""
    OUTPUT_VARIABLE NUMPY_INCLUDE_DIR
    RETURN_VALUE NUMPY_NOT_FOUND)
  if(${NUMPY_NOT_FOUND})
    message(FATAL_ERROR
            "Cannot get NumPy include directory: Is NumPy installed?")
  endif(${NUMPY_NOT_FOUND})
endif(NOT NUMPY_INCLUDE_DIR)


########################################################
# Build the Python directory structure.
########################################################

# TODO(mrry): Configure this to build in a directory other than tf_python/

# Generates the Python protobuf wrappers.
# ROOT_DIR must be absolute; subsequent arguments are interpreted as
# paths of .proto files, and must be relative to ROOT_DIR.
function(RELATIVE_PROTOBUF_GENERATE_PYTHON ROOT_DIR SRCS)
  if(NOT ARGN)
    message(SEND_ERROR "Error: RELATIVE_PROTOBUF_GENERATE_PYTHON() called without any proto files")
    return()
  endif()

  set(${SRCS})
  foreach(FIL ${ARGN})
    set(ABS_FIL ${ROOT_DIR}/${FIL})
    get_filename_component(FIL_WE ${FIL} NAME_WE)
    get_filename_component(FIL_DIR ${ABS_FIL} PATH)
    file(RELATIVE_PATH REL_DIR ${ROOT_DIR} ${FIL_DIR})

    list(APPEND ${SRCS} "${CMAKE_CURRENT_BINARY_DIR}/tf_python/${REL_DIR}/${FIL_WE}_pb2.py")
    add_custom_command(
      OUTPUT "${CMAKE_CURRENT_BINARY_DIR}/tf_python/${REL_DIR}/${FIL_WE}_pb2.py"
      COMMAND ${PROTOBUF_PROTOC_EXECUTABLE}
      ARGS --python_out  ${CMAKE_CURRENT_BINARY_DIR}/tf_python/ -I ${ROOT_DIR} -I ${PROTOBUF_INCLUDE_DIRS} ${ABS_FIL}
      DEPENDS ${PROTOBUF_PROTOC_EXECUTABLE} protobuf
      COMMENT "Running Python protocol buffer compiler on ${FIL}"
      VERBATIM )
  endforeach()
  set(${SRCS} ${${SRCS}} PARENT_SCOPE)
endfunction()

function(RELATIVE_PROTOBUF_GENERATE_CPP SRCS HDRS ROOT_DIR)
  if(NOT ARGN)
    message(SEND_ERROR "Error: RELATIVE_PROTOBUF_GENERATE_CPP() called without any proto files")
    return()
  endif()

  set(${SRCS})
  set(${HDRS})
  foreach(FIL ${ARGN})
    set(ABS_FIL ${ROOT_DIR}/${FIL})
    get_filename_component(FIL_WE ${FIL} NAME_WE)
    get_filename_component(FIL_DIR ${ABS_FIL} PATH)
    file(RELATIVE_PATH REL_DIR ${ROOT_DIR} ${FIL_DIR})

    list(APPEND ${SRCS} "${CMAKE_CURRENT_BINARY_DIR}/${REL_DIR}/${FIL_WE}.pb.cc")
    list(APPEND ${HDRS} "${CMAKE_CURRENT_BINARY_DIR}/${REL_DIR}/${FIL_WE}.pb.h")

    add_custom_command(
      OUTPUT "${CMAKE_CURRENT_BINARY_DIR}/${REL_DIR}/${FIL_WE}.pb.cc"
             "${CMAKE_CURRENT_BINARY_DIR}/${REL_DIR}/${FIL_WE}.pb.h"
      COMMAND  ${PROTOBUF_PROTOC_EXECUTABLE}
      ARGS --cpp_out  ${CMAKE_CURRENT_BINARY_DIR} -I ${ROOT_DIR} ${ABS_FIL} -I ${PROTOBUF_INCLUDE_DIRS}
      DEPENDS ${ABS_FIL} protobuf
      COMMENT "Running C++ protocol buffer compiler on ${FIL}"
      VERBATIM )
  endforeach()

  set_source_files_properties(${${SRCS}} ${${HDRS}} PROPERTIES GENERATED TRUE)
  set(${SRCS} ${${SRCS}} PARENT_SCOPE)
  set(${HDRS} ${${HDRS}} PARENT_SCOPE)
endfunction()

file(GLOB_RECURSE tf_protos_python_srcs RELATIVE ${tensorflow_source_dir}
    "${tensorflow_source_dir}/tensorflow/core/*.proto"
    "${tensorflow_source_dir}/tensorflow/core/profiler/*.proto"
    "${tensorflow_source_dir}/tensorflow/python/*.proto"
    "${tensorflow_source_dir}/tensorflow/contrib/boosted_trees/proto/*.proto"
    "${tensorflow_source_dir}/tensorflow/contrib/decision_trees/proto/*.proto"
    "${tensorflow_source_dir}/tensorflow/contrib/session_bundle/*.proto"
    "${tensorflow_source_dir}/tensorflow/contrib/tensor_forest/proto/*.proto"
    "${tensorflow_source_dir}/tensorflow/contrib/tensorboard/*.proto"
    "${tensorflow_source_dir}/tensorflow/contrib/tpu/profiler/*.proto"
    "${tensorflow_source_dir}/tensorflow/contrib/training/*.proto"
)
RELATIVE_PROTOBUF_GENERATE_PYTHON(
    ${tensorflow_source_dir} PYTHON_PROTO_GENFILES ${tf_protos_python_srcs}
)

# NOTE(mrry): Avoid regenerating the tensorflow/core protos because this
# can cause benign-but-failing-on-Windows-due-to-file-locking conflicts
# when two rules attempt to generate the same file.
file(GLOB_RECURSE tf_python_protos_cc_srcs RELATIVE ${tensorflow_source_dir}
    "${tensorflow_source_dir}/tensorflow/core/profiler/*.proto"
    "${tensorflow_source_dir}/tensorflow/python/*.proto"
    "${tensorflow_source_dir}/tensorflow/contrib/session_bundle/*.proto"
    "${tensorflow_source_dir}/tensorflow/contrib/tensorboard/*.proto"
    "${tensorflow_source_dir}/tensorflow/contrib/training/*.proto"
)
RELATIVE_PROTOBUF_GENERATE_CPP(PROTO_SRCS PROTO_HDRS
    ${tensorflow_source_dir} ${tf_python_protos_cc_srcs}
)

add_library(tf_python_protos_cc ${PROTO_SRCS} ${PROTO_HDRS})
add_dependencies(tf_python_protos_cc tf_protos_cc)

# tf_python_touchup_modules adds empty __init__.py files to all
# directories containing Python code, so that Python will recognize
# them as modules.
add_custom_target(tf_python_touchup_modules)

# tf_python_copy_scripts_to_destination copies all Python files
# (including static source and generated protobuf wrappers, but *not*
# generated TensorFlow op wrappers) into tf_python/.
add_custom_target(tf_python_copy_scripts_to_destination DEPENDS tf_python_touchup_modules)


# tf_python_srcs contains all static .py files
function(add_python_module MODULE_NAME)
    set(options DONTCOPY)
    cmake_parse_arguments(ADD_PYTHON_MODULE "${options}" "" "" ${ARGN})
    add_custom_command(TARGET tf_python_touchup_modules PRE_BUILD
        COMMAND ${CMAKE_COMMAND} -E make_directory "${CMAKE_CURRENT_BINARY_DIR}/tf_python/${MODULE_NAME}")
    add_custom_command(TARGET tf_python_touchup_modules PRE_BUILD
        COMMAND ${CMAKE_COMMAND} -E touch "${CMAKE_CURRENT_BINARY_DIR}/tf_python/${MODULE_NAME}/__init__.py")
    file(GLOB module_python_srcs RELATIVE ${tensorflow_source_dir}
        "${tensorflow_source_dir}/${MODULE_NAME}/*.py"
    )
    if(NOT ${ADD_PYTHON_MODULE_DONTCOPY})
        foreach(script ${module_python_srcs})
            get_filename_component(REL_DIR ${script} DIRECTORY)
            # NOTE(mrry): This rule may exclude modules that should be part of
            # the distributed PIP package
            # (e.g. tensorflow/contrib/testing/python/framework/util_test.py),
            # so we currently add explicit commands to include those files
            # later on in this script.
            if (NOT "${script}" MATCHES "_test\.py$")
	        add_custom_command(TARGET tf_python_copy_scripts_to_destination PRE_BUILD
                  COMMAND ${CMAKE_COMMAND} -E copy ${tensorflow_source_dir}/${script} ${CMAKE_CURRENT_BINARY_DIR}/tf_python/${script})
            endif()
        endforeach()
    endif()
endfunction()

add_python_module("tensorflow")
add_python_module("tensorflow/core")
add_python_module("tensorflow/core/example")
add_python_module("tensorflow/core/framework")
add_python_module("tensorflow/core/lib")
add_python_module("tensorflow/core/lib/core")
add_python_module("tensorflow/core/protobuf")
add_python_module("tensorflow/core/util")
add_python_module("tensorflow/examples")
add_python_module("tensorflow/examples/tutorials")
add_python_module("tensorflow/examples/tutorials/mnist")
add_python_module("tensorflow/python")
add_python_module("tensorflow/python/client")
add_python_module("tensorflow/python/debug")
add_python_module("tensorflow/python/debug/cli")
add_python_module("tensorflow/python/debug/examples")
add_python_module("tensorflow/python/debug/lib")
add_python_module("tensorflow/python/debug/wrappers")
add_python_module("tensorflow/python/eager")
add_python_module("tensorflow/python/estimator")
add_python_module("tensorflow/python/estimator/canned")
add_python_module("tensorflow/python/estimator/export")
add_python_module("tensorflow/python/estimator/inputs")
add_python_module("tensorflow/python/estimator/inputs/queues")
add_python_module("tensorflow/python/feature_column")
add_python_module("tensorflow/python/framework")
add_python_module("tensorflow/python/grappler")
add_python_module("tensorflow/python/kernel_tests")
add_python_module("tensorflow/python/kernel_tests/distributions")
add_python_module("tensorflow/python/layers")
add_python_module("tensorflow/python/lib")
add_python_module("tensorflow/python/lib/core")
add_python_module("tensorflow/python/lib/io")
add_python_module("tensorflow/python/ops")
add_python_module("tensorflow/python/ops/distributions")
add_python_module("tensorflow/python/ops/losses")
add_python_module("tensorflow/python/platform")
add_python_module("tensorflow/python/platform/default")
add_python_module("tensorflow/python/platform/summary")
add_python_module("tensorflow/python/profiler/")
add_python_module("tensorflow/python/profiler/internal")
add_python_module("tensorflow/python/saved_model")
add_python_module("tensorflow/python/summary")
add_python_module("tensorflow/python/summary/writer")
add_python_module("tensorflow/python/tools")
add_python_module("tensorflow/python/training")
add_python_module("tensorflow/python/user_ops")
add_python_module("tensorflow/python/util")
add_python_module("tensorflow/python/util/protobuf")
add_python_module("tensorflow/tools")
add_python_module("tensorflow/tools/graph_transforms")
add_python_module("tensorflow/contrib")
add_python_module("tensorflow/contrib/android")
add_python_module("tensorflow/contrib/android/java")
add_python_module("tensorflow/contrib/android/java/org")
add_python_module("tensorflow/contrib/android/java/org/tensorflow")
add_python_module("tensorflow/contrib/android/java/org/tensorflow/contrib")
add_python_module("tensorflow/contrib/android/java/org/tensorflow/contrib/android")
add_python_module("tensorflow/contrib/android/jni")
add_python_module("tensorflow/contrib/bayesflow")
add_python_module("tensorflow/contrib/bayesflow/examples")
add_python_module("tensorflow/contrib/bayesflow/examples/reinforce_simple")
add_python_module("tensorflow/contrib/bayesflow/python")
add_python_module("tensorflow/contrib/bayesflow/python/kernel_tests")
add_python_module("tensorflow/contrib/bayesflow/python/ops")
add_python_module("tensorflow/contrib/boosted_trees")
add_python_module("tensorflow/contrib/boosted_trees/estimator_batch")
add_python_module("tensorflow/contrib/boosted_trees/ops")
add_python_module("tensorflow/contrib/boosted_trees/proto")
add_python_module("tensorflow/contrib/boosted_trees/python")
add_python_module("tensorflow/contrib/boosted_trees/python/kernel_tests")
add_python_module("tensorflow/contrib/boosted_trees/python/ops")
add_python_module("tensorflow/contrib/cloud")
add_python_module("tensorflow/contrib/cloud/kernels")
add_python_module("tensorflow/contrib/cloud/ops")
add_python_module("tensorflow/contrib/cloud/python")
add_python_module("tensorflow/contrib/cloud/python/ops")
add_python_module("tensorflow/contrib/cluster_resolver")
add_python_module("tensorflow/contrib/cluster_resolver/python")
add_python_module("tensorflow/contrib/cluster_resolver/python/training")
add_python_module("tensorflow/contrib/compiler")
add_python_module("tensorflow/contrib/copy_graph")
add_python_module("tensorflow/contrib/copy_graph/python")
add_python_module("tensorflow/contrib/copy_graph/python/util")
add_python_module("tensorflow/contrib/crf")
add_python_module("tensorflow/contrib/crf/python")
add_python_module("tensorflow/contrib/crf/python/kernel_tests")
add_python_module("tensorflow/contrib/crf/python/ops")
add_python_module("tensorflow/contrib/cudnn_rnn")
add_python_module("tensorflow/contrib/cudnn_rnn/kernels")
add_python_module("tensorflow/contrib/cudnn_rnn/ops")
add_python_module("tensorflow/contrib/cudnn_rnn/python")
add_python_module("tensorflow/contrib/cudnn_rnn/python/kernel_tests")
add_python_module("tensorflow/contrib/cudnn_rnn/python/ops")
add_python_module("tensorflow/contrib/data")
add_python_module("tensorflow/contrib/data/python")
add_python_module("tensorflow/contrib/data/python/framework")
add_python_module("tensorflow/contrib/data/python/kernel_tests")
add_python_module("tensorflow/contrib/data/python/ops")
add_python_module("tensorflow/contrib/data/python/util")
add_python_module("tensorflow/contrib/decision_trees")
add_python_module("tensorflow/contrib/decision_trees/proto")
add_python_module("tensorflow/contrib/deprecated")
add_python_module("tensorflow/contrib/distributions")
add_python_module("tensorflow/contrib/distributions/python")
add_python_module("tensorflow/contrib/distributions/python/kernel_tests")
add_python_module("tensorflow/contrib/distributions/python/ops")
add_python_module("tensorflow/contrib/distributions/python/ops/bijectors")
add_python_module("tensorflow/contrib/factorization")
add_python_module("tensorflow/contrib/factorization/examples")
add_python_module("tensorflow/contrib/factorization/kernels")
add_python_module("tensorflow/contrib/factorization/ops")
add_python_module("tensorflow/contrib/factorization/python")
add_python_module("tensorflow/contrib/factorization/python/kernel_tests")
add_python_module("tensorflow/contrib/factorization/python/ops")
add_python_module("tensorflow/contrib/ffmpeg")
add_python_module("tensorflow/contrib/ffmpeg/default")
add_python_module("tensorflow/contrib/ffmpeg/testdata")
add_python_module("tensorflow/contrib/framework")
add_python_module("tensorflow/contrib/framework/kernels")
add_python_module("tensorflow/contrib/framework/ops")
add_python_module("tensorflow/contrib/framework/python")
add_python_module("tensorflow/contrib/framework/python/framework")
add_python_module("tensorflow/contrib/framework/python/ops")
add_python_module("tensorflow/contrib/graph_editor")
add_python_module("tensorflow/contrib/graph_editor/examples")
add_python_module("tensorflow/contrib/graph_editor/tests")
add_python_module("tensorflow/contrib/grid_rnn")
add_python_module("tensorflow/contrib/grid_rnn/python")
add_python_module("tensorflow/contrib/grid_rnn/python/kernel_tests")
add_python_module("tensorflow/contrib/grid_rnn/python/ops")
add_python_module("tensorflow/contrib/hooks")
add_python_module("tensorflow/contrib/image")
add_python_module("tensorflow/contrib/image/ops")
add_python_module("tensorflow/contrib/image/python")
add_python_module("tensorflow/contrib/image/python/ops")
add_python_module("tensorflow/contrib/input_pipeline")
add_python_module("tensorflow/contrib/input_pipeline/ops")
add_python_module("tensorflow/contrib/input_pipeline/python")
add_python_module("tensorflow/contrib/input_pipeline/python/ops")
add_python_module("tensorflow/contrib/integrate")
add_python_module("tensorflow/contrib/integrate/python")
add_python_module("tensorflow/contrib/integrate/python/ops")
add_python_module("tensorflow/contrib/ios_examples")
add_python_module("tensorflow/contrib/ios_examples/benchmark")
add_python_module("tensorflow/contrib/ios_examples/benchmark/benchmark.xcodeproj")
add_python_module("tensorflow/contrib/ios_examples/benchmark/data")
add_python_module("tensorflow/contrib/ios_examples/camera")
add_python_module("tensorflow/contrib/ios_examples/camera/camera_example.xcodeproj")
add_python_module("tensorflow/contrib/ios_examples/camera/en.lproj")
add_python_module("tensorflow/contrib/ios_examples/simple")
add_python_module("tensorflow/contrib/ios_examples/simple/data")
add_python_module("tensorflow/contrib/ios_examples/simple/tf_ios_makefile_example.xcodeproj")
add_python_module("tensorflow/contrib/keras")
add_python_module("tensorflow/contrib/keras/api")
add_python_module("tensorflow/contrib/keras/api/keras")
add_python_module("tensorflow/contrib/keras/api/keras/activations")
add_python_module("tensorflow/contrib/keras/api/keras/applications")
add_python_module("tensorflow/contrib/keras/api/keras/applications/inception_v3")
add_python_module("tensorflow/contrib/keras/api/keras/applications/mobilenet")
add_python_module("tensorflow/contrib/keras/api/keras/applications/resnet50")
add_python_module("tensorflow/contrib/keras/api/keras/applications/vgg16")
add_python_module("tensorflow/contrib/keras/api/keras/applications/vgg19")
add_python_module("tensorflow/contrib/keras/api/keras/applications/xception")
add_python_module("tensorflow/contrib/keras/api/keras/backend")
add_python_module("tensorflow/contrib/keras/api/keras/callbacks")
add_python_module("tensorflow/contrib/keras/api/keras/constraints")
add_python_module("tensorflow/contrib/keras/api/keras/datasets")
add_python_module("tensorflow/contrib/keras/api/keras/datasets/boston_housing")
add_python_module("tensorflow/contrib/keras/api/keras/datasets/cifar10")
add_python_module("tensorflow/contrib/keras/api/keras/datasets/cifar100")
add_python_module("tensorflow/contrib/keras/api/keras/datasets/imdb")
add_python_module("tensorflow/contrib/keras/api/keras/datasets/mnist")
add_python_module("tensorflow/contrib/keras/api/keras/datasets/reuters")
add_python_module("tensorflow/contrib/keras/api/keras/initializers")
add_python_module("tensorflow/contrib/keras/api/keras/layers")
add_python_module("tensorflow/contrib/keras/api/keras/losses")
add_python_module("tensorflow/contrib/keras/api/keras/metrics")
add_python_module("tensorflow/contrib/keras/api/keras/models")
add_python_module("tensorflow/contrib/keras/api/keras/optimizers")
add_python_module("tensorflow/contrib/keras/api/keras/preprocessing")
add_python_module("tensorflow/contrib/keras/api/keras/preprocessing/image")
add_python_module("tensorflow/contrib/keras/api/keras/preprocessing/sequence")
add_python_module("tensorflow/contrib/keras/api/keras/preprocessing/text")
add_python_module("tensorflow/contrib/keras/api/keras/regularizers")
add_python_module("tensorflow/contrib/keras/api/keras/utils")
add_python_module("tensorflow/contrib/keras/api/keras/wrappers")
add_python_module("tensorflow/contrib/keras/api/keras/wrappers/scikit_learn")
add_python_module("tensorflow/contrib/keras/python")
add_python_module("tensorflow/contrib/keras/python/keras")
add_python_module("tensorflow/contrib/keras/python/keras/applications")
add_python_module("tensorflow/contrib/keras/python/keras/datasets")
add_python_module("tensorflow/contrib/keras/python/keras/engine")
add_python_module("tensorflow/contrib/keras/python/keras/layers")
add_python_module("tensorflow/contrib/keras/python/keras/preprocessing")
add_python_module("tensorflow/contrib/keras/python/keras/utils")
add_python_module("tensorflow/contrib/keras/python/keras/wrappers")
add_python_module("tensorflow/contrib/kernel_methods")
add_python_module("tensorflow/contrib/kernel_methods/python")
add_python_module("tensorflow/contrib/kernel_methods/python/mappers")
add_python_module("tensorflow/contrib/labeled_tensor")
add_python_module("tensorflow/contrib/labeled_tensor/python")
add_python_module("tensorflow/contrib/labeled_tensor/python/ops")
add_python_module("tensorflow/contrib/layers")
add_python_module("tensorflow/contrib/layers/kernels")
add_python_module("tensorflow/contrib/layers/ops")
add_python_module("tensorflow/contrib/layers/python")
add_python_module("tensorflow/contrib/layers/python/kernel_tests")
add_python_module("tensorflow/contrib/layers/python/layers")
add_python_module("tensorflow/contrib/layers/python/ops")
add_python_module("tensorflow/contrib/learn")
add_python_module("tensorflow/contrib/learn/python")
add_python_module("tensorflow/contrib/learn/python/learn")
add_python_module("tensorflow/contrib/learn/python/learn/dataframe")
add_python_module("tensorflow/contrib/learn/python/learn/dataframe/queues")
add_python_module("tensorflow/contrib/learn/python/learn/dataframe/transforms")
add_python_module("tensorflow/contrib/learn/python/learn/datasets")
add_python_module("tensorflow/contrib/learn/python/learn/datasets/data")
add_python_module("tensorflow/contrib/learn/python/learn/estimators")
add_python_module("tensorflow/contrib/learn/python/learn/learn_io")
add_python_module("tensorflow/contrib/learn/python/learn/ops")
add_python_module("tensorflow/contrib/learn/python/learn/preprocessing")
add_python_module("tensorflow/contrib/learn/python/learn/preprocessing/tests")
add_python_module("tensorflow/contrib/learn/python/learn/tests")
add_python_module("tensorflow/contrib/learn/python/learn/tests/dataframe")
add_python_module("tensorflow/contrib/learn/python/learn/utils")
add_python_module("tensorflow/contrib/legacy_seq2seq")
add_python_module("tensorflow/contrib/legacy_seq2seq/python")
add_python_module("tensorflow/contrib/legacy_seq2seq/python/ops")
add_python_module("tensorflow/contrib/linalg")
add_python_module("tensorflow/contrib/linalg/python")
add_python_module("tensorflow/contrib/linalg/python/ops")
add_python_module("tensorflow/contrib/linalg/python/kernel_tests")
add_python_module("tensorflow/contrib/linear_optimizer")
add_python_module("tensorflow/contrib/linear_optimizer/kernels")
add_python_module("tensorflow/contrib/linear_optimizer/kernels/g3doc")
add_python_module("tensorflow/contrib/linear_optimizer/python")
add_python_module("tensorflow/contrib/linear_optimizer/python/kernel_tests")
add_python_module("tensorflow/contrib/linear_optimizer/python/ops")
add_python_module("tensorflow/contrib/lookup")
add_python_module("tensorflow/contrib/losses")
add_python_module("tensorflow/contrib/losses/python")
add_python_module("tensorflow/contrib/losses/python/losses")
add_python_module("tensorflow/contrib/makefile")
add_python_module("tensorflow/contrib/makefile/test")
add_python_module("tensorflow/contrib/memory_stats")
add_python_module("tensorflow/contrib/memory_stats/kernels")
add_python_module("tensorflow/contrib/memory_stats/ops")
add_python_module("tensorflow/contrib/memory_stats/python")
add_python_module("tensorflow/contrib/memory_stats/python/kernel_tests")
add_python_module("tensorflow/contrib/memory_stats/python/ops")
add_python_module("tensorflow/contrib/meta_graph_transform")
add_python_module("tensorflow/contrib/metrics")
add_python_module("tensorflow/contrib/metrics/kernels")
add_python_module("tensorflow/contrib/metrics/ops")
add_python_module("tensorflow/contrib/metrics/python")
add_python_module("tensorflow/contrib/metrics/python/kernel_tests")
add_python_module("tensorflow/contrib/metrics/python/metrics")
add_python_module("tensorflow/contrib/metrics/python/ops")
add_python_module("tensorflow/contrib/ndlstm")
add_python_module("tensorflow/contrib/ndlstm/python")
add_python_module("tensorflow/contrib/nn")
add_python_module("tensorflow/contrib/nn/python")
add_python_module("tensorflow/contrib/nn/python/ops")
add_python_module("tensorflow/contrib/nccl")
add_python_module("tensorflow/contrib/nccl/kernels")
add_python_module("tensorflow/contrib/nccl/ops")
add_python_module("tensorflow/contrib/nccl/python")
add_python_module("tensorflow/contrib/nccl/python/ops")
add_python_module("tensorflow/contrib/nearest_neighbor/kernels")
add_python_module("tensorflow/contrib/nearest_neighbor/ops")
add_python_module("tensorflow/contrib/nearest_neighbor/python")
add_python_module("tensorflow/contrib/nearest_neighbor/python/kernel_tests")
add_python_module("tensorflow/contrib/nearest_neighbor/python/ops")
add_python_module("tensorflow/contrib/opt")
add_python_module("tensorflow/contrib/opt/python")
add_python_module("tensorflow/contrib/opt/python/training")
add_python_module("tensorflow/contrib/pi_examples")
add_python_module("tensorflow/contrib/pi_examples/camera")
add_python_module("tensorflow/contrib/pi_examples/label_image")
add_python_module("tensorflow/contrib/pi_examples/label_image/data")
add_python_module("tensorflow/contrib/periodic_resample")
add_python_module("tensorflow/contrib/periodic_resample/python")
add_python_module("tensorflow/contrib/predictor")
add_python_module("tensorflow/contrib/quantization")
add_python_module("tensorflow/contrib/quantization/python")
add_python_module("tensorflow/contrib/remote_fused_graph/pylib")
add_python_module("tensorflow/contrib/remote_fused_graph/pylib/python")
add_python_module("tensorflow/contrib/remote_fused_graph/pylib/python/ops")
add_python_module("tensorflow/contrib/resampler")
add_python_module("tensorflow/contrib/resampler/kernels")
add_python_module("tensorflow/contrib/resampler/ops")
add_python_module("tensorflow/contrib/resampler/python")
add_python_module("tensorflow/contrib/resampler/python/ops")
add_python_module("tensorflow/contrib/rnn")
add_python_module("tensorflow/contrib/rnn/kernels")
add_python_module("tensorflow/contrib/rnn/ops")
add_python_module("tensorflow/contrib/rnn/python")
add_python_module("tensorflow/contrib/rnn/python/kernel_tests")
add_python_module("tensorflow/contrib/rnn/python/ops")
add_python_module("tensorflow/contrib/saved_model")
add_python_module("tensorflow/contrib/saved_model/python")
add_python_module("tensorflow/contrib/saved_model/python/saved_model")
add_python_module("tensorflow/contrib/seq2seq")
add_python_module("tensorflow/contrib/seq2seq/kernels")
add_python_module("tensorflow/contrib/seq2seq/ops")
add_python_module("tensorflow/contrib/seq2seq/python")
add_python_module("tensorflow/contrib/seq2seq/python/kernel_tests")
add_python_module("tensorflow/contrib/seq2seq/python/ops")
add_python_module("tensorflow/contrib/session_bundle")
add_python_module("tensorflow/contrib/session_bundle/example")
add_python_module("tensorflow/contrib/session_bundle/testdata")
add_python_module("tensorflow/contrib/signal")
add_python_module("tensorflow/contrib/signal/python")
add_python_module("tensorflow/contrib/signal/python/ops")
add_python_module("tensorflow/contrib/slim")
add_python_module("tensorflow/contrib/slim/python")
add_python_module("tensorflow/contrib/slim/python/slim")
add_python_module("tensorflow/contrib/slim/python/slim/data")
add_python_module("tensorflow/contrib/slim/python/slim/nets")
add_python_module("tensorflow/contrib/solvers")
add_python_module("tensorflow/contrib/solvers/python")
add_python_module("tensorflow/contrib/solvers/python/ops")
add_python_module("tensorflow/contrib/sparsemax")
add_python_module("tensorflow/contrib/sparsemax/python")
add_python_module("tensorflow/contrib/sparsemax/python/ops")
add_python_module("tensorflow/contrib/specs")
add_python_module("tensorflow/contrib/specs/python")
add_python_module("tensorflow/contrib/staging")
add_python_module("tensorflow/contrib/stat_summarizer")
add_python_module("tensorflow/contrib/stateless")
add_python_module("tensorflow/contrib/tensorboard")
add_python_module("tensorflow/contrib/tensorboard/plugins")
add_python_module("tensorflow/contrib/tensorboard/plugins/projector")
add_python_module("tensorflow/contrib/tensor_forest")
add_python_module("tensorflow/contrib/tensor_forest/client")
add_python_module("tensorflow/contrib/tensor_forest/core")
add_python_module("tensorflow/contrib/tensor_forest/core/ops")
add_python_module("tensorflow/contrib/tensor_forest/data")
add_python_module("tensorflow/contrib/tensor_forest/hybrid")
add_python_module("tensorflow/contrib/tensor_forest/hybrid/core")
add_python_module("tensorflow/contrib/tensor_forest/hybrid/core/ops")
add_python_module("tensorflow/contrib/tensor_forest/hybrid/ops")
add_python_module("tensorflow/contrib/tensor_forest/hybrid/python")
add_python_module("tensorflow/contrib/tensor_forest/hybrid/python/kernel_tests")
add_python_module("tensorflow/contrib/tensor_forest/hybrid/python/layers")
add_python_module("tensorflow/contrib/tensor_forest/hybrid/python/models")
add_python_module("tensorflow/contrib/tensor_forest/hybrid/python/ops")
add_python_module("tensorflow/contrib/tensor_forest/python")
add_python_module("tensorflow/contrib/tensor_forest/python/kernel_tests")
add_python_module("tensorflow/contrib/tensor_forest/python/ops")
add_python_module("tensorflow/contrib/testing")
add_python_module("tensorflow/contrib/testing/python")
add_python_module("tensorflow/contrib/testing/python/framework")
add_python_module("tensorflow/contrib/text")
add_python_module("tensorflow/contrib/text/kernels")
add_python_module("tensorflow/contrib/text/ops")
add_python_module("tensorflow/contrib/text/python")
add_python_module("tensorflow/contrib/text/python/ops")
add_python_module("tensorflow/contrib/tfprof")
add_python_module("tensorflow/contrib/timeseries")
add_python_module("tensorflow/contrib/timeseries/examples")
add_python_module("tensorflow/contrib/timeseries/examples/data")
add_python_module("tensorflow/contrib/timeseries/python")
add_python_module("tensorflow/contrib/timeseries/python/timeseries")
add_python_module("tensorflow/contrib/timeseries/python/timeseries/state_space_models")
add_python_module("tensorflow/contrib/tpu")
add_python_module("tensorflow/contrib/tpu/ops")
add_python_module("tensorflow/contrib/tpu/profiler")
add_python_module("tensorflow/contrib/tpu/python")
add_python_module("tensorflow/contrib/tpu/python/ops")
add_python_module("tensorflow/contrib/tpu/python/profiler")
add_python_module("tensorflow/contrib/tpu/python/tpu")
add_python_module("tensorflow/contrib/training")
add_python_module("tensorflow/contrib/training/python")
add_python_module("tensorflow/contrib/training/python/training")
add_python_module("tensorflow/contrib/util")
add_python_module("tensorflow/contrib/reduce_slice_ops")
add_python_module("tensorflow/contrib/reduce_slice_ops/kernels")
add_python_module("tensorflow/contrib/reduce_slice_ops/ops")
add_python_module("tensorflow/contrib/reduce_slice_ops/python")
add_python_module("tensorflow/contrib/reduce_slice_ops/python/kernel_tests")
add_python_module("tensorflow/contrib/reduce_slice_ops/python/ops")


########################################################
# tf_python_op_gen_main library
########################################################
set(tf_python_op_gen_main_srcs
    "${tensorflow_source_dir}/tensorflow/python/eager/python_eager_op_gen.h"
    "${tensorflow_source_dir}/tensorflow/python/eager/python_eager_op_gen.cc"
    "${tensorflow_source_dir}/tensorflow/python/framework/python_op_gen.cc"
    "${tensorflow_source_dir}/tensorflow/python/framework/python_op_gen.cc"
    "${tensorflow_source_dir}/tensorflow/python/framework/python_op_gen_main.cc"
    "${tensorflow_source_dir}/tensorflow/python/framework/python_op_gen.h"
    "${tensorflow_source_dir}/tensorflow/python/framework/python_op_gen_internal.h"
)

add_library(tf_python_op_gen_main OBJECT ${tf_python_op_gen_main_srcs})

add_dependencies(tf_python_op_gen_main tf_core_framework)

# create directory for ops generated files
set(python_ops_target_dir ${CMAKE_CURRENT_BINARY_DIR}/tf_python/tensorflow/python/ops)

set(tf_python_ops_generated_files)

set(tf_python_op_lib_names
    ${tf_op_lib_names}
    "user_ops"
)

function(GENERATE_PYTHON_OP_LIB tf_python_op_lib_name)
    set(options SHAPE_FUNCTIONS_NOT_REQUIRED)
    set(oneValueArgs DESTINATION)
    set(multiValueArgs ADDITIONAL_LIBRARIES)
    cmake_parse_arguments(GENERATE_PYTHON_OP_LIB
      "${options}" "${oneValueArgs}" "${multiValueArgs}" ${ARGN})
    if(NOT DEFINED GENERATE_PYTHON_OP_LIB_DESTINATION)
      # Default destination is tf_python/tensorflow/python/ops/gen_<...>.py.
      set(GENERATE_PYTHON_OP_LIB_DESTINATION
          "${python_ops_target_dir}/gen_${tf_python_op_lib_name}.py")
    endif()
    if(GENERATE_PYTHON_OP_LIB_SHAPE_FUNCTIONS_NOT_REQUIRED)
      set(require_shape_fn 0)
    else()
      set(require_shape_fn 1)
    endif()

    # Create a C++ executable that links in the appropriate op
    # registrations and generates Python wrapper code based on the
    # registered ops.
    add_executable(${tf_python_op_lib_name}_gen_python
        $<TARGET_OBJECTS:tf_python_op_gen_main>
        $<TARGET_OBJECTS:tf_${tf_python_op_lib_name}>
        $<TARGET_OBJECTS:tf_core_lib>
        $<TARGET_OBJECTS:tf_core_framework>
        ${GENERATE_PYTHON_OP_LIB_ADDITIONAL_LIBRARIES}
    )
    target_link_libraries(${tf_python_op_lib_name}_gen_python PRIVATE
        tf_protos_cc
				tf_python_protos_cc
        ${tensorflow_EXTERNAL_LIBRARIES}
    )

    # Use the generated C++ executable to create a Python file
    # containing the wrappers.
    add_custom_command(
      OUTPUT ${GENERATE_PYTHON_OP_LIB_DESTINATION}
      COMMAND ${tf_python_op_lib_name}_gen_python @${tensorflow_source_dir}/tensorflow/python/ops/hidden_ops.txt ${require_shape_fn} > ${GENERATE_PYTHON_OP_LIB_DESTINATION}
      DEPENDS ${tf_python_op_lib_name}_gen_python
    )

    set(tf_python_ops_generated_files ${tf_python_ops_generated_files}
        ${GENERATE_PYTHON_OP_LIB_DESTINATION} PARENT_SCOPE)
endfunction()

GENERATE_PYTHON_OP_LIB("array_ops")
GENERATE_PYTHON_OP_LIB("bitwise_ops")
GENERATE_PYTHON_OP_LIB("math_ops")
GENERATE_PYTHON_OP_LIB("functional_ops")
GENERATE_PYTHON_OP_LIB("candidate_sampling_ops")
GENERATE_PYTHON_OP_LIB("checkpoint_ops")
GENERATE_PYTHON_OP_LIB("control_flow_ops"
  ADDITIONAL_LIBRARIES $<TARGET_OBJECTS:tf_no_op>)
GENERATE_PYTHON_OP_LIB("ctc_ops")
GENERATE_PYTHON_OP_LIB("data_flow_ops")
GENERATE_PYTHON_OP_LIB("dataset_ops")
GENERATE_PYTHON_OP_LIB("image_ops")
GENERATE_PYTHON_OP_LIB("io_ops")
GENERATE_PYTHON_OP_LIB("linalg_ops")
GENERATE_PYTHON_OP_LIB("logging_ops")
GENERATE_PYTHON_OP_LIB("lookup_ops")
GENERATE_PYTHON_OP_LIB("nn_ops")
GENERATE_PYTHON_OP_LIB("parsing_ops")
GENERATE_PYTHON_OP_LIB("random_ops")
GENERATE_PYTHON_OP_LIB("remote_fused_graph_ops"
  DESTINATION ${CMAKE_CURRENT_BINARY_DIR}/tf_python/tensorflow/contrib/remote_fused_graph/pylib/python/ops/gen_remote_fused_graph_ops.py)
GENERATE_PYTHON_OP_LIB("resource_variable_ops")
GENERATE_PYTHON_OP_LIB("script_ops")
GENERATE_PYTHON_OP_LIB("sdca_ops")
GENERATE_PYTHON_OP_LIB("set_ops")
GENERATE_PYTHON_OP_LIB("state_ops")
GENERATE_PYTHON_OP_LIB("sparse_ops")
GENERATE_PYTHON_OP_LIB("spectral_ops")
GENERATE_PYTHON_OP_LIB("string_ops")
GENERATE_PYTHON_OP_LIB("user_ops")
GENERATE_PYTHON_OP_LIB("training_ops"
  DESTINATION ${CMAKE_CURRENT_BINARY_DIR}/tf_python/tensorflow/python/training/gen_training_ops.py)

GENERATE_PYTHON_OP_LIB("contrib_boosted_trees_model_ops"
  DESTINATION ${CMAKE_CURRENT_BINARY_DIR}/tf_python/tensorflow/contrib/boosted_trees/python/ops/gen_model_ops.py)
GENERATE_PYTHON_OP_LIB("contrib_boosted_trees_split_handler_ops"
  DESTINATION ${CMAKE_CURRENT_BINARY_DIR}/tf_python/tensorflow/contrib/boosted_trees/python/ops/gen_split_handler_ops.py)
GENERATE_PYTHON_OP_LIB("contrib_boosted_trees_training_ops"
  DESTINATION ${CMAKE_CURRENT_BINARY_DIR}/tf_python/tensorflow/contrib/boosted_trees/python/ops/gen_training_ops.py)
GENERATE_PYTHON_OP_LIB("contrib_boosted_trees_prediction_ops"
  DESTINATION ${CMAKE_CURRENT_BINARY_DIR}/tf_python/tensorflow/contrib/boosted_trees/python/ops/gen_prediction_ops.py)
GENERATE_PYTHON_OP_LIB("contrib_boosted_trees_quantiles_ops"
  DESTINATION ${CMAKE_CURRENT_BINARY_DIR}/tf_python/tensorflow/contrib/boosted_trees/python/ops/gen_quantile_ops.py)
GENERATE_PYTHON_OP_LIB("contrib_boosted_trees_ensemble_optimzier_ops"
  DESTINATION ${CMAKE_CURRENT_BINARY_DIR}/tf_python/tensorflow/contrib/boosted_trees/python/ops/gen_ensemble_optimizer_ops.py)
GENERATE_PYTHON_OP_LIB("contrib_boosted_trees_stats_accumulator_ops"
  DESTINATION ${CMAKE_CURRENT_BINARY_DIR}/tf_python/tensorflow/contrib/boosted_trees/python/ops/gen_stats_accumulator_ops.py)
GENERATE_PYTHON_OP_LIB("contrib_cudnn_rnn_ops"
  DESTINATION ${CMAKE_CURRENT_BINARY_DIR}/tf_python/tensorflow/contrib/cudnn_rnn/ops/gen_cudnn_rnn_ops.py)
GENERATE_PYTHON_OP_LIB("contrib_factorization_clustering_ops"
  DESTINATION ${CMAKE_CURRENT_BINARY_DIR}/tf_python/tensorflow/contrib/factorization/python/ops/gen_clustering_ops.py)
GENERATE_PYTHON_OP_LIB("contrib_factorization_factorization_ops"
  DESTINATION ${CMAKE_CURRENT_BINARY_DIR}/tf_python/tensorflow/contrib/factorization/python/ops/gen_factorization_ops.py)
GENERATE_PYTHON_OP_LIB("contrib_framework_variable_ops"
  DESTINATION ${CMAKE_CURRENT_BINARY_DIR}/tf_python/tensorflow/contrib/framework/python/ops/gen_variable_ops.py)
GENERATE_PYTHON_OP_LIB("contrib_input_pipeline_ops"
  DESTINATION ${CMAKE_CURRENT_BINARY_DIR}/tf_python/tensorflow/contrib/input_pipeline/ops/gen_input_pipeline_ops.py)
GENERATE_PYTHON_OP_LIB("contrib_image_ops"
  DESTINATION ${CMAKE_CURRENT_BINARY_DIR}/tf_python/tensorflow/contrib/image/ops/gen_image_ops.py)
GENERATE_PYTHON_OP_LIB("contrib_layers_sparse_feature_cross_ops"
  DESTINATION ${CMAKE_CURRENT_BINARY_DIR}/tf_python/tensorflow/contrib/layers/ops/gen_sparse_feature_cross_op.py)
GENERATE_PYTHON_OP_LIB("contrib_memory_stats_ops"
  DESTINATION ${CMAKE_CURRENT_BINARY_DIR}/tf_python/tensorflow/contrib/memory_stats/ops/gen_memory_stats_ops.py)
GENERATE_PYTHON_OP_LIB("contrib_nccl_ops"
  DESTINATION ${CMAKE_CURRENT_BINARY_DIR}/tf_python/tensorflow/contrib/nccl/ops/gen_nccl_ops.py)
<<<<<<< HEAD
GENERATE_PYTHON_OP_LIB("contrib_periodic_resample_op"
DESTINATION ${CMAKE_CURRENT_BINARY_DIR}/tf_python/tensorflow/contrib/periodic_resample/ops/gen_periodic_resample_op.py)
=======
GENERATE_PYTHON_OP_LIB("contrib_nearest_neighbor_ops"
  DESTINATION ${CMAKE_CURRENT_BINARY_DIR}/tf_python/tensorflow/contrib/nearest_neighbor/ops/gen_nearest_neighbor_ops.py)
>>>>>>> 11cdd709
GENERATE_PYTHON_OP_LIB("contrib_resampler_ops"
  DESTINATION ${CMAKE_CURRENT_BINARY_DIR}/tf_python/tensorflow/contrib/resampler/ops/gen_resampler_ops.py)
GENERATE_PYTHON_OP_LIB("contrib_rnn_gru_ops"
  DESTINATION ${CMAKE_CURRENT_BINARY_DIR}/tf_python/tensorflow/contrib/rnn/ops/gen_gru_ops.py)
GENERATE_PYTHON_OP_LIB("contrib_rnn_lstm_ops"
  DESTINATION ${CMAKE_CURRENT_BINARY_DIR}/tf_python/tensorflow/contrib/rnn/ops/gen_lstm_ops.py)
GENERATE_PYTHON_OP_LIB("contrib_seq2seq_beam_search_ops"
  DESTINATION ${CMAKE_CURRENT_BINARY_DIR}/tf_python/tensorflow/contrib/seq2seq/ops/gen_beam_search_ops.py)
GENERATE_PYTHON_OP_LIB("contrib_tensor_forest_ops"
  DESTINATION ${CMAKE_CURRENT_BINARY_DIR}/tf_python/tensorflow/contrib/tensor_forest/python/ops/gen_tensor_forest_ops.py)
GENERATE_PYTHON_OP_LIB("contrib_tensor_forest_hybrid_ops"
  DESTINATION ${CMAKE_CURRENT_BINARY_DIR}/tf_python/tensorflow/contrib/tensor_forest/hybrid/ops/gen_training_ops.py)
GENERATE_PYTHON_OP_LIB("contrib_tensor_forest_model_ops"
  DESTINATION ${CMAKE_CURRENT_BINARY_DIR}/tf_python/tensorflow/contrib/tensor_forest/python/ops/gen_model_ops.py)
GENERATE_PYTHON_OP_LIB("contrib_tensor_forest_stats_ops"
  DESTINATION ${CMAKE_CURRENT_BINARY_DIR}/tf_python/tensorflow/contrib/tensor_forest/python/ops/gen_stats_ops.py)
GENERATE_PYTHON_OP_LIB("contrib_text_skip_gram_ops"
  DESTINATION ${CMAKE_CURRENT_BINARY_DIR}/tf_python/tensorflow/contrib/text/python/ops/gen_skip_gram_ops.py)
GENERATE_PYTHON_OP_LIB("contrib_bigquery_reader_ops"
  DESTINATION ${CMAKE_CURRENT_BINARY_DIR}/tf_python/tensorflow/contrib/cloud/python/ops/gen_bigquery_reader_ops.py)
GENERATE_PYTHON_OP_LIB("stateless_random_ops"
  DESTINATION ${CMAKE_CURRENT_BINARY_DIR}/tf_python/tensorflow/contrib/stateless/gen_stateless_random_ops.py)
GENERATE_PYTHON_OP_LIB("debug_ops"
  DESTINATION ${CMAKE_CURRENT_BINARY_DIR}/tf_python/tensorflow/python/debug/ops/gen_debug_ops.py)

add_custom_target(tf_python_ops SOURCES ${tf_python_ops_generated_files} ${PYTHON_PROTO_GENFILES})
add_dependencies(tf_python_ops tf_python_op_gen_main)


############################################################
# Build the SWIG-wrapped library for the TensorFlow runtime.
############################################################

find_package(SWIG REQUIRED)
# Generate the C++ and Python source code for the SWIG wrapper.
# NOTE(mrry): We always regenerate the SWIG wrapper, which means that we must
# always re-link the Python extension, but we don't have to track the
# individual headers on which the SWIG wrapper depends.
add_custom_command(
      OUTPUT "${CMAKE_CURRENT_BINARY_DIR}/tf_python/tensorflow/python/pywrap_tensorflow_internal.py"
             "${CMAKE_CURRENT_BINARY_DIR}/pywrap_tensorflow_internal.cc"
      DEPENDS tf_python_touchup_modules __force_rebuild
      COMMAND ${SWIG_EXECUTABLE}
      ARGS -python -c++
           -I${tensorflow_source_dir}
           -I${CMAKE_CURRENT_BINARY_DIR}
           -module pywrap_tensorflow_internal
           -outdir ${CMAKE_CURRENT_BINARY_DIR}/tf_python/tensorflow/python
           -o ${CMAKE_CURRENT_BINARY_DIR}/pywrap_tensorflow_internal.cc
           -globals ''
           ${tensorflow_source_dir}/tensorflow/python/tensorflow.i
      COMMENT "Running SWIG to generate Python wrappers"
      VERBATIM )

set (pywrap_tensorflow_internal_src
    "${tensorflow_source_dir}/tensorflow/core/profiler/internal/print_model_analysis.h"
    "${tensorflow_source_dir}/tensorflow/core/profiler/internal/print_model_analysis.cc"
    "${tensorflow_source_dir}/tensorflow/python/eager/pywrap_tfe.h"
    "${tensorflow_source_dir}/tensorflow/python/eager/pywrap_tfe_src.cc"
    "${tensorflow_source_dir}/tensorflow/python/client/tf_session_helper.h"
    "${tensorflow_source_dir}/tensorflow/python/client/tf_session_helper.cc"
    "${tensorflow_source_dir}/tensorflow/python/eager/python_eager_op_gen.h"
    "${tensorflow_source_dir}/tensorflow/python/eager/python_eager_op_gen.cc"
    "${tensorflow_source_dir}/tensorflow/python/framework/cpp_shape_inference.h"
    "${tensorflow_source_dir}/tensorflow/python/framework/cpp_shape_inference.cc"
    "${tensorflow_source_dir}/tensorflow/python/framework/python_op_gen.h"
    "${tensorflow_source_dir}/tensorflow/python/framework/python_op_gen.cc"
    "${tensorflow_source_dir}/tensorflow/python/lib/core/numpy.h"
    "${tensorflow_source_dir}/tensorflow/python/lib/core/numpy.cc"
    "${tensorflow_source_dir}/tensorflow/python/lib/core/ndarray_tensor_bridge.h"
    "${tensorflow_source_dir}/tensorflow/python/lib/core/ndarray_tensor_bridge.cc"
    "${tensorflow_source_dir}/tensorflow/python/lib/core/py_func.h"
    "${tensorflow_source_dir}/tensorflow/python/lib/core/py_func.cc"
    "${tensorflow_source_dir}/tensorflow/python/lib/io/py_record_reader.h"
    "${tensorflow_source_dir}/tensorflow/python/lib/io/py_record_reader.cc"
    "${tensorflow_source_dir}/tensorflow/python/lib/io/py_record_writer.h"
    "${tensorflow_source_dir}/tensorflow/python/lib/io/py_record_writer.cc"
    "${tensorflow_source_dir}/tensorflow/python/util/kernel_registry.h"
    "${tensorflow_source_dir}/tensorflow/python/util/kernel_registry.cc"
    "${tensorflow_source_dir}/tensorflow/cc/framework/ops.cc"
    "${tensorflow_source_dir}/tensorflow/cc/framework/scope.cc"
    "${CMAKE_CURRENT_BINARY_DIR}/pywrap_tensorflow_internal.cc"
)

if(WIN32)
    # Windows: build a static library with the same objects as tensorflow.dll.
    # This can be used to build for a standalone exe and also helps us to
    # find all symbols that need to be exported from the dll which is needed
    # to provide the tensorflow c/c++ api in tensorflow.dll.
    # From the static library we create the def file with all symbols that need to
    # be exported from tensorflow.dll. Because there is a limit of 64K sybmols
    # that can be exported, we filter the symbols with a python script to the namespaces
    # we need.
    #
    add_library(pywrap_tensorflow_internal_static STATIC
        ${pywrap_tensorflow_internal_src}
        $<TARGET_OBJECTS:tf_c>
        $<TARGET_OBJECTS:tf_c_python_api>
        $<TARGET_OBJECTS:tf_core_lib>
        $<TARGET_OBJECTS:tf_core_cpu>
        $<TARGET_OBJECTS:tf_core_framework>
        $<TARGET_OBJECTS:tf_core_profiler>
        $<TARGET_OBJECTS:tf_cc>
        $<TARGET_OBJECTS:tf_cc_ops>
        $<TARGET_OBJECTS:tf_core_ops>
        $<TARGET_OBJECTS:tf_core_direct_session>
        $<TARGET_OBJECTS:tf_grappler>
        $<TARGET_OBJECTS:tf_tools_transform_graph_lib>
        $<$<BOOL:${tensorflow_ENABLE_GRPC_SUPPORT}>:$<TARGET_OBJECTS:tf_core_distributed_runtime>>
        $<TARGET_OBJECTS:tf_core_kernels>
        $<$<BOOL:${tensorflow_ENABLE_GPU}>:$<TARGET_OBJECTS:tf_core_kernels_cpu_only>>
        $<$<BOOL:${tensorflow_ENABLE_GPU}>:$<TARGET_OBJECTS:tf_stream_executor>>
    )

    target_include_directories(pywrap_tensorflow_internal_static PUBLIC
        ${PYTHON_INCLUDE_DIR}
        ${NUMPY_INCLUDE_DIR}
    )
    #target_link_libraries(pywrap_tensorflow_internal_static
    #	tf_protos_cc
    #	tf_python_protos_cc
    #)
    add_dependencies(pywrap_tensorflow_internal_static tf_protos_cc tf_python_protos_cc)
    set(pywrap_tensorflow_internal_static_dependencies
        $<TARGET_FILE:pywrap_tensorflow_internal_static>
        $<TARGET_FILE:tf_protos_cc>
        $<TARGET_FILE:tf_python_protos_cc>
    )

    set(pywrap_tensorflow_deffile "${CMAKE_CURRENT_BINARY_DIR}/${CMAKE_BUILD_TYPE}/pywrap_tensorflow.def")
    set_source_files_properties(${pywrap_tensorflow_deffile} PROPERTIES GENERATED TRUE)

    add_custom_command(TARGET pywrap_tensorflow_internal_static POST_BUILD
        COMMAND ${PYTHON_EXECUTABLE} ${CMAKE_CURRENT_SOURCE_DIR}/tools/create_def_file.py
            --input "${pywrap_tensorflow_internal_static_dependencies}"
            --output "${pywrap_tensorflow_deffile}"
            --target _pywrap_tensorflow_internal.pyd
    )
endif(WIN32)

# pywrap_tensorflow_internal is a shared library containing all of the
# TensorFlow runtime and the standard ops and kernels. These are installed into
# tf_python/tensorflow/python/.
add_library(pywrap_tensorflow_internal SHARED
    ${pywrap_tensorflow_internal_src}
    $<TARGET_OBJECTS:tf_c>
    $<TARGET_OBJECTS:tf_c_python_api>
    $<TARGET_OBJECTS:tf_core_lib>
    $<TARGET_OBJECTS:tf_core_cpu>
    $<TARGET_OBJECTS:tf_core_framework>
    $<TARGET_OBJECTS:tf_core_profiler>
    $<TARGET_OBJECTS:tf_cc>
    $<TARGET_OBJECTS:tf_cc_ops>
    $<TARGET_OBJECTS:tf_core_ops>
    $<TARGET_OBJECTS:tf_core_direct_session>
    $<TARGET_OBJECTS:tf_grappler>
    $<TARGET_OBJECTS:tf_tools_transform_graph_lib>
    $<$<BOOL:${tensorflow_ENABLE_GRPC_SUPPORT}>:$<TARGET_OBJECTS:tf_core_distributed_runtime>>
    $<TARGET_OBJECTS:tf_core_kernels>
    $<$<BOOL:${tensorflow_ENABLE_GPU}>:$<TARGET_OBJECTS:tf_core_kernels_cpu_only>>
    $<$<BOOL:${tensorflow_ENABLE_GPU}>:$<TARGET_OBJECTS:tf_stream_executor>>
    ${pywrap_tensorflow_deffile}
)

if(WIN32)
    add_dependencies(pywrap_tensorflow_internal pywrap_tensorflow_internal_static)
endif(WIN32)

target_include_directories(pywrap_tensorflow_internal PUBLIC
    ${PYTHON_INCLUDE_DIR}
    ${NUMPY_INCLUDE_DIR}
)

target_link_libraries(pywrap_tensorflow_internal PRIVATE
    ${tf_core_gpu_kernels_lib}
    ${tensorflow_EXTERNAL_LIBRARIES}
    tf_protos_cc
    tf_python_protos_cc
    ${PYTHON_LIBRARIES}
)

if(WIN32)
<<<<<<< HEAD
    # include contrib/periodic_resample as .so
    #
    set(tf_periodic_resample_srcs
        "${tensorflow_source_dir}/tensorflow/contrib/periodic_resample/core/kernels/periodic_resample_op.cc"
        "${tensorflow_source_dir}/tensorflow/contrib/periodic_resample/core/kernels/periodic_resample_op.h"
        "${tensorflow_source_dir}/tensorflow/contrib/periodic_resample/core/ops/array_ops.cc"
    )

    AddUserOps(TARGET _periodic_resample_op
        SOURCES "${tf_periodic_resample_srcs}"
        DEPENDS pywrap_tensorflow_internal tf_python_ops
        DISTCOPY ${CMAKE_CURRENT_BINARY_DIR}/tf_python/tensorflow/contrib/periodic_resample/python/ops/)
=======
    # include contrib/nearest_neighbor as .so
    #
    set(tf_nearest_neighbor_srcs
        "${tensorflow_source_dir}/tensorflow/contrib/nearest_neighbor/kernels/heap.h"
        "${tensorflow_source_dir}/tensorflow/contrib/nearest_neighbor/kernels/hyperplane_lsh_probes.h"
        "${tensorflow_source_dir}/tensorflow/contrib/nearest_neighbor/kernels/hyperplane_lsh_probes.cc"
        "${tensorflow_source_dir}/tensorflow/contrib/nearest_neighbor/ops/nearest_neighbor_ops.cc"
    )

    AddUserOps(TARGET _nearest_neighbor_ops
        SOURCES "${tf_nearest_neighbor_srcs}"
        DEPENDS pywrap_tensorflow_internal tf_python_ops
        DISTCOPY ${CMAKE_CURRENT_BINARY_DIR}/tf_python/tensorflow/contrib/nearest_neighbor/python/ops/)
>>>>>>> 11cdd709
endif(WIN32)

if(WIN32)
    # include contrib/rnn as .so
    #
    set(tf_gru_srcs
        "${tensorflow_source_dir}/tensorflow/contrib/rnn/kernels/blas_gemm.cc"
        "${tensorflow_source_dir}/tensorflow/contrib/rnn/kernels/blas_gemm.h"
        "${tensorflow_source_dir}/tensorflow/contrib/rnn/kernels/gru_ops.cc"
        "${tensorflow_source_dir}/tensorflow/contrib/rnn/kernels/gru_ops.h"
        "${tensorflow_source_dir}/tensorflow/contrib/rnn/ops/gru_ops.cc"
    )
    set(tf_gru_gpu_srcs
        "${tensorflow_source_dir}/tensorflow/contrib/rnn/kernels/gru_ops_gpu.cu.cc"
    )

    set(tf_lstm_srcs
        "${tensorflow_source_dir}/tensorflow/contrib/rnn/kernels/blas_gemm.cc"
        "${tensorflow_source_dir}/tensorflow/contrib/rnn/kernels/blas_gemm.h"
        "${tensorflow_source_dir}/tensorflow/contrib/rnn/kernels/lstm_ops.cc"
        "${tensorflow_source_dir}/tensorflow/contrib/rnn/kernels/lstm_ops.h"
        "${tensorflow_source_dir}/tensorflow/contrib/rnn/ops/lstm_ops.cc"
    )
    set(tf_lstm_gpu_srcs
        "${tensorflow_source_dir}/tensorflow/contrib/rnn/kernels/lstm_ops_gpu.cu.cc"
    )

    AddUserOps(TARGET _gru_ops
        SOURCES "${tf_gru_srcs}"
        GPUSOURCES ${tf_gru_gpu_srcs}
        DEPENDS pywrap_tensorflow_internal tf_python_ops
        DISTCOPY ${CMAKE_CURRENT_BINARY_DIR}/tf_python/tensorflow/contrib/rnn/python/ops/)

    AddUserOps(TARGET _lstm_ops
        SOURCES "${tf_lstm_srcs}"
        GPUSOURCES ${tf_lstm_gpu_srcs}
        DEPENDS pywrap_tensorflow_internal tf_python_ops
        DISTCOPY ${CMAKE_CURRENT_BINARY_DIR}/tf_python/tensorflow/contrib/rnn/python/ops/)
endif(WIN32)

if(WIN32)
    # include contrib/seq2seq as .so
    #
    set(tf_beam_search_srcs
        "${tensorflow_source_dir}/tensorflow/contrib/seq2seq/kernels/beam_search_ops.cc"
        "${tensorflow_source_dir}/tensorflow/contrib/seq2seq/kernels/beam_search_ops.h"
        "${tensorflow_source_dir}/tensorflow/contrib/seq2seq/ops/beam_search_ops.cc"
    )

    set(tf_beam_search_gpu_srcs
        "${tensorflow_source_dir}/tensorflow/contrib/seq2seq/kernels/beam_search_ops_gpu.cu.cc"
    )

    AddUserOps(TARGET _beam_search_ops
        SOURCES "${tf_beam_search_srcs}"
        GPUSOURCES ${tf_beam_search_gpu_srcs}
        DEPENDS pywrap_tensorflow_internal tf_python_ops
        DISTCOPY ${CMAKE_CURRENT_BINARY_DIR}/tf_python/tensorflow/contrib/seq2seq/python/ops/)
endif(WIN32)

############################################################
# Build a PIP package containing the TensorFlow runtime.
############################################################
add_custom_target(tf_python_build_pip_package)
add_dependencies(tf_python_build_pip_package
    pywrap_tensorflow_internal
    tf_python_copy_scripts_to_destination
    tf_python_touchup_modules
    tf_python_ops
    tf_extension_ops)

# Fix-up Python files that were not included by the add_python_module() macros.
add_custom_command(TARGET tf_python_build_pip_package POST_BUILD
  COMMAND ${CMAKE_COMMAND} -E copy ${tensorflow_source_dir}/tensorflow/tools/pip_package/setup.py
                                   ${CMAKE_CURRENT_BINARY_DIR}/tf_python/)
# This file is unfortunately excluded by the regex that excludes *_test.py
# files, but it is imported into tf.contrib, so we add it explicitly.
add_custom_command(TARGET tf_python_copy_scripts_to_destination PRE_BUILD
  COMMAND ${CMAKE_COMMAND} -E copy ${tensorflow_source_dir}/tensorflow/contrib/testing/python/framework/util_test.py
                                   ${CMAKE_CURRENT_BINARY_DIR}/tf_python/tensorflow/contrib/testing/python/framework/)

if(WIN32)
  add_custom_command(TARGET tf_python_build_pip_package POST_BUILD
    COMMAND ${CMAKE_COMMAND} -E copy ${CMAKE_CURRENT_BINARY_DIR}/$(Configuration)/pywrap_tensorflow_internal.dll
                                     ${CMAKE_CURRENT_BINARY_DIR}/tf_python/tensorflow/python/_pywrap_tensorflow_internal.pyd
    COMMAND ${CMAKE_COMMAND} -E copy ${CMAKE_CURRENT_BINARY_DIR}/$(Configuration)/pywrap_tensorflow_internal.lib
                                     ${CMAKE_CURRENT_BINARY_DIR}/tf_python/tensorflow/python/)
else()
  add_custom_command(TARGET tf_python_build_pip_package POST_BUILD
    COMMAND ${CMAKE_COMMAND} -E copy ${CMAKE_CURRENT_BINARY_DIR}/libpywrap_tensorflow_internal.so
                                     ${CMAKE_CURRENT_BINARY_DIR}/tf_python/tensorflow/python/_pywrap_tensorflow_internal.so)
endif()
add_custom_command(TARGET tf_python_build_pip_package POST_BUILD
  COMMAND ${CMAKE_COMMAND} -E copy ${tensorflow_source_dir}/tensorflow/tools/pip_package/README
                                   ${CMAKE_CURRENT_BINARY_DIR}/tf_python/)
add_custom_command(TARGET tf_python_build_pip_package POST_BUILD
  COMMAND ${CMAKE_COMMAND} -E copy ${tensorflow_source_dir}/tensorflow/tools/pip_package/MANIFEST.in
                                   ${CMAKE_CURRENT_BINARY_DIR}/tf_python/)

# Copy datasets for tf.contrib.learn.
add_custom_command(TARGET tf_python_build_pip_package POST_BUILD
  COMMAND ${CMAKE_COMMAND} -E copy ${tensorflow_source_dir}/tensorflow/contrib/learn/python/learn/datasets/data/boston_house_prices.csv
                                   ${CMAKE_CURRENT_BINARY_DIR}/tf_python/tensorflow/contrib/learn/python/learn/datasets/data/)
add_custom_command(TARGET tf_python_build_pip_package POST_BUILD
  COMMAND ${CMAKE_COMMAND} -E copy ${tensorflow_source_dir}/tensorflow/contrib/learn/python/learn/datasets/data/iris.csv
                                   ${CMAKE_CURRENT_BINARY_DIR}/tf_python/tensorflow/contrib/learn/python/learn/datasets/data/)
add_custom_command(TARGET tf_python_build_pip_package POST_BUILD
  COMMAND ${CMAKE_COMMAND} -E copy ${tensorflow_source_dir}/tensorflow/contrib/learn/python/learn/datasets/data/text_test.csv
                                   ${CMAKE_CURRENT_BINARY_DIR}/tf_python/tensorflow/contrib/learn/python/learn/datasets/data/)
add_custom_command(TARGET tf_python_build_pip_package POST_BUILD
  COMMAND ${CMAKE_COMMAND} -E copy ${tensorflow_source_dir}/tensorflow/contrib/learn/python/learn/datasets/data/text_train.csv
                                   ${CMAKE_CURRENT_BINARY_DIR}/tf_python/tensorflow/contrib/learn/python/learn/datasets/data/)

# Create include header directory
add_custom_command(TARGET tf_python_build_pip_package PRE_BUILD
  COMMAND ${CMAKE_COMMAND} -E make_directory
  ${CMAKE_CURRENT_BINARY_DIR}/tf_python/tensorflow/include/)

# tensorflow headers
add_custom_command(TARGET tf_python_build_pip_package PRE_BUILD
  COMMAND ${CMAKE_COMMAND} -E make_directory
  ${CMAKE_CURRENT_BINARY_DIR}/tf_python/tensorflow/include/tensorflow)
add_custom_command(TARGET tf_python_build_pip_package PRE_BUILD
  COMMAND ${CMAKE_COMMAND} -E make_directory
  ${CMAKE_CURRENT_BINARY_DIR}/tf_python/tensorflow/include/tensorflow/core)
add_custom_command(TARGET tf_python_build_pip_package PRE_BUILD
  COMMAND ${CMAKE_COMMAND} -E make_directory
  ${CMAKE_CURRENT_BINARY_DIR}/tf_python/tensorflow/include/tensorflow/stream_executor)
add_custom_command(TARGET tf_python_build_pip_package POST_BUILD
  COMMAND ${CMAKE_COMMAND} -E copy_directory ${tensorflow_source_dir}/tensorflow/core
                                   ${CMAKE_CURRENT_BINARY_DIR}/tf_python/tensorflow/include/tensorflow/core)
add_custom_command(TARGET tf_python_build_pip_package POST_BUILD
  COMMAND ${CMAKE_COMMAND} -E copy_directory ${CMAKE_CURRENT_BINARY_DIR}/tensorflow/core
                                   ${CMAKE_CURRENT_BINARY_DIR}/tf_python/tensorflow/include/tensorflow/core)
add_custom_command(TARGET tf_python_build_pip_package POST_BUILD
  COMMAND ${CMAKE_COMMAND} -E copy_directory ${tensorflow_source_dir}/tensorflow/stream_executor
                                   ${CMAKE_CURRENT_BINARY_DIR}/tf_python/tensorflow/include/tensorflow/stream_executor)

# google protobuf headers
add_custom_command(TARGET tf_python_build_pip_package PRE_BUILD
  COMMAND ${CMAKE_COMMAND} -E make_directory
  ${CMAKE_CURRENT_BINARY_DIR}/tf_python/tensorflow/include/google)
add_custom_command(TARGET tf_python_build_pip_package POST_BUILD
  COMMAND ${CMAKE_COMMAND} -E copy_directory ${CMAKE_CURRENT_BINARY_DIR}/protobuf/src/protobuf/src/google
                                   ${CMAKE_CURRENT_BINARY_DIR}/tf_python/tensorflow/include/google)

# Eigen directory
add_custom_command(TARGET tf_python_build_pip_package PRE_BUILD
  COMMAND ${CMAKE_COMMAND} -E make_directory
  ${CMAKE_CURRENT_BINARY_DIR}/tf_python/tensorflow/include/Eigen)
add_custom_command(TARGET tf_python_build_pip_package POST_BUILD
  COMMAND ${CMAKE_COMMAND} -E copy_directory ${CMAKE_CURRENT_BINARY_DIR}/eigen/src/eigen/Eigen
                                   ${CMAKE_CURRENT_BINARY_DIR}/tf_python/tensorflow/include/Eigen)

# external directory
add_custom_command(TARGET tf_python_build_pip_package PRE_BUILD
  COMMAND ${CMAKE_COMMAND} -E make_directory
  ${CMAKE_CURRENT_BINARY_DIR}/tf_python/tensorflow/include/external)
add_custom_command(TARGET tf_python_build_pip_package PRE_BUILD
  COMMAND ${CMAKE_COMMAND} -E make_directory
  ${CMAKE_CURRENT_BINARY_DIR}/tf_python/tensorflow/include/external/eigen_archive)
add_custom_command(TARGET tf_python_build_pip_package POST_BUILD
  COMMAND ${CMAKE_COMMAND} -E copy_directory ${CMAKE_CURRENT_BINARY_DIR}/external/eigen_archive
                                   ${CMAKE_CURRENT_BINARY_DIR}/tf_python/tensorflow/include/external/eigen_archive)

# third_party eigen directory
add_custom_command(TARGET tf_python_build_pip_package PRE_BUILD
  COMMAND ${CMAKE_COMMAND} -E make_directory
  ${CMAKE_CURRENT_BINARY_DIR}/tf_python/tensorflow/include/third_party)
add_custom_command(TARGET tf_python_build_pip_package PRE_BUILD
  COMMAND ${CMAKE_COMMAND} -E make_directory
  ${CMAKE_CURRENT_BINARY_DIR}/tf_python/tensorflow/include/third_party/eigen3)
add_custom_command(TARGET tf_python_build_pip_package POST_BUILD
  COMMAND ${CMAKE_COMMAND} -E copy_directory ${tensorflow_source_dir}/third_party/eigen3
                                   ${CMAKE_CURRENT_BINARY_DIR}/tf_python/tensorflow/include/third_party/eigen3)

# unsupported Eigen directory
add_custom_command(TARGET tf_python_build_pip_package PRE_BUILD
  COMMAND ${CMAKE_COMMAND} -E make_directory
  ${CMAKE_CURRENT_BINARY_DIR}/tf_python/tensorflow/include/unsupported)
add_custom_command(TARGET tf_python_build_pip_package PRE_BUILD
  COMMAND ${CMAKE_COMMAND} -E make_directory
  ${CMAKE_CURRENT_BINARY_DIR}/tf_python/tensorflow/include/unsupported/Eigen)
add_custom_command(TARGET tf_python_build_pip_package POST_BUILD
  COMMAND ${CMAKE_COMMAND} -E copy_directory ${CMAKE_CURRENT_BINARY_DIR}/eigen/src/eigen/unsupported/Eigen
                                   ${CMAKE_CURRENT_BINARY_DIR}/tf_python/tensorflow/include/unsupported/Eigen)

if(${tensorflow_ENABLE_GPU})
  add_custom_command(TARGET tf_python_build_pip_package POST_BUILD
    COMMAND ${PYTHON_EXECUTABLE} ${CMAKE_CURRENT_BINARY_DIR}/tf_python/setup.py bdist_wheel --project_name tensorflow_gpu
    WORKING_DIRECTORY ${CMAKE_CURRENT_BINARY_DIR}/tf_python)
else()
  add_custom_command(TARGET tf_python_build_pip_package POST_BUILD
    COMMAND ${PYTHON_EXECUTABLE} ${CMAKE_CURRENT_BINARY_DIR}/tf_python/setup.py bdist_wheel
    WORKING_DIRECTORY ${CMAKE_CURRENT_BINARY_DIR}/tf_python)
endif(${tensorflow_ENABLE_GPU})<|MERGE_RESOLUTION|>--- conflicted
+++ resolved
@@ -713,13 +713,11 @@
   DESTINATION ${CMAKE_CURRENT_BINARY_DIR}/tf_python/tensorflow/contrib/memory_stats/ops/gen_memory_stats_ops.py)
 GENERATE_PYTHON_OP_LIB("contrib_nccl_ops"
   DESTINATION ${CMAKE_CURRENT_BINARY_DIR}/tf_python/tensorflow/contrib/nccl/ops/gen_nccl_ops.py)
-<<<<<<< HEAD
-GENERATE_PYTHON_OP_LIB("contrib_periodic_resample_op"
-DESTINATION ${CMAKE_CURRENT_BINARY_DIR}/tf_python/tensorflow/contrib/periodic_resample/ops/gen_periodic_resample_op.py)
-=======
+#GENERATE_PYTHON_OP_LIB("contrib_periodic_resample_op"
+#  DESTINATION ${CMAKE_CURRENT_BINARY_DIR}/tf_python/tensorflow/contrib/periodic_resample/ops/gen_periodic_resample_op.py)
+
 GENERATE_PYTHON_OP_LIB("contrib_nearest_neighbor_ops"
   DESTINATION ${CMAKE_CURRENT_BINARY_DIR}/tf_python/tensorflow/contrib/nearest_neighbor/ops/gen_nearest_neighbor_ops.py)
->>>>>>> 11cdd709
 GENERATE_PYTHON_OP_LIB("contrib_resampler_ops"
   DESTINATION ${CMAKE_CURRENT_BINARY_DIR}/tf_python/tensorflow/contrib/resampler/ops/gen_resampler_ops.py)
 GENERATE_PYTHON_OP_LIB("contrib_rnn_gru_ops"
@@ -902,20 +900,20 @@
 )
 
 if(WIN32)
-<<<<<<< HEAD
-    # include contrib/periodic_resample as .so
-    #
-    set(tf_periodic_resample_srcs
-        "${tensorflow_source_dir}/tensorflow/contrib/periodic_resample/core/kernels/periodic_resample_op.cc"
-        "${tensorflow_source_dir}/tensorflow/contrib/periodic_resample/core/kernels/periodic_resample_op.h"
-        "${tensorflow_source_dir}/tensorflow/contrib/periodic_resample/core/ops/array_ops.cc"
-    )
-
-    AddUserOps(TARGET _periodic_resample_op
-        SOURCES "${tf_periodic_resample_srcs}"
-        DEPENDS pywrap_tensorflow_internal tf_python_ops
-        DISTCOPY ${CMAKE_CURRENT_BINARY_DIR}/tf_python/tensorflow/contrib/periodic_resample/python/ops/)
-=======
+
+    ## include contrib/periodic_resample as .so
+    ##
+    #set(tf_periodic_resample_srcs
+    #    "${tensorflow_source_dir}/tensorflow/contrib/periodic_resample/core/kernels/periodic_resample_op.cc"
+    #    "${tensorflow_source_dir}/tensorflow/contrib/periodic_resample/core/kernels/periodic_resample_op.h"
+    #    "${tensorflow_source_dir}/tensorflow/contrib/periodic_resample/core/ops/array_ops.cc"
+    #)
+
+    #AddUserOps(TARGET _periodic_resample_op
+    #    SOURCES "${tf_periodic_resample_srcs}"
+    #    DEPENDS pywrap_tensorflow_internal tf_python_ops
+    #    DISTCOPY ${CMAKE_CURRENT_BINARY_DIR}/tf_python/tensorflow/contrib/periodic_resample/python/ops/)
+    
     # include contrib/nearest_neighbor as .so
     #
     set(tf_nearest_neighbor_srcs
@@ -929,7 +927,6 @@
         SOURCES "${tf_nearest_neighbor_srcs}"
         DEPENDS pywrap_tensorflow_internal tf_python_ops
         DISTCOPY ${CMAKE_CURRENT_BINARY_DIR}/tf_python/tensorflow/contrib/nearest_neighbor/python/ops/)
->>>>>>> 11cdd709
 endif(WIN32)
 
 if(WIN32)
