# Copyright 2017 The TensorFlow Authors. All Rights Reserved.
#
# Licensed under the Apache License, Version 2.0 (the "License");
# you may not use this file except in compliance with the License.
# You may obtain a copy of the License at
#
#     http://www.apache.org/licenses/LICENSE-2.0
#
# Unless required by applicable law or agreed to in writing, software
# distributed under the License is distributed on an "AS IS" BASIS,
# WITHOUT WARRANTIES OR CONDITIONS OF ANY KIND, either express or implied.
# See the License for the specific language governing permissions and
# limitations under the License.
# ==============================================================================
#new_http_archive(
#  name = "eigen_archive",
#  urls = ["https://bitbucket.org/eigen/eigen/get/..."],
#  sha256 = "...",
#  build_file = "eigen.BUILD",
#)

include (ExternalProject)

# We parse the current Eigen version and archive hash from the bazel configuration
file(STRINGS ${PROJECT_SOURCE_DIR}/../../workspace.bzl workspace_contents)
foreach(line ${workspace_contents})
    string(REGEX MATCH ".*\"(https://bitbucket.org/eigen/eigen/get/[^\"]*tar.gz)\"" has_url ${line})
    if(has_url)
        set(eigen_url ${CMAKE_MATCH_1})
        break()
    endif()
endforeach()

set(eigen_INCLUDE_DIRS
    ${CMAKE_CURRENT_BINARY_DIR}
    ${CMAKE_CURRENT_BINARY_DIR}/external/eigen_archive
    ${tensorflow_source_dir}/third_party/eigen3
)
set(eigen_URL ${eigen_url})
set(eigen_BUILD ${CMAKE_CURRENT_BINARY_DIR}/eigen/src/eigen)
set(eigen_INSTALL ${CMAKE_CURRENT_BINARY_DIR}/eigen/install)

ExternalProject_Add(eigen
    PREFIX eigen
    URL ${eigen_URL}
    DOWNLOAD_DIR "${DOWNLOAD_LOCATION}"
    INSTALL_DIR "${eigen_INSTALL}"
    CMAKE_CACHE_ARGS
        -DCMAKE_BUILD_TYPE:STRING=Release
        -DCMAKE_VERBOSE_MAKEFILE:BOOL=OFF
        -DCMAKE_INSTALL_PREFIX:STRING=${eigen_INSTALL}
        -DINCLUDE_INSTALL_DIR:STRING=${CMAKE_CURRENT_BINARY_DIR}/external/eigen_archive
<<<<<<< HEAD
        -DBUILD_TESTING:BOOL=OFF
)
=======
)

if(WIN32)
    # temporarily patch eigen to workaround msvc+nvcc compile error
    ExternalProject_Add_Step(eigen eigen_windows_patch
        COMMAND ${CMAKE_COMMAND} -E copy
            ${CMAKE_SOURCE_DIR}/patches/eigen/windows/Macros.h ${CMAKE_CURRENT_BINARY_DIR}/external/eigen_archive/Eigen/src/Core/util/
        COMMAND ${CMAKE_COMMAND} -E copy
            ${CMAKE_SOURCE_DIR}/patches/eigen/windows/SolveTriangular.h ${CMAKE_CURRENT_BINARY_DIR}/external/eigen_archive/Eigen/src/Core/
        DEPENDEES patch
        DEPENDEES install
    )
endif()
>>>>>>> bcb4ea72
<|MERGE_RESOLUTION|>--- conflicted
+++ resolved
@@ -50,10 +50,7 @@
         -DCMAKE_VERBOSE_MAKEFILE:BOOL=OFF
         -DCMAKE_INSTALL_PREFIX:STRING=${eigen_INSTALL}
         -DINCLUDE_INSTALL_DIR:STRING=${CMAKE_CURRENT_BINARY_DIR}/external/eigen_archive
-<<<<<<< HEAD
         -DBUILD_TESTING:BOOL=OFF
-)
-=======
 )
 
 if(WIN32)
@@ -66,5 +63,4 @@
         DEPENDEES patch
         DEPENDEES install
     )
-endif()
->>>>>>> bcb4ea72
+endif()