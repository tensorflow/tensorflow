#!/usr/bin/env bash
# Copyright 2016 The TensorFlow Authors. All Rights Reserved.
#
# Licensed under the Apache License, Version 2.0 (the "License");
# you may not use this file except in compliance with the License.
# You may obtain a copy of the License at
#
#     http://www.apache.org/licenses/LICENSE-2.0
#
# Unless required by applicable law or agreed to in writing, software
# distributed under the License is distributed on an "AS IS" BASIS,
# WITHOUT WARRANTIES OR CONDITIONS OF ANY KIND, either express or implied.
# See the License for the specific language governing permissions and
# limitations under the License.

# ==============================================================================

# Compile the nsync library for the platforms given as arguments.

set -e

prog=compile_nsync.sh
android_api_version=21
default_android_arch=armeabi-v7a
default_ios_arch="i386 x86_64 armv7 armv7s arm64"

usage="usage: $prog [-t linux|ios|android|macos|native]
        [-a architecture] [-v android_api_version]

A script to build nsync for tensorflow.
This script can be run on Linux or MacOS host platforms, and can target 
Linux, MacOS, iOS, or Android.

Options:
-t target_platform
The default target platform is the native host platform.

-a architecture
For Android and iOS target platforms, specify which architecture
to target.
For iOS, the default is: $default_ios_arch.
For Android, the default is: $default_android_arch.

-v android_api_version
Specify the Android API version; the default is $android_api_version."

# Deduce host platform.
host_platform=
nsync_path=
case `uname -s` in
Linux)  host_platform=linux  android_host=linux;;
Darwin) host_platform=macos  android_host=darwin;;
*)      echo "$prog: can't deduce host platform" >&2; exit 2;;
esac
host_arch=`uname -m`
case "$host_arch" in i[345678]86) host_arch=x86_32;; esac

# Parse command line.
target_platform=native   # Default is to build for the host.
target_arch=default
while
        arg="${1-}"
        case "$arg" in
        -*)     case "$arg" in -*t*) target_platform="${2?"$usage"}"; shift; esac
                case "$arg" in -*a*) target_arch="${2?"$usage"}"; shift; esac
                case "$arg" in -*v*) android_api_version="${2?"$usage"}"; shift; esac
                case "$arg" in -*[!atv]*) echo "$usage" >&2; exit 2;; esac;;
        "")     break;;
        *)      echo "$usage" >&2; exit 2;;
        esac
do
        shift
done

# Sanity check the target platform.
case "$target_platform" in
native) target_platform="$host_platform";;
esac

# Change directory to the root of the source tree.
SCRIPT_DIR="$(cd "$(dirname "${BASH_SOURCE[0]}")" && pwd)"
cd "${SCRIPT_DIR}/../../.."

makefile_dir=tensorflow/contrib/makefile
nsync_builds_dir="$makefile_dir/downloads/nsync/builds"

case "$target_platform" in
ios)            case "$target_arch" in
                default) archs="$default_ios_arch";;
                *)       archs="$target_arch";;
                esac
                ;;
android)        case "$target_arch" in
                default) archs="$default_android_arch";;
                *)       archs="$target_arch";;
                esac
                ;;
*)              archs="$target_arch";;
esac

# For ios, the library names for the CPU types accumulate in $platform_libs
platform_libs=

# Compile nsync.
for arch in $archs; do
        nsync_platform_dir="$nsync_builds_dir/$arch.$target_platform.c++11"
        nsync_backup_dir="$makefile_dir/gen/nsync"

        # Get Makefile for target.
        case "$target_platform" in
        linux)  makefile='
                        CC=${CC_PREFIX} g++
                        PLATFORM_CPPFLAGS=-DNSYNC_USE_CPP11_TIMEPOINT -DNSYNC_ATOMIC_CPP11 \
                                          -I../../platform/c++11 -I../../platform/gcc \
                                          -I../../platform/posix -pthread
                        PLATFORM_CFLAGS=-std=c++11 -Werror -Wall -Wextra -pedantic
                        PLATFORM_LDFLAGS=-pthread
                        MKDEP=${CC} -M -std=c++11
                        PLATFORM_C=../../platform/c++11/src/nsync_semaphore_mutex.cc \
                                   ../../platform/c++11/src/per_thread_waiter.cc \
                                   ../../platform/c++11/src/yield.cc \
                                   ../../platform/c++11/src/time_rep_timespec.cc \
                                   ../../platform/c++11/src/nsync_panic.cc
                        PLATFORM_OBJS=nsync_semaphore_mutex.o per_thread_waiter.o yield.o \
                                      time_rep_timespec.o nsync_panic.o
                        TEST_PLATFORM_C=../../platform/c++11/src/start_thread.cc
                        TEST_PLATFORM_OBJS=start_thread.o
                        include ../../platform/posix/make.common
                        include dependfile
                ';;

<<<<<<< HEAD
        ios)    xcode=/Applications/Xcode.app/Contents/Developer/Platforms
                arch_flags=
                nsync_backup_dir="$nsync_backup_dir""_$target_platform/$arch"
=======
        ios)    arch_flags=
>>>>>>> 1e1b3d90
                case "$arch" in
                i386|x86_64)
                        arch_flags="$arch_flags -mios-simulator-version-min=8.0"
                        arch_flags="$arch_flags -isysroot $(xcrun --sdk iphonesimulator --show-sdk-path)"
                        ;;
                *)
                        arch_flags="$arch_flags -miphoneos-version-min=8.0"
                        arch_flags="$arch_flags -isysroot $(xcrun --sdk iphoneos --show-sdk-path)"
                        ;;
                esac
                makefile='
                        CC=${CC_PREFIX} clang++
                        PLATFORM_CPPFLAGS=-DNSYNC_USE_CPP11_TIMEPOINT -DNSYNC_ATOMIC_CPP11 \
                                          -I../../platform/c++11 -I../../platform/gcc_no_tls \
                                          -I../../platform/macos -I../../platform/posix -pthread
                        PLATFORM_CFLAGS=-arch '"$arch"' -fno-exceptions -stdlib=libc++ \
                                        -fembed-bitcode '"$arch_flags"' -fPIC -x c++ \
                                        -std=c++11 -Werror -Wall -Wextra -pedantic
                        PLATFORM_LDFLAGS=-pthread
                        MKDEP=${CC} -x c++ -M -std=c++11
                        PLATFORM_C=../../platform/posix/src/clock_gettime.c \
                                   ../../platform/c++11/src/nsync_semaphore_mutex.cc \
                                   ../../platform/posix/src/per_thread_waiter.c \
                                   ../../platform/c++11/src/yield.cc \
                                   ../../platform/c++11/src/time_rep_timespec.cc \
                                   ../../platform/c++11/src/nsync_panic.cc
                        PLATFORM_OBJS=clock_gettime.o nsync_semaphore_mutex.o per_thread_waiter.o \
                                      yield.o time_rep_timespec.o nsync_panic.o
                        TEST_PLATFORM_C=../../platform/c++11/src/start_thread.cc
                        TEST_PLATFORM_OBJS=start_thread.o
                        include ../../platform/posix/make.common
                        include dependfile
                ';;

        macos)  makefile='
                        CC=${CC_PREFIX} clang++
                        PLATFORM_CPPFLAGS=-DNSYNC_USE_CPP11_TIMEPOINT -DNSYNC_ATOMIC_CPP11 \
                                          -I../../platform/c++11 -I../../platform/gcc \
                                          -I../../platform/macos -I../../platform/posix -pthread
                        PLATFORM_CFLAGS=-x c++ -std=c++11 -Werror -Wall -Wextra -pedantic
                        PLATFORM_LDFLAGS=-pthread
                        MKDEP=${CC} -x c++ -M -std=c++11
                        PLATFORM_C=../../platform/posix/src/clock_gettime.c \
                                   ../../platform/c++11/src/nsync_semaphore_mutex.cc \
                                   ../../platform/posix/src/per_thread_waiter.c \
                                   ../../platform/c++11/src/yield.cc \
                                   ../../platform/c++11/src/time_rep_timespec.cc \
                                   ../../platform/c++11/src/nsync_panic.cc
                        PLATFORM_OBJS=clock_gettime.o nsync_semaphore_mutex.o per_thread_waiter.o \
                                      yield.o time_rep_timespec.o nsync_panic.o
                        TEST_PLATFORM_C=../../platform/c++11/src/start_thread.cc
                        TEST_PLATFORM_OBJS=start_thread.o
                        include ../../platform/posix/make.common
                        include dependfile
                ';;

        android)
                nsync_backup_dir="$nsync_backup_dir""_$target_platform/$arch"
                # The Android build uses many different names for the same
                # platform in different parts of the tree, so things get messy here.

                # Make $android_os_arch be the OS-arch name for the host
                # binaries used in the NDK tree.
                case "$host_platform" in
                linux)  android_os_arch=linux;;
                macos)  android_os_arch=darwin;;
                *)      android_os_arch="$host_platform";;
                esac
                case "$host_arch" in
                x86_32) android_os_arch="$android_os_arch"-x86;;
                *)      android_os_arch="$android_os_arch-$host_arch";;
                esac

                case "$arch" in
                arm64-v8a)              toolchain="aarch64-linux-android-4.9"
                                        sysroot_arch="arm64"
                                        bin_prefix="aarch64-linux-android"
                                        march_option=
                                        ;;
                armeabi)                toolchain="arm-linux-androideabi-4.9"
                                        sysroot_arch="arm"
                                        bin_prefix="arm-linux-androideabi"
                                        march_option=
                                        ;;
                armeabi-v7a)            toolchain="arm-linux-androideabi-4.9"
                                        sysroot_arch="arm"
                                        bin_prefix="arm-linux-androideabi"
                                        march_option="-march=armv7-a -mfloat-abi=softfp -mfpu=neon"
                                        ;;
                armeabi-v7a-hard)       toolchain="arm-linux-androideabi-4.9"
                                        sysroot_arch="arm"
                                        bin_prefix="arm-linux-androideabi"
                                        march_option="-march=armv7-a -mfpu=neon"
                                        ;;
                mips)                   toolchain="mipsel-linux-android-4.9"
                                        sysroot_arch="mips"
                                        bin_prefix="mipsel-linux-android"
                                        march_option=
                                        ;;
                mips64)                 toolchain="mips64el-linux-android-4.9"
                                        sysroot_arch="mips64"
                                        bin_prefix="mips64el-linux-android"
                                        march_option=
                                        ;;
                x86)                    toolchain="x86-4.9"
                                        sysroot_arch="x86"
                                        bin_prefix="i686-linux-android"
                                        march_option=
                                        ;;
                x86_64)                 toolchain="x86_64-4.9"
                                        sysroot_arch="x86_64"
                                        bin_prefix="x86_64-linux-android"
                                        march_option=
                                        ;;
                *)                      echo "android is not supported for $arch" >&2
                                        echo "$usage" >&2
                                        exit 2
                                        ;;
                esac


                android_target_platform=armeabi
                case "$NDK_ROOT" in
                "")     echo "$prog: requires \$NDK_ROOT for android build" >&2
                        exit 2;;
                esac

                makefile='
                        CC=${CC_PREFIX} \
                           ${NDK_ROOT}/toolchains/'"$toolchain"'/prebuilt/'"$android_os_arch"'/bin/'"$bin_prefix"'-g++
                        PLATFORM_CPPFLAGS=--sysroot \
                                          $(NDK_ROOT)/platforms/android-'"$android_api_version"'/arch-'"$sysroot_arch"' \
                                          -DNSYNC_USE_CPP11_TIMEPOINT -DNSYNC_ATOMIC_CPP11 \
                                          -I$(NDK_ROOT)/sources/android/support/include \
                                          -I$(NDK_ROOT)/sources/cxx-stl/gnu-libstdc++/4.9/include \
                                          -I$(NDK_ROOT)/sources/cxx-stl/gnu-libstdc++/4.9/libs/'"$arch"'/include \
                                          -I../../platform/c++11 -I../../platform/gcc \
                                          -I../../platform/posix -pthread
                        PLATFORM_CFLAGS=-std=c++11 -Wno-narrowing '"$march_option"' -fPIE
                        PLATFORM_LDFLAGS=-pthread
                        MKDEP=${CC} -M -std=c++11
                        PLATFORM_C=../../platform/c++11/src/nsync_semaphore_mutex.cc \
                                   ../../platform/c++11/src/per_thread_waiter.cc \
                                   ../../platform/c++11/src/yield.cc \
                                   ../../platform/c++11/src/time_rep_timespec.cc \
                                   ../../platform/c++11/src/nsync_panic.cc
                        PLATFORM_OBJS=nsync_semaphore_mutex.o per_thread_waiter.o yield.o \
                                      time_rep_timespec.o nsync_panic.o
                        TEST_PLATFORM_C=../../platform/c++11/src/start_thread.cc
                        TEST_PLATFORM_OBJS=start_thread.o
                        include ../../platform/posix/make.common
                        include dependfile
                ';;

                *)      echo "$usage" >&2; exit 2;;
        esac

        if [ ! -d "$nsync_platform_dir" ]; then
                mkdir "$nsync_platform_dir"
                echo "$makefile" | sed $'s,^[ \t]*,,' > "$nsync_platform_dir/Makefile"
                touch "$nsync_platform_dir/dependfile"
        fi
        if (cd "$nsync_platform_dir" && make depend nsync.a >&2); then
                mkdir -p "$nsync_backup_dir"
                cp "$nsync_platform_dir/nsync.a" "$nsync_backup_dir/libnsync.a"
                case "$target_platform" in
                ios)    platform_libs="$platform_libs '$nsync_platform_dir/nsync.a'";;
                *)      echo "$nsync_platform_dir/nsync.a";;
                esac
        else
                exit 2  # The if-statement suppresses the "set -e" on the "make".
        fi
done

case "$target_platform" in
ios)    nsync_platform_dir="$nsync_builds_dir/lipo.$target_platform.c++11"
        mkdir "$nsync_platform_dir"
        mkdir -p "$nsync_platform_dir"
        eval lipo $platform_libs -create -output '$nsync_platform_dir/nsync.a'
        cp "$nsync_platform_dir/nsync.a" "$makefile_dir/gen/nsync_ios/libnsync.a"
        echo "$nsync_platform_dir/nsync.a"
        ;;
esac<|MERGE_RESOLUTION|>--- conflicted
+++ resolved
@@ -129,13 +129,8 @@
                         include dependfile
                 ';;
 
-<<<<<<< HEAD
-        ios)    xcode=/Applications/Xcode.app/Contents/Developer/Platforms
-                arch_flags=
+        ios)    arch_flags=
                 nsync_backup_dir="$nsync_backup_dir""_$target_platform/$arch"
-=======
-        ios)    arch_flags=
->>>>>>> 1e1b3d90
                 case "$arch" in
                 i386|x86_64)
                         arch_flags="$arch_flags -mios-simulator-version-min=8.0"
