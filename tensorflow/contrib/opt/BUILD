--- conflicted
+++ resolved
@@ -107,7 +107,6 @@
     ],
 )
 
-<<<<<<< HEAD
 py_test(
     name = "nadam_optimizer_test",
     srcs = ["python/training/nadam_optimizer_test.py"],
@@ -122,7 +121,7 @@
         "//tensorflow/python:math_ops",
         "//tensorflow/python:variables",
         "//third_party/py/numpy",
-=======
+
 tf_py_test(
     name = "drop_stale_gradient_optimizer_test",
     srcs = ["python/training/drop_stale_gradient_optimizer_test.py"],
@@ -136,7 +135,7 @@
         "//tensorflow/python:math_ops",
         "//tensorflow/python:training",
         "//tensorflow/python:variables",
->>>>>>> 0dda9d4a
+
     ],
 )
 
