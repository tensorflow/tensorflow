# Copyright 2018 The TensorFlow Authors. All Rights Reserved.
#
# Licensed under the Apache License, Version 2.0 (the "License");
# you may not use this file except in compliance with the License.
# You may obtain a copy of the License at
#
#     http://www.apache.org/licenses/LICENSE-2.0
#
# Unless required by applicable law or agreed to in writing, software
# distributed under the License is distributed on an "AS IS" BASIS,
# WITHOUT WARRANTIES OR CONDITIONS OF ANY KIND, either express or implied.
# See the License for the specific language governing permissions and
# limitations under the License.
# ==============================================================================
"""Tests for ParameterServerStrategy."""

from __future__ import absolute_import
from __future__ import division
from __future__ import print_function

import copy
import threading
from absl.testing import parameterized

from tensorflow.contrib.distribute.python import combinations
from tensorflow.contrib.distribute.python import multi_worker_test_base
from tensorflow.contrib.distribute.python import parameter_server_strategy
from tensorflow.contrib.distribute.python import strategy_test_lib
from tensorflow.core.protobuf import config_pb2
from tensorflow.python.data.ops import dataset_ops
from tensorflow.python.distribute import device_util
from tensorflow.python.distribute import distribution_strategy_context as ds_context
from tensorflow.python.distribute import multi_worker_util
from tensorflow.python.distribute import reduce_util
from tensorflow.python.distribute import values
from tensorflow.python.eager import backprop
from tensorflow.python.eager import context
from tensorflow.python.estimator import run_config
from tensorflow.python.framework import constant_op
from tensorflow.python.framework import errors
from tensorflow.python.framework import ops
from tensorflow.python.framework import tensor_util
from tensorflow.python.layers import core
from tensorflow.python.ops import array_ops
from tensorflow.python.ops import control_flow_ops
from tensorflow.python.ops import gradients
from tensorflow.python.ops import partitioned_variables
from tensorflow.python.ops import variable_scope
from tensorflow.python.ops import variables
from tensorflow.python.platform import test
from tensorflow.python.training import training_util

CHIEF = run_config.TaskType.CHIEF
WORKER = run_config.TaskType.WORKER
PS = run_config.TaskType.PS


def _get_replica_id_integer():
  replica_id = ds_context.get_replica_context().replica_id_in_sync_group
  if isinstance(replica_id, ops.Tensor):
    replica_id = tensor_util.constant_value(replica_id)
  return replica_id


class ParameterServerStrategyTestBase(
    multi_worker_test_base.MultiWorkerTestBase):

  def setUp(self):
    self._result = 0
    self._lock = threading.Lock()
    self._init_condition = threading.Condition()
    self._init_reached = 0
    self._finish_condition = threading.Condition()
    self._finish_reached = 0
    self._sess_config = config_pb2.ConfigProto(allow_soft_placement=True)
    super(ParameterServerStrategyTestBase, self).setUp()

  def _get_test_objects(self, task_type, task_id, num_gpus):
    distribution = parameter_server_strategy.ParameterServerStrategy(
        num_gpus_per_worker=num_gpus)
    if not task_type:
      return distribution, '', self._sess_config

    sess_config = copy.deepcopy(self._sess_config)
    distribution.configure(
        session_config=sess_config,
        cluster_spec=self._cluster_spec,
        task_type=task_type,
        task_id=task_id)
    return (distribution, 'grpc://' + self._cluster_spec[WORKER][task_id],
            sess_config)

  def _test_device_assignment_distributed(self, task_type, task_id, num_gpus):
    worker_device = '/job:%s/replica:0/task:%d' % (task_type, task_id)
    d, _, sess_config = self._get_test_objects(task_type, task_id, num_gpus)
    with ops.Graph().as_default(), \
         self.cached_session(target=self._default_target,
                             config=sess_config) as sess, \
         d.scope():

      # Define a variable outside the call_for_each_replica scope.
      n = variable_scope.get_variable('n', initializer=10.0)
      self.assertEqual(n.device, '/job:ps/task:0')

      def model_fn():
        if num_gpus == 0:
          last_part_device = 'device:CPU:0'
        else:
          replica_id = _get_replica_id_integer()
          last_part_device = ('device:GPU:%d' % replica_id)

        a = constant_op.constant(1.0)
        b = constant_op.constant(2.0)
        c = a + b
        self.assertEqual(a.device, worker_device + '/' + last_part_device)
        self.assertEqual(b.device, worker_device + '/' + last_part_device)
        self.assertEqual(c.device, worker_device + '/' + last_part_device)

        # The device scope is ignored for variables but not for normal ops.
        with ops.device('/job:worker/task:0'):
          x = variable_scope.get_variable(
              'x', initializer=10.0,
              aggregation=variable_scope.VariableAggregation.SUM)
          x_add = x.assign_add(c)
          e = a + c
        # The variable x is on the task 1 since the device_function has been
        # called once before the model_fn.
        self.assertEqual(x.device, '/job:ps/task:1')
        self.assertEqual(x_add.device, x.device)
        self.assertEqual(e.device,
                         '/job:worker/replica:0/task:0/%s' % last_part_device)

        # The colocate_vars_with can override the distribution's device.
        with d.colocate_vars_with(x):
          y = variable_scope.get_variable(
              'y', initializer=20.0,
              aggregation=variable_scope.VariableAggregation.SUM)
        # We add an identity here to avoid complaints about summing
        # non-distributed values.
        y_add = y.assign_add(array_ops.identity(x_add))
        self.assertEqual(y.device, '/job:ps/task:1')
        self.assertEqual(y_add.device, y.device)
        self.assertEqual(y.device, x.device)

        z = variable_scope.get_variable(
            'z', initializer=10.0,
            aggregation=variable_scope.VariableAggregation.SUM)
        self.assertEqual(z.device, '/job:ps/task:0')
        self.assertNotEqual(z.device, x.device)

        with ops.control_dependencies([y_add]):
          # We add an identity here to avoid complaints about summing
          # non-distributed values.
          z_add = z.assign_add(array_ops.identity(y))
        with ops.control_dependencies([z_add]):
          f = z + c
        self.assertEqual(f.device, worker_device + '/' + last_part_device)

        # The device scope would merge with the default worker device.
        with ops.device('/CPU:1'):
          g = e + 1.0
        self.assertEqual(g.device, worker_device + '/device:CPU:1')

        # Ths ops.colocate_with will be ignored when defining a variale but not
        # for a normal tensor.
        with ops.colocate_with(x):
          u = variable_scope.get_variable('u', initializer=30.0)
          v = variable_scope.get_variable('v', initializer=30.0)
          h = f + 1.0
        self.assertIn('/job:ps/', u.device)
        self.assertIn('/job:ps/', v.device)
        # u and v are on different parameter servers.
        self.assertTrue(u.device != x.device or v.device != x.device)
        self.assertTrue(u.device == x.device or v.device == x.device)
        # Here h is not on one worker. Note h.device is canonical while x.device
        # is not but.
        self.assertIn('/job:ps/', h.device)
        return y_add, z_add, f

      y, z, f = d.call_for_each_replica(model_fn)
      self.assertNotEqual(y, None)
      self.assertNotEqual(z, None)
      self.assertNotEqual(f, None)

      if context.num_gpus() >= 1 and num_gpus <= 1:
        variables.global_variables_initializer().run()
        y_val, z_val, f_val = sess.run([y, z, f])
        self.assertEqual(y_val, 33.0)
        self.assertEqual(z_val, 43.0)
        self.assertEqual(f_val, 46.0)

  def _test_device_assignment_distributed_enable_partitioner(
      self, task_type, task_id, num_gpus):
    d, _, sess_config = self._get_test_objects(task_type, task_id, num_gpus)
    num_shards = len(d.parameter_devices)
    partitioner = partitioned_variables.fixed_size_partitioner(num_shards)
    with ops.Graph().as_default(), \
         self.cached_session(target=self._default_target,
                             config=sess_config) as sess, \
         d.scope():

      n = variable_scope.get_variable(
          'n',
          initializer=constant_op.constant([10.0, 20.0]),
          aggregation=variable_scope.VariableAggregation.SUM,
          partitioner=partitioner)

      for part_id, var in enumerate(n):
        self.assertEqual(var.device, '/job:ps/task:%d' % part_id)

      def model_fn():
        a = constant_op.constant([3.0, 5.0])
        # The device scope is ignored for variables but not for normal ops.
        with ops.device('/job:worker/task:0'):
          x = variable_scope.get_variable(
              'x',
              initializer=constant_op.constant([10.0, 20.0]),
              aggregation=variable_scope.VariableAggregation.SUM,
              partitioner=partitioner)
          x_add = x.assign_add(a, name='x_add')
        # The variable x is on the task 1 since the device_function has been
        # called once before the model_fn.
        for part_id, var in enumerate(x):
          self.assertEqual(var.device, '/job:ps/task:%d' % part_id)
          self.assertEqual(var.device, x_add[part_id].device)

        # The colocate_vars_with can override the distribution's device.
        with d.colocate_vars_with(x_add[0]):
          y = variable_scope.get_variable(
              'y',
              initializer=constant_op.constant([20.0, 10.0]),
              aggregation=variable_scope.VariableAggregation.SUM,
              partitioner=partitioner)
        y_add = y.assign_add(
            [array_ops.identity(x_add[0]),
             array_ops.identity(x_add[1])])

        for part_id, var in enumerate(y):
          self.assertEqual(var.device, '/job:ps/task:0')
          self.assertEqual(y_add[part_id].device, var.device)
          self.assertEqual(var.device, x_add[0].device)

        return x_add, y_add

      x, y = d.call_for_each_replica(model_fn)

      if context.num_gpus() >= 1:
        variables.global_variables_initializer().run()
        x_val, y_val = sess.run([x, y])
        if num_gpus < 1:
          self.assertEqual(x_val, [13.0, 25.0])
          self.assertEqual(y_val, [33.0, 35.0])
        else:
          x_expect = [10.0 + 3 * num_gpus, 20.0 + 5 * num_gpus]
          y_expect = [
              20.0 + x_expect[0] * num_gpus, 10.0 + x_expect[1] * num_gpus
          ]
          self.assertEqual(x_val, x_expect)
          self.assertEqual(y_val, y_expect)

  def _test_device_assignment_local(self,
                                    d,
                                    compute_device='CPU',
                                    variable_device='CPU',
                                    num_gpus=0):
    with ops.Graph().as_default(), \
         self.cached_session(target=self._default_target,
                             config=self._sess_config) as sess, \
         d.scope():

      def model_fn():
        if 'CPU' in compute_device:
          replica_compute_device = '/device:CPU:0'
        else:
          replica_id = _get_replica_id_integer()
          replica_compute_device = ('/device:GPU:%d' % replica_id)
        replica_compute_device = device_util.canonicalize(
            replica_compute_device)

        if 'CPU' in variable_device:
          replica_variable_device = '/device:CPU:0'
        else:
          replica_id = _get_replica_id_integer()
          replica_variable_device = ('/device:GPU:%d' % replica_id)
        replica_variable_device = device_util.canonicalize(
            replica_variable_device)

        a = constant_op.constant(1.0)
        b = constant_op.constant(2.0)
        c = a + b
        self.assertEqual(a.device, replica_compute_device)
        self.assertEqual(b.device, replica_compute_device)
        self.assertEqual(c.device, replica_compute_device)

        # The device scope is ignored for variables but not for normal ops.
        with ops.device('/device:GPU:2'):
          x = variable_scope.get_variable(
              'x', initializer=10.0,
              aggregation=variable_scope.VariableAggregation.SUM)
          x_add = x.assign_add(c)
          e = a + c
        self.assertEqual(
            device_util.canonicalize(x.device), replica_variable_device)
        self.assertEqual(x_add.device, x.device)
        self.assertEqual(e.device, device_util.canonicalize('/device:GPU:2'))

        # The colocate_vars_with can override the distribution's device.
        with d.colocate_vars_with(x):
          y = variable_scope.get_variable(
              'y', initializer=20.0,
              aggregation=variable_scope.VariableAggregation.SUM)
        # We add an identity here to avoid complaints about summing
        # non-distributed values.
        y_add = y.assign_add(array_ops.identity(x_add))
        self.assertEqual(
            device_util.canonicalize(y.device), replica_variable_device)
        self.assertEqual(y_add.device, y.device)
        self.assertEqual(y.device, x.device)

        z = variable_scope.get_variable(
            'z', initializer=10.0,
            aggregation=variable_scope.VariableAggregation.SUM)
        self.assertEqual(
            device_util.canonicalize(z.device), replica_variable_device)

        with ops.control_dependencies([y_add]):
          # We add an identity here to avoid complaints about summing
          # non-distributed values.
          z_add = z.assign_add(array_ops.identity(y))
        with ops.control_dependencies([z_add]):
          f = z + c
        self.assertEqual(f.device, replica_compute_device)

        # The device scope would merge with the default worker device.
        with ops.device('/CPU:1'):
          g = e + 1.0
        self.assertEqual(g.device, device_util.canonicalize('/device:CPU:1'))

        # Ths ops.colocate_with will be ignored when defining a variale but not
        # for a normal tensor.
        with ops.colocate_with(x):
          u = variable_scope.get_variable('u', initializer=30.0)
          h = f + 1.0
        self.assertEqual(
            device_util.canonicalize(u.device), replica_variable_device)
        self.assertEqual(
            device_util.canonicalize(x.device),
            device_util.canonicalize(h.device))
        return y_add, z_add, f

      y, z, f = d.call_for_each_replica(model_fn)
      self.assertNotEqual(y, None)
      self.assertNotEqual(z, None)
      self.assertNotEqual(f, None)

      if context.num_gpus() >= 1 and num_gpus <= 1:
        variables.global_variables_initializer().run()
        y_val, z_val, f_val = sess.run([y, z, f])
        self.assertEqual(y_val, 33.0)
        self.assertEqual(z_val, 43.0)
        self.assertEqual(f_val, 46.0)

  def _test_simple_increment(self, task_type, task_id, num_gpus):
    d, master_target, sess_config = self._get_test_objects(
        task_type, task_id, num_gpus)
    if d.extended._cluster_spec:
      num_workers = len(d.extended._cluster_spec.as_dict().get(WORKER))
      if 'chief' in d.extended._cluster_spec.as_dict():
        num_workers += 1
    else:
      num_workers = 1
    with ops.Graph().as_default(), \
         self.cached_session(target=master_target,
                             config=sess_config) as sess, \
         d.scope():

      def model_fn():
        x = variable_scope.get_variable(
            'x', initializer=10.0,
            aggregation=variable_scope.VariableAggregation.SUM)
        y = variable_scope.get_variable(
            'y', initializer=20.0,
            aggregation=variable_scope.VariableAggregation.SUM)
        z = variable_scope.get_variable(
            'z', initializer=30.0,
            aggregation=variable_scope.VariableAggregation.ONLY_FIRST_REPLICA)

        # We explicitly make a constant tensor here to avoid complaints about
        # summing non-distributed values.
        one = constant_op.constant(1.0)
        x_add = x.assign_add(one, use_locking=True)
        y_add = y.assign_add(one, use_locking=True)
        z_add = z.assign_add(one, use_locking=True)

        train_op = control_flow_ops.group(x_add, y_add, z_add)
        return x, y, z, train_op

      x, y, z, train_op = d.call_for_each_replica(model_fn)
      train_op = d.group(train_op)

      if context.num_gpus() < d.extended._num_gpus_per_worker:
        return True

      if task_id == 0:
        variables.global_variables_initializer().run()

      # Workers waiting for chief worker's initializing variables.
      self._init_condition.acquire()
      self._init_reached += 1
      while self._init_reached != num_workers:
        self._init_condition.wait()
      self._init_condition.notify_all()
      self._init_condition.release()

      sess.run(train_op)

      # Wait for other workers to finish training.
      self._finish_condition.acquire()
      self._finish_reached += 1
      while self._finish_reached != num_workers:
        self._finish_condition.wait()
      self._finish_condition.notify_all()
      self._finish_condition.release()

      x_val, y_val, z_val = sess.run([x, y, z])
      self.assertEqual(x_val, 10.0 + 1.0 * num_workers * d.num_replicas_in_sync)
      self.assertEqual(y_val, 20.0 + 1.0 * num_workers * d.num_replicas_in_sync)
      self.assertEqual(z_val, 30.0 + 1.0 * num_workers)
      return (x_val == 10.0 + 1.0 * num_workers * d.num_replicas_in_sync and
              y_val == 20.0 + 1.0 * num_workers * d.num_replicas_in_sync and
              z_val == 30.0 + 1.0 * num_workers)

  def _test_minimize_loss_graph(self, task_type, task_id, num_gpus):
    d, master_target, sess_config = self._get_test_objects(
        task_type, task_id, num_gpus)
    if task_type:
      # Multi-worker
      assert hasattr(d.extended, '_cluster_spec') and d.extended._cluster_spec
      num_workers = len(d.extended._cluster_spec.as_dict().get(WORKER))
      if CHIEF in d.extended._cluster_spec.as_dict():
        num_workers += 1
    else:
      # local
      num_workers = 1

    with ops.Graph().as_default(), \
         self.cached_session(target=master_target,
                             config=sess_config) as sess, \
         d.scope():
      l = core.Dense(1, use_bias=False)

      def loss_fn(x):
        y = array_ops.reshape(l(x), []) - constant_op.constant(1.)
        return y * y

      # TODO(yuefengz, apassos): eager.backprop.implicit_grad is not safe for
      # multiple graphs (b/111216820).
      def grad_fn(x):
        loss = loss_fn(x)
        var_list = (
            variables.trainable_variables() + ops.get_collection(
                ops.GraphKeys.TRAINABLE_RESOURCE_VARIABLES))
        grads = gradients.gradients(loss, var_list)
        ret = list(zip(grads, var_list))
        return ret

      def update(v, g):
        return v.assign_sub(0.05 * g, use_locking=True)

      one = d.broadcast(constant_op.constant([[1.]]))

      def step():
        """Perform one optimization step."""
        # Run forward & backward to get gradients, variables list.
        g_v = d.call_for_each_replica(grad_fn, args=(one,))
        # Update the variables using the gradients and the update() function.
        before_list = []
        after_list = []
        for g, v in g_v:
          fetched = d.read_var(v)
          before_list.append(fetched)
          with ops.control_dependencies([fetched]):
            # TODO(yuefengz): support non-Mirrored variable as destinations.
            g = d.extended.reduce_to(
                reduce_util.ReduceOp.SUM, g, destinations=v)
            with ops.control_dependencies(
                d.update(v, update, g, grouped=False)):
              after_list.append(d.read_var(v))
        return before_list, after_list

      before_out, after_out = step()

      if context.num_gpus() < d.extended._num_gpus_per_worker:
        return True

      if (not task_type or
          multi_worker_util.is_chief(
              d.extended._cluster_spec, task_type, task_id)):
        variables.global_variables_initializer().run()

      # Workers waiting for chief worker's initializing variables.
      self._init_condition.acquire()
      self._init_reached += 1
      while self._init_reached != num_workers:
        self._init_condition.wait()
      self._init_condition.notify_all()
      self._init_condition.release()

      for i in range(10):
        b, a = sess.run((before_out, after_out))
        if i == 0:
          before, = b
        after, = a

      error_before = abs(before - 1)
      error_after = abs(after - 1)
      # Error should go down
      self.assertLess(error_after, error_before)
      return error_after < error_before

<<<<<<< HEAD
  def _test_reduce_to_cpu(self, task_type, task_id, num_gpus):
    d, master_target, sess_config = self._get_test_objects(
        task_type, task_id, num_gpus)
    assert hasattr(d, '_cluster_spec') and d._cluster_spec
    num_workers = len(d._cluster_spec.as_dict().get(WORKER))
    if CHIEF in d._cluster_spec.as_dict():
      num_workers += 1

    with ops.Graph().as_default(), \
         self.test_session(target=master_target,
                           config=sess_config) as sess, \
        d.scope():

      def minus_one_square(x):
        y = x - constant_op.constant(1.)
        return y * y

      two = d.broadcast(constant_op.constant(2.))
      result_grouped = d.call_for_each_tower(minus_one_square, two)
      result_mean = d.unwrap(d.reduce(variable_scope.VariableAggregation.MEAN,
                                      result_grouped,
                                      destinations="/device:CPU:0"))[0]
      result_sum = d.unwrap(d.reduce(variable_scope.VariableAggregation.SUM,
                                     result_grouped,
                                     destinations="/device:CPU:0"))[0]

      mean_var, sum_var = sess.run([result_mean, result_sum])
      self.assertEqual(mean_var, 1.0)
      self.assertEqual(sum_var, 1.0 * num_workers * d.num_towers)
=======
  def _test_input_fn_iterator(self, task_type, task_id, num_gpus, input_fn,
                              expected_values):
    distribution, master_target, config = self._get_test_objects(
        task_type, task_id, num_gpus)
    devices = distribution.extended.worker_devices

    with ops.Graph().as_default(), \
         self.cached_session(config=config,
                             target=master_target) as sess:
      iterator = distribution.make_input_fn_iterator(input_fn)
      sess.run(iterator.initialize())

      for expected_value in expected_values:
        next_element = iterator.get_next()
        computed_value = sess.run(
            [values.select_device(d, next_element) for d in devices])
        self.assertEqual(expected_value, computed_value)

      with self.assertRaises(errors.OutOfRangeError):
        next_element = iterator.get_next()
        sess.run([values.select_device(d, next_element) for d in devices])

      # After re-initializing the iterator, should be able to iterate again.
      sess.run(iterator.initialize())

      for expected_value in expected_values:
        next_element = iterator.get_next()
        computed_value = sess.run(
            [values.select_device(d, next_element) for d in devices])
        self.assertEqual(expected_value, computed_value)
>>>>>>> 1b5189b7


class ParameterServerStrategyTest(ParameterServerStrategyTestBase,
                                  strategy_test_lib.DistributionTestBase,
                                  parameterized.TestCase):

  @classmethod
  def setUpClass(cls):
    cls._cluster_spec = multi_worker_test_base.create_in_process_cluster(
        num_workers=3, num_ps=2)
    cls._default_target = 'grpc://' + cls._cluster_spec[WORKER][0]

  def test_num_replicas_in_sync(self):
    distribution = parameter_server_strategy.ParameterServerStrategy(
        num_gpus_per_worker=2)
    # All the devices on a given worker are in sync which in this case is the
    # number of gpus on each worker.
    self.assertEqual(2, distribution.num_replicas_in_sync)

  def testDeviceAssignmentLocalCPU(self):
    distribution = parameter_server_strategy.ParameterServerStrategy(
        num_gpus_per_worker=0)
    self._test_device_assignment_local(
        distribution, compute_device='CPU', variable_device='CPU', num_gpus=0)

  def testDeviceAssignmentLocalOneGPU(self):
    distribution = parameter_server_strategy.ParameterServerStrategy(
        num_gpus_per_worker=1)
    self._test_device_assignment_local(
        distribution, compute_device='GPU', variable_device='GPU', num_gpus=1)

  def testDeviceAssignmentLocalTwoGPUs(self):
    distribution = parameter_server_strategy.ParameterServerStrategy(
        num_gpus_per_worker=2)
    self._test_device_assignment_local(
        distribution, compute_device='GPU', variable_device='CPU', num_gpus=2)

  @combinations.generate(
      combinations.combine(mode=['graph'], num_gpus=[0, 1, 2]))
  def testDeviceAssignmentDistributed(self, num_gpus):
    self._test_device_assignment_distributed('worker', 1, num_gpus)

  @combinations.generate(
      combinations.combine(mode=['graph'], num_gpus=[0, 1, 2]))
  def testDeviceAssignmentDistributedEnablePartitioner(self, num_gpus):
    self._test_device_assignment_distributed_enable_partitioner(
        'worker', 1, num_gpus)

  def testSimpleBetweenGraph(self):
    self._run_between_graph_clients(self._test_simple_increment,
                                    self._cluster_spec, context.num_gpus())

  @combinations.generate(
      combinations.combine(mode=['graph'], num_gpus=[0, 1, 2]))
  def testLocalSimpleIncrement(self, num_gpus):
    self._test_simple_increment(None, 0, num_gpus)

  @combinations.generate(
      combinations.combine(mode=['graph'], num_gpus=[0, 1, 2]))
  def testMinimizeLossGraphDistributed(self, num_gpus):
    self._run_between_graph_clients(self._test_minimize_loss_graph,
                                    self._cluster_spec, num_gpus)

  @combinations.generate(
      combinations.combine(mode=['graph'], num_gpus=[0, 1, 2]))
<<<<<<< HEAD
  def testReduceToCPU(self, num_gpus):
    self._run_between_graph_clients(self._test_reduce_to_cpu,
                                    self._cluster_spec, num_gpus)
=======
  def testMinimizeLossGraphLocal(self, num_gpus):
    self._test_minimize_loss_graph(None, None, num_gpus)

  # TODO(priyag): Refactor this and other multi worker tests.
  @combinations.generate(
      combinations.combine(mode=['graph'], num_gpus=[1, 2], required_gpus=1))
  def testMakeInputFnIteratorDistributed(self, num_gpus):
    if context.num_gpus() < num_gpus:
      self.skipTest('Not enough GPUs')
    dataset_fn = lambda: dataset_ops.Dataset.range(100)
    expected_values = [[i+j for j in range(num_gpus)]
                       for i in range(0, 100, num_gpus)]

    input_fn = self._input_fn_to_test_input_context(
        dataset_fn,
        expected_num_replicas_in_sync=num_gpus,
        expected_num_input_pipelines=3,
        expected_input_pipeline_id=1)  # because task_id = 1
    self._test_input_fn_iterator('worker', 1, num_gpus,
                                 input_fn, expected_values)

  @combinations.generate(
      combinations.combine(mode=['graph'], num_gpus=[1, 2], required_gpus=1))
  def testMakeInputFnIteratorLocal(self, num_gpus):
    if context.num_gpus() < num_gpus:
      self.skipTest('Not enough GPUs')
    dataset_fn = lambda: dataset_ops.Dataset.range(100)
    expected_values = [[i+j for j in range(num_gpus)]
                       for i in range(0, 100, num_gpus)]

    input_fn = self._input_fn_to_test_input_context(
        dataset_fn,
        expected_num_replicas_in_sync=num_gpus,
        expected_num_input_pipelines=1,
        expected_input_pipeline_id=0)  # only one worker and pipeline for local.
    self._test_input_fn_iterator(None, None, num_gpus,
                                 input_fn, expected_values)

  def testGlobalStepUpdate(self):
    strategy = parameter_server_strategy.ParameterServerStrategy(
        num_gpus_per_worker=context.num_gpus())
    self._test_global_step_update(strategy)

  def testUpdateConfigProtoMultiWorker(self):
    distribution = parameter_server_strategy.ParameterServerStrategy(
        num_gpus_per_worker=2)
    distribution.configure(
        cluster_spec=self._cluster_spec, task_type='worker', task_id=1)

    config_proto = config_pb2.ConfigProto(device_filters=['to_be_overridden'])

    new_config = distribution.update_config_proto(config_proto)

    # Verify device filters.
    self.assertEqual(['/job:worker/task:1', '/job:ps'],
                     new_config.device_filters)

    # Verify isolate_session_state
    self.assertFalse(new_config.isolate_session_state)

  def testUpdateConfigProtoLocal(self):
    distribution = parameter_server_strategy.ParameterServerStrategy(
        num_gpus_per_worker=2)

    config_proto = config_pb2.ConfigProto()
    new_config = distribution.update_config_proto(config_proto)

    # Verify isolate_session_state
    self.assertTrue(new_config.isolate_session_state)
>>>>>>> 1b5189b7


class ParameterServerStrategyWithChiefTest(ParameterServerStrategyTestBase,
                                           parameterized.TestCase):

  @classmethod
  def setUpClass(cls):
    cls._cluster_spec = multi_worker_test_base.create_in_process_cluster(
        num_workers=3, num_ps=2, has_chief=True)
    cls._default_target = 'grpc://' + cls._cluster_spec[CHIEF][0]

  def testSimpleBetweenGraph(self):
    self._run_between_graph_clients(self._test_simple_increment,
                                    self._cluster_spec, context.num_gpus())

  @combinations.generate(
      combinations.combine(mode=['graph'], num_gpus=[0, 1, 2]))
  def testMinimizeLossGraph(self, num_gpus):
    self._run_between_graph_clients(self._test_minimize_loss_graph,
                                    self._cluster_spec, num_gpus)

  def testGlobalStepIsWrapped(self):
    distribution = parameter_server_strategy.ParameterServerStrategy(
        num_gpus_per_worker=2)
    with ops.Graph().as_default(), distribution.scope():
      created_step = training_util.create_global_step()
      get_step = training_util.get_global_step()
      self.assertEqual(created_step, get_step,
                       msg=('created_step %s type %s vs. get_step %s type %s' %
                            (id(created_step), created_step.__class__.__name__,
                             id(get_step), get_step.__class__.__name__)))
      self.assertIs(values.AggregatingVariable, type(created_step))
      self.assertIs(values.AggregatingVariable, type(get_step))

<<<<<<< HEAD
  @combinations.generate(
      combinations.combine(mode=['graph'], num_gpus=[0, 1, 2]))
  def testReduceToCPU(self, num_gpus):
    self._run_between_graph_clients(self._test_reduce_to_cpu,
                                    self._cluster_spec, num_gpus)
=======
  def testValueContainer(self):
    distribution = parameter_server_strategy.ParameterServerStrategy(
        num_gpus_per_worker=2)
    with ops.Graph().as_default(), distribution.scope():
      def f():
        with backprop.GradientTape() as tape:
          v = variable_scope.get_variable('v', initializer=10.0)
          _ = v * v
        v, = tape.watched_variables()
        w = distribution.extended.value_container(v)
        self.assertIs(values.AggregatingVariable, type(w))
      distribution.extended.call_for_each_replica(f)
>>>>>>> 1b5189b7


if __name__ == '__main__':
  test.main()<|MERGE_RESOLUTION|>--- conflicted
+++ resolved
@@ -518,7 +518,6 @@
       self.assertLess(error_after, error_before)
       return error_after < error_before
 
-<<<<<<< HEAD
   def _test_reduce_to_cpu(self, task_type, task_id, num_gpus):
     d, master_target, sess_config = self._get_test_objects(
         task_type, task_id, num_gpus)
@@ -548,7 +547,7 @@
       mean_var, sum_var = sess.run([result_mean, result_sum])
       self.assertEqual(mean_var, 1.0)
       self.assertEqual(sum_var, 1.0 * num_workers * d.num_towers)
-=======
+
   def _test_input_fn_iterator(self, task_type, task_id, num_gpus, input_fn,
                               expected_values):
     distribution, master_target, config = self._get_test_objects(
@@ -579,7 +578,6 @@
         computed_value = sess.run(
             [values.select_device(d, next_element) for d in devices])
         self.assertEqual(expected_value, computed_value)
->>>>>>> 1b5189b7
 
 
 class ParameterServerStrategyTest(ParameterServerStrategyTestBase,
@@ -645,11 +643,12 @@
 
   @combinations.generate(
       combinations.combine(mode=['graph'], num_gpus=[0, 1, 2]))
-<<<<<<< HEAD
   def testReduceToCPU(self, num_gpus):
     self._run_between_graph_clients(self._test_reduce_to_cpu,
                                     self._cluster_spec, num_gpus)
-=======
+
+  @combinations.generate(
+    combinations.combine(mode=['graph'], num_gpus=[0, 1, 2]))
   def testMinimizeLossGraphLocal(self, num_gpus):
     self._test_minimize_loss_graph(None, None, num_gpus)
 
@@ -719,7 +718,6 @@
 
     # Verify isolate_session_state
     self.assertTrue(new_config.isolate_session_state)
->>>>>>> 1b5189b7
 
 
 class ParameterServerStrategyWithChiefTest(ParameterServerStrategyTestBase,
@@ -754,13 +752,12 @@
       self.assertIs(values.AggregatingVariable, type(created_step))
       self.assertIs(values.AggregatingVariable, type(get_step))
 
-<<<<<<< HEAD
   @combinations.generate(
       combinations.combine(mode=['graph'], num_gpus=[0, 1, 2]))
   def testReduceToCPU(self, num_gpus):
     self._run_between_graph_clients(self._test_reduce_to_cpu,
                                     self._cluster_spec, num_gpus)
-=======
+
   def testValueContainer(self):
     distribution = parameter_server_strategy.ParameterServerStrategy(
         num_gpus_per_worker=2)
@@ -773,7 +770,6 @@
         w = distribution.extended.value_container(v)
         self.assertIs(values.AggregatingVariable, type(w))
       distribution.extended.call_for_each_replica(f)
->>>>>>> 1b5189b7
 
 
 if __name__ == '__main__':
