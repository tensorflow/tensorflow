--- conflicted
+++ resolved
@@ -36,11 +36,8 @@
         "//tensorflow/contrib/cudnn_rnn:cudnn_rnn_py",
         "//tensorflow/contrib/data",
         "//tensorflow/contrib/deprecated:deprecated_py",
-<<<<<<< HEAD
         "//tensorflow/contrib/warpctc:ctc_py",
-=======
         "//tensorflow/contrib/distribute:distribute",
->>>>>>> cac96386
         "//tensorflow/contrib/distributions:distributions_py",
         "//tensorflow/contrib/eager/python:tfe",
         "//tensorflow/contrib/estimator:estimator_py",
