# -*- coding: utf-8 -*-
# Copyright 2016 The TensorFlow Authors. All Rights Reserved.
#
# Licensed under the Apache License, Version 2.0 (the "License");
# you may not use this file except in compliance with the License.
# You may obtain a copy of the License at
#
#     http://www.apache.org/licenses/LICENSE-2.0
#
# Unless required by applicable law or agreed to in writing, software
# distributed under the License is distributed on an "AS IS" BASIS,
# WITHOUT WARRANTIES OR CONDITIONS OF ANY KIND, either express or implied.
# See the License for the specific language governing permissions and
# limitations under the License.
# ==============================================================================

# pylint: disable=g-short-docstring-punctuation
"""Higher level ops for building layers."""

from __future__ import absolute_import
from __future__ import division
from __future__ import print_function

import functools
import six

from tensorflow.contrib.framework.python.ops import add_arg_scope
from tensorflow.contrib.framework.python.ops import variables
from tensorflow.contrib.layers.python.layers import initializers
from tensorflow.contrib.layers.python.layers import utils
from tensorflow.python.eager import context
from tensorflow.python.framework import dtypes
from tensorflow.python.framework import function
from tensorflow.python.framework import ops
from tensorflow.python.framework import sparse_tensor
from tensorflow.python.framework import tensor_shape
from tensorflow.python.layers import base
from tensorflow.python.layers import convolutional as convolutional_layers
from tensorflow.python.layers import core as core_layers
from tensorflow.python.layers import normalization as normalization_layers
from tensorflow.python.layers import pooling as pooling_layers
from tensorflow.python.ops import array_ops
from tensorflow.python.ops import check_ops
from tensorflow.python.ops import init_ops
from tensorflow.python.ops import linalg_ops
from tensorflow.python.ops import math_ops
from tensorflow.python.ops import nn
from tensorflow.python.ops import sparse_ops
from tensorflow.python.ops import standard_ops
from tensorflow.python.ops import variable_scope
from tensorflow.python.ops import variables as tf_variables
from tensorflow.python.training import moving_averages
from tensorflow.python.layers.maxout import maxout

# TODO(b/28426988): Replace legacy_* fns migrated from slim.
# TODO(b/28426988): Remove legacy_* when all uses have migrated to new API.
__all__ = ['avg_pool2d',
           'avg_pool3d',
           'batch_norm',
           'bias_add',
           'conv2d',
           'conv3d',
           'conv2d_in_plane',
           'conv2d_transpose',
           'conv3d_transpose',
           'convolution',
           'convolution2d',
           'convolution2d_in_plane',
           'convolution2d_transpose',
           'convolution3d',
           'convolution3d_transpose',
           'dropout',
           'elu',
           'flatten',
           'fully_connected',
           'GDN',
           'gdn',
           'layer_norm',
           'linear',
           'pool',
           'max_pool2d',
           'max_pool3d',
           'one_hot_encoding',
           'relu',
           'relu6',
           'repeat',
           'scale_gradient',
           'separable_conv2d',
           'separable_convolution2d',
           'softmax',
           'spatial_softmax',
           'stack',
           'unit_norm',
           'legacy_fully_connected',
           'legacy_linear',
           'legacy_relu',
           'maxout']

DATA_FORMAT_NCHW = 'NCHW'
DATA_FORMAT_NHWC = 'NHWC'
DATA_FORMAT_NCDHW = 'NCDHW'
DATA_FORMAT_NDHWC = 'NDHWC'


@add_arg_scope
def avg_pool2d(inputs,
               kernel_size,
               stride=2,
               padding='VALID',
               data_format=DATA_FORMAT_NHWC,
               outputs_collections=None,
               scope=None):
  """Adds a 2D average pooling op.

  It is assumed that the pooling is done per image but not in batch or channels.

  Args:
    inputs: A 4-D tensor of shape `[batch_size, height, width, channels]` if
      `data_format` is `NHWC`, and `[batch_size, channels, height, width]` if
      `data_format` is `NCHW`.
    kernel_size: A list of length 2: [kernel_height, kernel_width] of the
      pooling kernel over which the op is computed. Can be an int if both
      values are the same.
    stride: A list of length 2: [stride_height, stride_width].
      Can be an int if both strides are the same. Note that presently
      both strides must have the same value.
    padding: The padding method, either 'VALID' or 'SAME'.
    data_format: A string. `NHWC` (default) and `NCHW` are supported.
    outputs_collections: The collections to which the outputs are added.
    scope: Optional scope for name_scope.

  Returns:
    A `Tensor` representing the results of the pooling operation.

  Raises:
    ValueError: If `data_format` is neither `NHWC` nor `NCHW`.
  """
  if data_format not in (DATA_FORMAT_NCHW, DATA_FORMAT_NHWC):
    raise ValueError('data_format has to be either NCHW or NHWC.')
  with ops.name_scope(scope, 'AvgPool2D', [inputs]) as sc:
    inputs = ops.convert_to_tensor(inputs)
    df = ('channels_first' if data_format and data_format.startswith('NC')
          else 'channels_last')
    layer = pooling_layers.AveragePooling2D(pool_size=kernel_size,
                                            strides=stride,
                                            padding=padding,
                                            data_format=df,
                                            _scope=sc)
    outputs = layer.apply(inputs)
    return utils.collect_named_outputs(outputs_collections, sc, outputs)


@add_arg_scope
def avg_pool3d(inputs,
               kernel_size,
               stride=2,
               padding='VALID',
               data_format=DATA_FORMAT_NDHWC,
               outputs_collections=None,
               scope=None):
  """Adds a 3D average pooling op.

  It is assumed that the pooling is done per image but not in batch or channels.

  Args:
    inputs: A 5-D tensor of shape `[batch_size, depth, height, width, channels]`
      if `data_format` is `NDHWC`, and `[batch_size, channels, depth, height,
      width]` if `data_format` is `NCDHW`.
    kernel_size: A list of length 3: [kernel_depth, kernel_height, kernel_width]
      of the pooling kernel over which the op is computed. Can be an int if both
      values are the same.
    stride: A list of length 3: [stride_depth, stride_height, stride_width].
      Can be an int if both strides are the same. Note that presently
      both strides must have the same value.
    padding: The padding method, either 'VALID' or 'SAME'.
    data_format: A string. `NDHWC` (default) and `NCDHW` are supported.
    outputs_collections: The collections to which the outputs are added.
    scope: Optional scope for name_scope.

  Returns:
    A `Tensor` representing the results of the pooling operation.

  Raises:
    ValueError: If `data_format` is neither `NDHWC` nor `NCDHW`.
  """
  if data_format not in (DATA_FORMAT_NCDHW, DATA_FORMAT_NDHWC):
    raise ValueError('data_format has to be either NCDHW or NDHWC.')
  with ops.name_scope(scope, 'AvgPool3D', [inputs]) as sc:
    inputs = ops.convert_to_tensor(inputs)
    df = ('channels_first' if data_format and data_format.startswith('NC')
          else 'channels_last')
    layer = pooling_layers.AveragePooling3D(pool_size=kernel_size,
                                            strides=stride,
                                            padding=padding,
                                            data_format=df,
                                            _scope=sc)
    outputs = layer.apply(inputs)
    return utils.collect_named_outputs(outputs_collections, sc, outputs)


def _fused_batch_norm(inputs,
                      decay=0.999,
                      center=True,
                      scale=False,
                      epsilon=0.001,
                      activation_fn=None,
                      param_initializers=None,
                      param_regularizers=None,
                      updates_collections=ops.GraphKeys.UPDATE_OPS,
                      is_training=True,
                      reuse=None,
                      variables_collections=None,
                      outputs_collections=None,
                      trainable=True,
                      data_format=DATA_FORMAT_NHWC,
                      zero_debias_moving_mean=False,
                      scope=None):
  """Adds a Batch Normalization layer from http://arxiv.org/abs/1502.03167.

    "Batch Normalization: Accelerating Deep Network Training by Reducing
    Internal Covariate Shift"

    Sergey Ioffe, Christian Szegedy

  Can be used as a normalizer function for conv2d and fully_connected.

  Note: when training, the moving_mean and moving_variance need to be updated.
  By default the update ops are placed in `tf.GraphKeys.UPDATE_OPS`, so they
  need to be added as a dependency to the `train_op`. For example:

  ```python
    update_ops = tf.get_collection(tf.GraphKeys.UPDATE_OPS)
    with tf.control_dependencies(update_ops):
      train_op = optimizer.minimize(loss)
  ```

  One can set updates_collections=None to force the updates in place, but that
  can have a speed penalty, especially in distributed settings.

  Args:
    inputs: A tensor with 2 or more dimensions, where the first dimension has
      `batch_size`. The normalization is over all but the last dimension if
      `data_format` is `NHWC` and the second dimension if `data_format` is
      `NCHW`.
    decay: Decay for the moving average. Reasonable values for `decay` are close
      to 1.0, typically in the multiple-nines range: 0.999, 0.99, 0.9, etc.
      Lower `decay` value (recommend trying `decay`=0.9) if model experiences
      reasonably good training performance but poor validation and/or test
      performance.
    center: If True, add offset of `beta` to normalized tensor.  If False,
      `beta` is ignored.
    scale: If True, multiply by `gamma`. If False, `gamma` is
      not used. When the next layer is linear (also e.g. `nn.relu`), this can be
      disabled since the scaling can be done by the next layer.
    epsilon: Small float added to variance to avoid dividing by zero.
    activation_fn: Activation function, default set to None to skip it and
      maintain a linear activation.
    param_initializers: Optional initializers for beta, gamma, moving mean and
      moving variance.
    param_regularizers: Optional regularizer for beta and gamma.
    updates_collections: Collections to collect the update ops for computation.
      The updates_ops need to be executed with the train_op.
      If None, a control dependency would be added to make sure the updates are
      computed in place.
    is_training: Whether or not the layer is in training mode. In training mode
      it would accumulate the statistics of the moments into `moving_mean` and
      `moving_variance` using an exponential moving average with the given
      `decay`. When it is not in training mode then it would use the values of
      the `moving_mean` and the `moving_variance`.
    reuse: Whether or not the layer and its variables should be reused. To be
      able to reuse the layer scope must be given.
    variables_collections: Optional collections for the variables.
    outputs_collections: Collections to add the outputs.
    trainable: If `True` also add variables to the graph collection
      `GraphKeys.TRAINABLE_VARIABLES` (see `tf.Variable`).
    data_format: A string. `NHWC` (default) and `NCHW` are supported.
    zero_debias_moving_mean: Use zero_debias for moving_mean.
    scope: Optional scope for `variable_scope`.

  Returns:
    A `Tensor` representing the output of the operation.

  Raises:
    ValueError: If `data_format` is neither `NHWC` nor `NCHW`.
    ValueError: If the rank of `inputs` is undefined.
    ValueError: If the rank of `inputs` is neither 2 or 4.
    ValueError: If rank or `C` dimension of `inputs` is undefined.
  """
  if data_format not in (DATA_FORMAT_NCHW, DATA_FORMAT_NHWC):
    raise ValueError('data_format has to be either NCHW or NHWC.')
  with variable_scope.variable_scope(
      scope, 'BatchNorm', [inputs], reuse=reuse) as sc:
    inputs = ops.convert_to_tensor(inputs)
    original_shape = inputs.get_shape()
    original_inputs = inputs
    original_rank = original_shape.ndims
    if original_rank is None:
      raise ValueError('Inputs %s has undefined rank' % inputs.name)
    elif original_rank not in [2, 4]:
      raise ValueError('Inputs %s has unsupported rank.'
                       ' Expected 2 or 4 but got %d' % (
                           inputs.name, original_rank))
    if original_rank == 2:
      channels = inputs.get_shape()[-1].value
      if channels is None:
        raise ValueError('`C` dimension must be known but is None')
      new_shape = [-1, 1, 1, channels]
      if data_format == DATA_FORMAT_NCHW:
        new_shape = [-1, channels, 1, 1]
      inputs = array_ops.reshape(inputs, new_shape)
    inputs_shape = inputs.get_shape()
    if data_format == DATA_FORMAT_NHWC:
      params_shape = inputs_shape[-1:]
    else:
      params_shape = inputs_shape[1:2]
    if not params_shape.is_fully_defined():
      raise ValueError('Inputs %s has undefined `C` dimension %s.' %
                       (inputs.name, params_shape))

    # Allocate parameters for the beta and gamma of the normalization.
    beta_collections = utils.get_variable_collections(variables_collections,
                                                      'beta')
    # Float32 required to avoid precision-loss when using fp16 input/output
    variable_dtype = dtypes.float32
    if not param_initializers:
      param_initializers = {}
    if not param_regularizers:
      param_regularizers = {}
    beta_regularizer = param_regularizers.get('beta')
    gamma_regularizer = param_regularizers.get('gamma')

    if center:
      beta_initializer = param_initializers.get('beta',
                                                init_ops.zeros_initializer())
      beta = variables.model_variable(
          'beta',
          shape=params_shape,
          dtype=variable_dtype,
          initializer=beta_initializer,
          regularizer=beta_regularizer,
          collections=beta_collections,
          trainable=trainable)
    else:
      beta = array_ops.constant(0.0, dtype=variable_dtype, shape=params_shape)

    if scale:
      gamma_collections = utils.get_variable_collections(
          variables_collections, 'gamma')
      gamma_initializer = param_initializers.get('gamma',
                                                 init_ops.ones_initializer())
      gamma = variables.model_variable(
          'gamma',
          shape=params_shape,
          dtype=variable_dtype,
          initializer=gamma_initializer,
          regularizer=gamma_regularizer,
          collections=gamma_collections,
          trainable=trainable)
    else:
      gamma = array_ops.constant(1.0, dtype=variable_dtype, shape=params_shape)

    # Create moving_mean and moving_variance variables and add them to the
    # appropriate collections. We disable variable partitioning while creating
    # them, because assign_moving_average is not yet supported for partitioned
    # variables (this needs to be handled carefully, as it may break
    # the checkpoint backward compatibility).
    with variable_scope.variable_scope(
        variable_scope.get_variable_scope()) as local_scope:
      local_scope.set_partitioner(None)
      moving_mean_collections = utils.get_variable_collections(
          variables_collections, 'moving_mean')
      moving_mean_initializer = param_initializers.get(
          'moving_mean', init_ops.zeros_initializer())
      moving_mean = variables.model_variable(
          'moving_mean',
          shape=params_shape,
          dtype=variable_dtype,
          initializer=moving_mean_initializer,
          trainable=False,
          collections=moving_mean_collections)
      moving_variance_collections = utils.get_variable_collections(
          variables_collections, 'moving_variance')
      moving_variance_initializer = param_initializers.get(
          'moving_variance', init_ops.ones_initializer())
      moving_variance = variables.model_variable(
          'moving_variance',
          shape=params_shape,
          dtype=variable_dtype,
          initializer=moving_variance_initializer,
          trainable=False,
          collections=moving_variance_collections)

    def _fused_batch_norm_training():
      return nn.fused_batch_norm(
          inputs, gamma, beta, epsilon=epsilon, data_format=data_format)
    def _fused_batch_norm_inference():
      return nn.fused_batch_norm(
          inputs,
          gamma,
          beta,
          mean=moving_mean,
          variance=moving_variance,
          epsilon=epsilon,
          is_training=False,
          data_format=data_format)
    outputs, mean, variance = utils.smart_cond(is_training,
                                               _fused_batch_norm_training,
                                               _fused_batch_norm_inference)

    # If `is_training` doesn't have a constant value, because it is a `Tensor`,
    # a `Variable` or `Placeholder` then is_training_value will be None and
    # `need_updates` will be true.
    is_training_value = utils.constant_value(is_training)
    need_updates = is_training_value is None or is_training_value
    if need_updates:
      if updates_collections is None:
        no_updates = lambda: outputs
        def _force_updates():
          """Internal function forces updates moving_vars if is_training."""
          update_moving_mean = moving_averages.assign_moving_average(
              moving_mean, mean, decay, zero_debias=zero_debias_moving_mean)
          update_moving_variance = moving_averages.assign_moving_average(
              moving_variance, variance, decay, zero_debias=False)
          with ops.control_dependencies(
              [update_moving_mean, update_moving_variance]):
            return array_ops.identity(outputs)
        outputs = utils.smart_cond(is_training, _force_updates, no_updates)
      else:
        moving_vars_fn = lambda: (moving_mean, moving_variance)
        def _delay_updates():
          """Internal function that delay updates moving_vars if is_training."""
          update_moving_mean = moving_averages.assign_moving_average(
              moving_mean, mean, decay, zero_debias=zero_debias_moving_mean)
          update_moving_variance = moving_averages.assign_moving_average(
              moving_variance, variance, decay, zero_debias=False)
          return update_moving_mean, update_moving_variance
        update_mean, update_variance = utils.smart_cond(is_training,
                                                        _delay_updates,
                                                        moving_vars_fn)
        ops.add_to_collections(updates_collections, update_mean)
        ops.add_to_collections(updates_collections, update_variance)

    outputs.set_shape(inputs_shape)
    if original_shape.ndims == 2:
      outputs = array_ops.reshape(outputs, array_ops.shape(original_inputs))
    if activation_fn is not None:
      outputs = activation_fn(outputs)
    return utils.collect_named_outputs(outputs_collections, sc.name, outputs)


@add_arg_scope
def batch_norm(inputs,
               decay=0.999,
               center=True,
               scale=False,
               epsilon=0.001,
               activation_fn=None,
               param_initializers=None,
               param_regularizers=None,
               updates_collections=ops.GraphKeys.UPDATE_OPS,
               is_training=True,
               reuse=None,
               variables_collections=None,
               outputs_collections=None,
               trainable=True,
               batch_weights=None,
               fused=None,
               data_format=DATA_FORMAT_NHWC,
               zero_debias_moving_mean=False,
               scope=None,
               renorm=False,
               renorm_clipping=None,
               renorm_decay=0.99,
               adjustment=None):
  """Adds a Batch Normalization layer from http://arxiv.org/abs/1502.03167.

    "Batch Normalization: Accelerating Deep Network Training by Reducing
    Internal Covariate Shift"

    Sergey Ioffe, Christian Szegedy

  Can be used as a normalizer function for conv2d and fully_connected.

  Note: when training, the moving_mean and moving_variance need to be updated.
  By default the update ops are placed in `tf.GraphKeys.UPDATE_OPS`, so they
  need to be added as a dependency to the `train_op`. For example:

  ```python
    update_ops = tf.get_collection(tf.GraphKeys.UPDATE_OPS)
    with tf.control_dependencies(update_ops):
      train_op = optimizer.minimize(loss)
  ```

  One can set updates_collections=None to force the updates in place, but that
  can have a speed penalty, especially in distributed settings.

  Args:
    inputs: A tensor with 2 or more dimensions, where the first dimension has
      `batch_size`. The normalization is over all but the last dimension if
      `data_format` is `NHWC` and the second dimension if `data_format` is
      `NCHW`.
    decay: Decay for the moving average. Reasonable values for `decay` are close
      to 1.0, typically in the multiple-nines range: 0.999, 0.99, 0.9, etc.
      Lower `decay` value (recommend trying `decay`=0.9) if model experiences
      reasonably good training performance but poor validation and/or test
      performance. Try zero_debias_moving_mean=True for improved stability.
    center: If True, add offset of `beta` to normalized tensor. If False, `beta`
      is ignored.
    scale: If True, multiply by `gamma`. If False, `gamma` is
      not used. When the next layer is linear (also e.g. `nn.relu`), this can be
      disabled since the scaling can be done by the next layer.
    epsilon: Small float added to variance to avoid dividing by zero.
    activation_fn: Activation function, default set to None to skip it and
      maintain a linear activation.
    param_initializers: Optional initializers for beta, gamma, moving mean and
      moving variance.
    param_regularizers: Optional regularizer for beta and gamma.
    updates_collections: Collections to collect the update ops for computation.
      The updates_ops need to be executed with the train_op.
      If None, a control dependency would be added to make sure the updates are
      computed in place.
    is_training: Whether or not the layer is in training mode. In training mode
      it would accumulate the statistics of the moments into `moving_mean` and
      `moving_variance` using an exponential moving average with the given
      `decay`. When it is not in training mode then it would use the values of
      the `moving_mean` and the `moving_variance`.
    reuse: Whether or not the layer and its variables should be reused. To be
      able to reuse the layer scope must be given.
    variables_collections: Optional collections for the variables.
    outputs_collections: Collections to add the outputs.
    trainable: If `True` also add variables to the graph collection
      `GraphKeys.TRAINABLE_VARIABLES` (see `tf.Variable`).
    batch_weights: An optional tensor of shape `[batch_size]`,
      containing a frequency weight for each batch item. If present,
      then the batch normalization uses weighted mean and
      variance. (This can be used to correct for bias in training
      example selection.)
    fused: if `True`, use a faster, fused implementation if possible.
      If `None`, use the system recommended implementation.
    data_format: A string. `NHWC` (default) and `NCHW` are supported.
    zero_debias_moving_mean: Use zero_debias for moving_mean. It creates a new
      pair of variables 'moving_mean/biased' and 'moving_mean/local_step'.
    scope: Optional scope for `variable_scope`.
    renorm: Whether to use Batch Renormalization
      (https://arxiv.org/abs/1702.03275). This adds extra variables during
      training. The inference is the same for either value of this parameter.
    renorm_clipping: A dictionary that may map keys 'rmax', 'rmin', 'dmax' to
      scalar `Tensors` used to clip the renorm correction. The correction
      `(r, d)` is used as `corrected_value = normalized_value * r + d`, with
      `r` clipped to [rmin, rmax], and `d` to [-dmax, dmax]. Missing rmax, rmin,
      dmax are set to inf, 0, inf, respectively.
    renorm_decay: Momentum used to update the moving means and standard
      deviations with renorm. Unlike `momentum`, this affects training
      and should be neither too small (which would add noise) nor too large
      (which would give stale estimates). Note that `decay` is still applied
      to get the means and variances for inference.
    adjustment: A function taking the `Tensor` containing the (dynamic) shape of
      the input tensor and returning a pair (scale, bias) to apply to the
      normalized values (before gamma and beta), only during training. For
      example,
        `adjustment = lambda shape: (
          tf.random_uniform(shape[-1:], 0.93, 1.07),
          tf.random_uniform(shape[-1:], -0.1, 0.1))`
      will scale the normalized value by up to 7% up or down, then shift the
      result by up to 0.1 (with independent scaling and bias for each feature
      but shared across all examples), and finally apply gamma and/or beta. If
      `None`, no adjustment is applied.

  Returns:
    A `Tensor` representing the output of the operation.

  Raises:
    ValueError: If `data_format` is neither `NHWC` nor `NCHW`.
    ValueError: If the rank of `inputs` is undefined.
    ValueError: If rank or channels dimension of `inputs` is undefined.
  """
  if fused is None:
    fused = True

  # Only use _fused_batch_norm if all of the following three
  # conditions are true:
  # (1) fused is set True;
  # (2) it is possible to use (currently it doesn't support batch weights,
  #   renorm, and the case when rank is neither 2 nor 4);
  # (3) it is used with zero_debias_moving_mean, or an input shape of rank 2,
  #   or non-default updates_collections (not implemented in
  #   normalization_layers.BatchNormalization yet); otherwise use the fused
  #   implementation in normalization_layers.BatchNormalization.
  inputs = ops.convert_to_tensor(inputs)
  rank = inputs.get_shape().ndims
  possible_to_fuse = (batch_weights is None and
                      not renorm and
                      rank in [2, 4] and
                      adjustment is None)
  if fused and possible_to_fuse and (
      zero_debias_moving_mean or rank == 2 or
      updates_collections is not ops.GraphKeys.UPDATE_OPS):
    return _fused_batch_norm(
        inputs,
        decay=decay,
        center=center,
        scale=scale,
        epsilon=epsilon,
        activation_fn=activation_fn,
        param_initializers=param_initializers,
        param_regularizers=param_regularizers,
        updates_collections=updates_collections,
        is_training=is_training,
        reuse=reuse,
        variables_collections=variables_collections,
        outputs_collections=outputs_collections,
        trainable=trainable,
        data_format=data_format,
        zero_debias_moving_mean=zero_debias_moving_mean,
        scope=scope)

  if data_format not in (DATA_FORMAT_NCHW, DATA_FORMAT_NHWC):
    raise ValueError('data_format has to be either NCHW or NHWC.')

  layer_variable_getter = _build_variable_getter()
  with variable_scope.variable_scope(
      scope, 'BatchNorm', [inputs], reuse=reuse,
      custom_getter=layer_variable_getter) as sc:
    inputs = ops.convert_to_tensor(inputs)

    # Determine whether we can use the core layer class.
    if (batch_weights is None and
        updates_collections is ops.GraphKeys.UPDATE_OPS and
        not zero_debias_moving_mean):
      # Use the core layer class.
      axis = 1 if data_format == DATA_FORMAT_NCHW else -1
      if not param_initializers:
        param_initializers = {}
      beta_initializer = param_initializers.get('beta',
                                                init_ops.zeros_initializer())
      gamma_initializer = param_initializers.get('gamma',
                                                 init_ops.ones_initializer())
      moving_mean_initializer = param_initializers.get(
          'moving_mean', init_ops.zeros_initializer())
      moving_variance_initializer = param_initializers.get(
          'moving_variance', init_ops.ones_initializer())
      if not param_regularizers:
        param_regularizers = {}
      beta_regularizer = param_regularizers.get('beta')
      gamma_regularizer = param_regularizers.get('gamma')
      layer = normalization_layers.BatchNormalization(
          axis=axis,
          momentum=decay,
          epsilon=epsilon,
          center=center,
          scale=scale,
          beta_initializer=beta_initializer,
          gamma_initializer=gamma_initializer,
          moving_mean_initializer=moving_mean_initializer,
          moving_variance_initializer=moving_variance_initializer,
          beta_regularizer=beta_regularizer,
          gamma_regularizer=gamma_regularizer,
          trainable=trainable,
          renorm=renorm,
          renorm_clipping=renorm_clipping,
          renorm_momentum=renorm_decay,
          adjustment=adjustment,
          name=sc.name,
          _scope=sc,
          _reuse=reuse,
          fused=fused)
      outputs = layer.apply(inputs, training=is_training)

      # Add variables to collections.
      _add_variable_to_collections(
          layer.moving_mean, variables_collections, 'moving_mean')
      _add_variable_to_collections(
          layer.moving_variance, variables_collections, 'moving_variance')
      if layer.beta is not None:
        _add_variable_to_collections(layer.beta, variables_collections, 'beta')
      if layer.gamma is not None:
        _add_variable_to_collections(
            layer.gamma, variables_collections, 'gamma')

      if activation_fn is not None:
        outputs = activation_fn(outputs)
      return utils.collect_named_outputs(outputs_collections, sc.name, outputs)

    # Not supported by layer class: batch_weights argument,
    # and custom updates_collections. In that case, use the legacy BN
    # implementation.
    # Custom updates collections are not supported because the update logic
    # is different in this case, in particular w.r.t. "forced updates" and
    # update op reuse.
    if renorm:
      raise ValueError('renorm is not supported with batch_weights, '
                       'updates_collections or zero_debias_moving_mean')
    inputs_shape = inputs.get_shape()
    inputs_rank = inputs_shape.ndims
    if inputs_rank is None:
      raise ValueError('Inputs %s has undefined rank.' % inputs.name)
    dtype = inputs.dtype.base_dtype
    if batch_weights is not None:
      batch_weights = ops.convert_to_tensor(batch_weights)
      inputs_shape[0:1].assert_is_compatible_with(batch_weights.get_shape())
      # Reshape batch weight values so they broadcast across inputs.
      nshape = [-1] + [1 for _ in range(inputs_rank - 1)]
      batch_weights = array_ops.reshape(batch_weights, nshape)

    if data_format == DATA_FORMAT_NCHW:
      moments_axes = [0] + list(range(2, inputs_rank))
      params_shape = inputs_shape[1:2]
      # For NCHW format, rather than relying on implicit broadcasting, we
      # explicitly reshape the params to params_shape_broadcast when computing
      # the moments and the batch normalization.
      params_shape_broadcast = list(
          [1, inputs_shape[1].value] + [1 for _ in range(2, inputs_rank)])
    else:
      moments_axes = list(range(inputs_rank - 1))
      params_shape = inputs_shape[-1:]
      params_shape_broadcast = None
    if not params_shape.is_fully_defined():
      raise ValueError('Inputs %s has undefined channels dimension %s.' % (
          inputs.name, params_shape))

    # Allocate parameters for the beta and gamma of the normalization.
    beta, gamma = None, None
    if not param_initializers:
      param_initializers = {}
    if center:
      beta_collections = utils.get_variable_collections(variables_collections,
                                                        'beta')
      beta_initializer = param_initializers.get('beta',
                                                init_ops.zeros_initializer())
      beta = variables.model_variable('beta',
                                      shape=params_shape,
                                      dtype=dtype,
                                      initializer=beta_initializer,
                                      collections=beta_collections,
                                      trainable=trainable)
    if scale:
      gamma_collections = utils.get_variable_collections(variables_collections,
                                                         'gamma')
      gamma_initializer = param_initializers.get('gamma',
                                                 init_ops.ones_initializer())
      gamma = variables.model_variable('gamma',
                                       shape=params_shape,
                                       dtype=dtype,
                                       initializer=gamma_initializer,
                                       collections=gamma_collections,
                                       trainable=trainable)

    # Create moving_mean and moving_variance variables and add them to the
    # appropriate collections. We disable variable partitioning while creating
    # them, because assign_moving_average is not yet supported for partitioned
    # variables (this needs to be handled carefully, as it may break
    # the checkpoint backward compatibility).
    with variable_scope.variable_scope(
        variable_scope.get_variable_scope()) as local_scope:
      local_scope.set_partitioner(None)
      moving_mean_collections = utils.get_variable_collections(
          variables_collections, 'moving_mean')
      moving_mean_initializer = param_initializers.get(
          'moving_mean', init_ops.zeros_initializer())
      moving_mean = variables.model_variable(
          'moving_mean',
          shape=params_shape,
          dtype=dtype,
          initializer=moving_mean_initializer,
          trainable=False,
          collections=moving_mean_collections)
      moving_variance_collections = utils.get_variable_collections(
          variables_collections, 'moving_variance')
      moving_variance_initializer = param_initializers.get(
          'moving_variance', init_ops.ones_initializer())
      moving_variance = variables.model_variable(
          'moving_variance',
          shape=params_shape,
          dtype=dtype,
          initializer=moving_variance_initializer,
          trainable=False,
          collections=moving_variance_collections)

    # If `is_training` doesn't have a constant value, because it is a `Tensor`,
    # a `Variable` or `Placeholder` then is_training_value will be None and
    # `needs_moments` will be true.
    is_training_value = utils.constant_value(is_training)
    need_moments = is_training_value is None or is_training_value
    if need_moments:
      # Calculate the moments based on the individual batch.
      if batch_weights is None:
        if data_format == DATA_FORMAT_NCHW:
          mean, variance = nn.moments(inputs, moments_axes, keep_dims=True)
          mean = array_ops.reshape(mean, [-1])
          variance = array_ops.reshape(variance, [-1])
        else:
          mean, variance = nn.moments(inputs, moments_axes)
      else:
        if data_format == DATA_FORMAT_NCHW:
          mean, variance = nn.weighted_moments(inputs, moments_axes,
                                               batch_weights, keep_dims=True)
          mean = array_ops.reshape(mean, [-1])
          variance = array_ops.reshape(variance, [-1])
        else:
          mean, variance = nn.weighted_moments(inputs, moments_axes,
                                               batch_weights)

      moving_vars_fn = lambda: (moving_mean, moving_variance)
      if updates_collections is None:
        def _force_updates():
          """Internal function forces updates moving_vars if is_training."""
          update_moving_mean = moving_averages.assign_moving_average(
              moving_mean, mean, decay, zero_debias=zero_debias_moving_mean)
          update_moving_variance = moving_averages.assign_moving_average(
              moving_variance, variance, decay, zero_debias=False)
          with ops.control_dependencies([update_moving_mean,
                                         update_moving_variance]):
            return array_ops.identity(mean), array_ops.identity(variance)
        mean, variance = utils.smart_cond(is_training,
                                          _force_updates,
                                          moving_vars_fn)
      else:
        def _delay_updates():
          """Internal function that delay updates moving_vars if is_training."""
          update_moving_mean = moving_averages.assign_moving_average(
              moving_mean, mean, decay, zero_debias=zero_debias_moving_mean)
          update_moving_variance = moving_averages.assign_moving_average(
              moving_variance, variance, decay, zero_debias=False)
          return update_moving_mean, update_moving_variance

        update_mean, update_variance = utils.smart_cond(is_training,
                                                        _delay_updates,
                                                        moving_vars_fn)
        ops.add_to_collections(updates_collections, update_mean)
        ops.add_to_collections(updates_collections, update_variance)
        # Use computed moments during training and moving_vars otherwise.
        vars_fn = lambda: (mean, variance)
        mean, variance = utils.smart_cond(is_training, vars_fn, moving_vars_fn)
    else:
      mean, variance = moving_mean, moving_variance
    if data_format == DATA_FORMAT_NCHW:
      mean = array_ops.reshape(mean, params_shape_broadcast)
      variance = array_ops.reshape(variance, params_shape_broadcast)
      if beta is not None:
        beta = array_ops.reshape(beta, params_shape_broadcast)
      if gamma is not None:
        gamma = array_ops.reshape(gamma, params_shape_broadcast)

    # Compute batch_normalization.
    outputs = nn.batch_normalization(inputs, mean, variance, beta, gamma,
                                     epsilon)
    outputs.set_shape(inputs_shape)
    if activation_fn is not None:
      outputs = activation_fn(outputs)
    return utils.collect_named_outputs(outputs_collections, sc.name, outputs)


@add_arg_scope
def bias_add(inputs,
             activation_fn=None,
             initializer=init_ops.zeros_initializer(),
             regularizer=None,
             reuse=None,
             variables_collections=None,
             outputs_collections=None,
             trainable=True,
             data_format=DATA_FORMAT_NHWC,
             scope=None):
  """Adds a bias to the inputs.

  Can be used as a normalizer function for conv2d and fully_connected.

  Args:
    inputs: A tensor of with at least rank 2 and value for the last dimension,
      e.g. `[batch_size, depth]`, `[None, None, None, depth]`.
    activation_fn: Activation function, default set to None to skip it and
      maintain a linear activation.
    initializer: An initializer for the bias, defaults to 0.
    regularizer: A regularizer like the result of
      `l1_regularizer` or `l2_regularizer`.
    reuse: Whether or not the layer and its variables should be reused. To be
      able to reuse the layer scope must be given.
    variables_collections: Optional collections for the variables.
    outputs_collections: Collections to add the outputs.
    trainable: If `True` also add variables to the graph collection
      `GraphKeys.TRAINABLE_VARIABLES` (see tf.Variable).
    data_format: A string. 'NHWC' and 'NCHW' are supported.
    scope: Optional scope for variable_scope.

  Returns:
    A tensor representing the result of adding biases to the inputs.

  Raises:
    ValueError: If `data_format` is neither `NHWC` nor `NCHW`.
    ValueError: If `data_format` is `NCHW` and rank of `inputs` is not 4.
    ValueError: If the rank of `inputs` is undefined.
    ValueError: If rank or `C` dimension of `inputs` is undefined.
  """
  if data_format not in (DATA_FORMAT_NCHW, DATA_FORMAT_NHWC):
    raise ValueError('data_format has to be either NCHW or NHWC.')
  with variable_scope.variable_scope(scope, 'BiasAdd', [inputs],
                                     reuse=reuse) as sc:
    inputs = ops.convert_to_tensor(inputs)
    dtype = inputs.dtype.base_dtype
    inputs_shape = inputs.get_shape()
    inputs_rank = inputs_shape.ndims
    if inputs_rank is None:
      raise ValueError('Dims of shape must be known but is None')
    elif inputs_rank != 4 and data_format == DATA_FORMAT_NCHW:
      raise ValueError('Data format NCHW only supports 4D Tensor')
    axis = 1 if data_format == DATA_FORMAT_NCHW else -1
    num_features = inputs_shape[axis].value
    if num_features is None:
      raise ValueError('`C` dimension must be known but is None')
    biases_collections = utils.get_variable_collections(variables_collections,
                                                        'biases')
    biases = variables.model_variable('biases',
                                      shape=[num_features,],
                                      dtype=dtype,
                                      initializer=initializer,
                                      regularizer=regularizer,
                                      collections=biases_collections,
                                      trainable=trainable)
    outputs = nn.bias_add(inputs, biases, data_format=data_format)
    if activation_fn is not None:
      outputs = activation_fn(outputs)
    return utils.collect_named_outputs(outputs_collections, sc.name, outputs)


# TODO(jbms): change `rate` parameter to `dilation_rate` for consistency with
# underlying op.
@add_arg_scope
def convolution(inputs,
                num_outputs,
                kernel_size,
                stride=1,
                padding='SAME',
                data_format=None,
                rate=1,
                activation_fn=nn.relu,
                normalizer_fn=None,
                normalizer_params=None,
                weights_initializer=initializers.xavier_initializer(),
                weights_regularizer=None,
                biases_initializer=init_ops.zeros_initializer(),
                biases_regularizer=None,
                reuse=None,
                variables_collections=None,
                outputs_collections=None,
                trainable=True,
                scope=None):
  """Adds an N-D convolution followed by an optional batch_norm layer.

  It is required that 1 <= N <= 3.

  `convolution` creates a variable called `weights`, representing the
  convolutional kernel, that is convolved (actually cross-correlated) with the
  `inputs` to produce a `Tensor` of activations. If a `normalizer_fn` is
  provided (such as `batch_norm`), it is then applied. Otherwise, if
  `normalizer_fn` is None and a `biases_initializer` is provided then a `biases`
  variable would be created and added the activations. Finally, if
  `activation_fn` is not `None`, it is applied to the activations as well.

  Performs atrous convolution with input stride/dilation rate equal to `rate`
  if a value > 1 for any dimension of `rate` is specified.  In this case
  `stride` values != 1 are not supported.

  Args:
    inputs: A Tensor of rank N+2 of shape
      `[batch_size] + input_spatial_shape + [in_channels]` if data_format does
      not start with "NC" (default), or
      `[batch_size, in_channels] + input_spatial_shape` if data_format starts
      with "NC".
    num_outputs: Integer, the number of output filters.
    kernel_size: A sequence of N positive integers specifying the spatial
      dimensions of the filters.  Can be a single integer to specify the same
      value for all spatial dimensions.
    stride: A sequence of N positive integers specifying the stride at which to
      compute output.  Can be a single integer to specify the same value for all
      spatial dimensions.  Specifying any `stride` value != 1 is incompatible
      with specifying any `rate` value != 1.
    padding: One of `"VALID"` or `"SAME"`.
    data_format: A string or None.  Specifies whether the channel dimension of
      the `input` and output is the last dimension (default, or if `data_format`
      does not start with "NC"), or the second dimension (if `data_format`
      starts with "NC").  For N=1, the valid values are "NWC" (default) and
      "NCW".  For N=2, the valid values are "NHWC" (default) and "NCHW".
      For N=3, the valid values are "NDHWC" (default) and "NCDHW".
    rate: A sequence of N positive integers specifying the dilation rate to use
      for atrous convolution.  Can be a single integer to specify the same
      value for all spatial dimensions.  Specifying any `rate` value != 1 is
      incompatible with specifying any `stride` value != 1.
    activation_fn: Activation function. The default value is a ReLU function.
      Explicitly set it to None to skip it and maintain a linear activation.
    normalizer_fn: Normalization function to use instead of `biases`. If
      `normalizer_fn` is provided then `biases_initializer` and
      `biases_regularizer` are ignored and `biases` are not created nor added.
      default set to None for no normalizer function
    normalizer_params: Normalization function parameters.
    weights_initializer: An initializer for the weights.
    weights_regularizer: Optional regularizer for the weights.
    biases_initializer: An initializer for the biases. If None skip biases.
    biases_regularizer: Optional regularizer for the biases.
    reuse: Whether or not the layer and its variables should be reused. To be
      able to reuse the layer scope must be given.
    variables_collections: Optional list of collections for all the variables or
      a dictionary containing a different list of collection per variable.
    outputs_collections: Collection to add the outputs.
    trainable: If `True` also add variables to the graph collection
      `GraphKeys.TRAINABLE_VARIABLES` (see tf.Variable).
    scope: Optional scope for `variable_scope`.

  Returns:
    A tensor representing the output of the operation.

  Raises:
    ValueError: If `data_format` is invalid.
    ValueError: Both 'rate' and `stride` are not uniformly 1.
  """
  if data_format not in [None, 'NWC', 'NCW', 'NHWC', 'NCHW', 'NDHWC', 'NCDHW']:
    raise ValueError('Invalid data_format: %r' % (data_format,))

  layer_variable_getter = _build_variable_getter(
      {'bias': 'biases', 'kernel': 'weights'})

  with variable_scope.variable_scope(
      scope, 'Conv', [inputs], reuse=reuse,
      custom_getter=layer_variable_getter) as sc:
    inputs = ops.convert_to_tensor(inputs)
    input_rank = inputs.get_shape().ndims

    if input_rank == 3:
      layer_class = convolutional_layers.Convolution1D
    elif input_rank == 4:
      layer_class = convolutional_layers.Convolution2D
    elif input_rank == 5:
      layer_class = convolutional_layers.Convolution3D
    else:
      raise ValueError('Convolution not supported for input with rank',
                       input_rank)

    df = ('channels_first' if data_format and data_format.startswith('NC')
          else 'channels_last')
    layer = layer_class(filters=num_outputs,
                        kernel_size=kernel_size,
                        strides=stride,
                        padding=padding,
                        data_format=df,
                        dilation_rate=rate,
                        activation=None,
                        use_bias=not normalizer_fn and biases_initializer,
                        kernel_initializer=weights_initializer,
                        bias_initializer=biases_initializer,
                        kernel_regularizer=weights_regularizer,
                        bias_regularizer=biases_regularizer,
                        activity_regularizer=None,
                        trainable=trainable,
                        name=sc.name,
                        dtype=inputs.dtype.base_dtype,
                        _scope=sc,
                        _reuse=reuse)
    outputs = layer.apply(inputs)

    # Add variables to collections.
    _add_variable_to_collections(layer.kernel, variables_collections, 'weights')
    if layer.use_bias:
      _add_variable_to_collections(layer.bias, variables_collections, 'biases')

    if normalizer_fn is not None:
      normalizer_params = normalizer_params or {}
      outputs = normalizer_fn(outputs, **normalizer_params)

    if activation_fn is not None:
      outputs = activation_fn(outputs)
    return utils.collect_named_outputs(outputs_collections, sc.name, outputs)

convolution2d = convolution
convolution3d = convolution


@add_arg_scope
def convolution2d_in_plane(
    inputs,
    kernel_size,
    stride=1,
    padding='SAME',
    activation_fn=nn.relu,
    normalizer_fn=None,
    normalizer_params=None,
    weights_initializer=initializers.xavier_initializer(),
    weights_regularizer=None,
    biases_initializer=init_ops.zeros_initializer(),
    biases_regularizer=None,
    reuse=None,
    variables_collections=None,
    outputs_collections=None,
    trainable=True,
    scope=None):
  """Performs the same in-plane convolution to each channel independently.

  This is useful for performing various simple channel-independent convolution
  operations such as image gradients:

    image = tf.constant(..., shape=(16, 240, 320, 3))
    vert_gradients = layers.conv2d_in_plane(image,
                                            kernel=[1, -1],
                                            kernel_size=[2, 1])
    horz_gradients = layers.conv2d_in_plane(image,
                                            kernel=[1, -1],
                                            kernel_size=[1, 2])

  Args:
    inputs: A 4-D tensor with dimensions [batch_size, height, width, channels].
    kernel_size: A list of length 2 holding the [kernel_height, kernel_width] of
      of the pooling. Can be an int if both values are the same.
    stride: A list of length 2 `[stride_height, stride_width]`.
      Can be an int if both strides are the same. Note that presently
      both strides must have the same value.
    padding: The padding type to use, either 'SAME' or 'VALID'.
    activation_fn: Activation function. The default value is a ReLU function.
      Explicitly set it to None to skip it and maintain a linear activation.
    normalizer_fn: Normalization function to use instead of `biases`. If
      `normalizer_fn` is provided then `biases_initializer` and
      `biases_regularizer` are ignored and `biases` are not created nor added.
      default set to None for no normalizer function
    normalizer_params: Normalization function parameters.
    weights_initializer: An initializer for the weights.
    weights_regularizer: Optional regularizer for the weights.
    biases_initializer: An initializer for the biases. If None skip biases.
    biases_regularizer: Optional regularizer for the biases.
    reuse: Whether or not the layer and its variables should be reused. To be
      able to reuse the layer scope must be given.
    variables_collections: Optional list of collections for all the variables or
      a dictionary containing a different list of collection per variable.
    outputs_collections: Collection to add the outputs.
    trainable: If `True` also add variables to the graph collection
      `GraphKeys.TRAINABLE_VARIABLES` (see tf.Variable).
    scope: Optional scope for `variable_scope`.

  Returns:
    A `Tensor` representing the output of the operation.
  """
  with variable_scope.variable_scope(
      scope, 'ConvInPlane', [inputs], reuse=reuse) as sc:
    dtype = inputs.dtype.base_dtype
    kernel_h, kernel_w = utils.two_element_tuple(kernel_size)
    stride_h, stride_w = utils.two_element_tuple(stride)
    num_filters_in = utils.last_dimension(inputs.get_shape(), min_rank=4)
    weights_shape = [kernel_h, kernel_w, 1, 1]
    weights_collections = utils.get_variable_collections(
        variables_collections, 'weights')
    weights = variables.model_variable('weights',
                                       shape=weights_shape,
                                       dtype=dtype,
                                       initializer=weights_initializer,
                                       regularizer=weights_regularizer,
                                       collections=weights_collections,
                                       trainable=trainable)
    depthwise_weights = array_ops.tile(weights, [1, 1, num_filters_in, 1])
    outputs = nn.depthwise_conv2d(inputs, depthwise_weights,
                                  [1, stride_h, stride_w, 1], padding)
    if normalizer_fn is not None:
      normalizer_params = normalizer_params or {}
      outputs = normalizer_fn(outputs, **normalizer_params)
    else:
      if biases_initializer is not None:
        biases_collections = utils.get_variable_collections(
            variables_collections, 'biases')
        biases = variables.model_variable('biases',
                                          shape=[num_filters_in,],
                                          dtype=dtype,
                                          initializer=biases_initializer,
                                          regularizer=biases_regularizer,
                                          collections=biases_collections,
                                          trainable=trainable)
        outputs = nn.bias_add(outputs, biases)

    if activation_fn is not None:
      outputs = activation_fn(outputs)
    return utils.collect_named_outputs(outputs_collections, sc.name, outputs)


@add_arg_scope
def convolution2d_transpose(
    inputs,
    num_outputs,
    kernel_size,
    stride=1,
    padding='SAME',
    data_format=DATA_FORMAT_NHWC,
    activation_fn=nn.relu,
    normalizer_fn=None,
    normalizer_params=None,
    weights_initializer=initializers.xavier_initializer(),
    weights_regularizer=None,
    biases_initializer=init_ops.zeros_initializer(),
    biases_regularizer=None,
    reuse=None,
    variables_collections=None,
    outputs_collections=None,
    trainable=True,
    scope=None):
  """Adds a convolution2d_transpose with an optional batch normalization layer.

  The function creates a variable called `weights`, representing the
  kernel, that is convolved with the input. If `normalizer_fn` is `None`, a
  second variable called 'biases' is added to the result of the operation.

  Args:
    inputs: A 4-D `Tensor` of type `float` and shape
      `[batch, height, width, in_channels]` for `NHWC` data format or
      `[batch, in_channels, height, width]` for `NCHW` data format.
    num_outputs: Integer, the number of output filters.
    kernel_size: A list of length 2 holding the [kernel_height, kernel_width] of
      of the filters. Can be an int if both values are the same.
    stride: A list of length 2: [stride_height, stride_width].
      Can be an int if both strides are the same.  Note that presently
      both strides must have the same value.
    padding: One of 'VALID' or 'SAME'.
    data_format: A string. `NHWC` (default) and `NCHW` are supported.
    activation_fn: Activation function. The default value is a ReLU function.
      Explicitly set it to None to skip it and maintain a linear activation.
    normalizer_fn: Normalization function to use instead of `biases`. If
      `normalizer_fn` is provided then `biases_initializer` and
      `biases_regularizer` are ignored and `biases` are not created nor added.
      default set to None for no normalizer function
    normalizer_params: Normalization function parameters.
    weights_initializer: An initializer for the weights.
    weights_regularizer: Optional regularizer for the weights.
    biases_initializer: An initializer for the biases. If None skip biases.
    biases_regularizer: Optional regularizer for the biases.
    reuse: Whether or not the layer and its variables should be reused. To be
      able to reuse the layer scope must be given.
    variables_collections: Optional list of collections for all the variables or
      a dictionary containing a different list of collection per variable.
    outputs_collections: Collection to add the outputs.
    trainable: Whether or not the variables should be trainable or not.
    scope: Optional scope for variable_scope.

  Returns:
    A tensor representing the output of the operation.

  Raises:
    ValueError: If 'kernel_size' is not a list of length 2.
    ValueError: If `data_format` is neither `NHWC` nor `NCHW`.
    ValueError: If `C` dimension of `inputs` is None.
  """
  layer_variable_getter = _build_variable_getter(
      {'bias': 'biases', 'kernel': 'weights'})

  with variable_scope.variable_scope(
      scope, 'Conv2d_transpose', [inputs], reuse=reuse,
      custom_getter=layer_variable_getter) as sc:
    if data_format not in (DATA_FORMAT_NCHW, DATA_FORMAT_NHWC):
      raise ValueError('data_format has to be either NCHW or NHWC.')

    inputs = ops.convert_to_tensor(inputs)

    df = ('channels_first' if data_format and data_format.startswith('NC')
          else 'channels_last')
    layer = convolutional_layers.Convolution2DTranspose(
        filters=num_outputs,
        kernel_size=kernel_size,
        strides=stride,
        padding=padding,
        data_format=df,
        activation=None,
        use_bias=not normalizer_fn and biases_initializer,
        kernel_initializer=weights_initializer,
        bias_initializer=biases_initializer,
        kernel_regularizer=weights_regularizer,
        bias_regularizer=biases_regularizer,
        activity_regularizer=None,
        trainable=trainable,
        name=sc.name,
        dtype=inputs.dtype.base_dtype,
        _scope=sc,
        _reuse=reuse)
    outputs = layer.apply(inputs)

    # Add variables to collections.
    _add_variable_to_collections(layer.kernel, variables_collections, 'weights')
    if layer.bias is not None:
      _add_variable_to_collections(layer.bias, variables_collections, 'biases')

    if normalizer_fn is not None:
      normalizer_params = normalizer_params or {}
      outputs = normalizer_fn(outputs, **normalizer_params)

    if activation_fn is not None:
      outputs = activation_fn(outputs)
    return utils.collect_named_outputs(outputs_collections, sc.name, outputs)


@add_arg_scope
def convolution3d_transpose(
    inputs,
    num_outputs,
    kernel_size,
    stride=1,
    padding='SAME',
    data_format=DATA_FORMAT_NDHWC,
    activation_fn=nn.relu,
    normalizer_fn=None,
    normalizer_params=None,
    weights_initializer=initializers.xavier_initializer(),
    weights_regularizer=None,
    biases_initializer=init_ops.zeros_initializer(),
    biases_regularizer=None,
    reuse=None,
    variables_collections=None,
    outputs_collections=None,
    trainable=True,
    scope=None):
  """Adds a convolution3d_transpose with an optional batch normalization layer.

  The function creates a variable called `weights`, representing the
  kernel, that is convolved with the input. If `batch_norm_params` is `None`, a
  second variable called 'biases' is added to the result of the operation.
  Args:
    inputs: A 5-D `Tensor` of type `float` and shape
      `[batch, depth, height, width, in_channels]` for `NDHWC` data format or
      `[batch, in_channels, depth, height, width]` for `NCDHW` data format.
    num_outputs: Integer, the number of output filters.
    kernel_size: A list of length 3 holding the [kernel_depth, kernel_height,
      kernel_width] of the filters. Can be an int if both values are the same.
    stride: A list of length 3: [stride_depth, stride_height, stride_width].
      Can be an int if both strides are the same.  Note that presently
      both strides must have the same value.
    padding: One of 'VALID' or 'SAME'.
    data_format: A string. `NDHWC` (default) and `NCDHW` are supported.
    activation_fn: Activation function. The default value is a ReLU function.
      Explicitly set it to None to skip it and maintain a linear activation.
    normalizer_fn: Normalization function to use instead of `biases`. If
      `normalizer_fn` is provided then `biases_initializer` and
      `biases_regularizer` are ignored and `biases` are not created nor added.
      default set to None for no normalizer function
    normalizer_params: Normalization function parameters.
    weights_initializer: An initializer for the weights.
    weights_regularizer: Optional regularizer for the weights.
    biases_initializer: An initializer for the biases. If None skip biases.
    biases_regularizer: Optional regularizer for the biases.
    reuse: Whether or not the layer and its variables should be reused. To be
      able to reuse the layer scope must be given.
    variables_collections: Optional list of collections for all the variables or
      a dictionary containing a different list of collection per variable.
    outputs_collections: Collection to add the outputs.
    trainable: Whether or not the variables should be trainable or not.
    scope: Optional scope for variable_scope.
  Returns:
    A tensor representing the output of the operation.
  Raises:
    ValueError: If 'kernel_size' is not a list of length 3.
    ValueError: If `data_format` is neither `NDHWC` nor `NCDHW`.
    ValueError: If `C` dimension of `inputs` is None.
  """
  layer_variable_getter = _build_variable_getter(
      {'bias': 'biases', 'kernel': 'weights'})

  with variable_scope.variable_scope(
      scope, 'Conv3d_transpose', [inputs], reuse=reuse,
      custom_getter=layer_variable_getter) as sc:
    if data_format not in (DATA_FORMAT_NCDHW, DATA_FORMAT_NDHWC):
      raise ValueError('data_format has to be either NCDHW or NDHWC.')

    inputs = ops.convert_to_tensor(inputs)

    df = ('channels_first' if data_format and data_format.startswith('NC')
          else 'channels_last')
    layer = convolutional_layers.Convolution3DTranspose(
        filters=num_outputs,
        kernel_size=kernel_size,
        strides=stride,
        padding=padding,
        data_format=df,
        activation=None,
        use_bias=not normalizer_fn and biases_initializer,
        kernel_initializer=weights_initializer,
        bias_initializer=biases_initializer,
        kernel_regularizer=weights_regularizer,
        bias_regularizer=biases_regularizer,
        activity_regularizer=None,
        trainable=trainable,
        name=sc.name,
        dtype=inputs.dtype.base_dtype,
        _scope=sc,
        _reuse=reuse)
    outputs = layer.apply(inputs)

    # Add variables to collections.
    _add_variable_to_collections(layer.kernel, variables_collections, 'weights')
    if layer.bias is not None:
      _add_variable_to_collections(layer.bias, variables_collections, 'biases')

    if normalizer_fn is not None:
      normalizer_params = normalizer_params or {}
      outputs = normalizer_fn(outputs, **normalizer_params)

    if activation_fn is not None:
      outputs = activation_fn(outputs)
    return utils.collect_named_outputs(outputs_collections, sc.name, outputs)


@add_arg_scope
def dropout(inputs,
            keep_prob=0.5,
            noise_shape=None,
            is_training=True,
            outputs_collections=None,
            scope=None,
            seed=None):
  """Returns a dropout op applied to the input.

  With probability `keep_prob`, outputs the input element scaled up by
  `1 / keep_prob`, otherwise outputs `0`.  The scaling is so that the expected
  sum is unchanged.

  Args:
    inputs: The tensor to pass to the nn.dropout op.
    keep_prob: A scalar `Tensor` with the same type as x. The probability
      that each element is kept.
    noise_shape: A 1-D `Tensor` of type `int32`, representing the
      shape for randomly generated keep/drop flags.
    is_training: A bool `Tensor` indicating whether or not the model
      is in training mode. If so, dropout is applied and values scaled.
      Otherwise, inputs is returned.
    outputs_collections: Collection to add the outputs.
    scope: Optional scope for name_scope.
    seed: A Python integer. Used to create random seeds. See
      @{tf.set_random_seed} for behavior.

  Returns:
    A tensor representing the output of the operation.
  """
  with variable_scope.variable_scope(
      scope, 'Dropout', [inputs], custom_getter=_model_variable_getter) as sc:
    inputs = ops.convert_to_tensor(inputs)
    layer = core_layers.Dropout(rate=1 - keep_prob,
                                noise_shape=noise_shape,
                                seed=seed,
                                name=sc.name,
                                _scope=sc)
    outputs = layer.apply(inputs, training=is_training)
    return utils.collect_named_outputs(outputs_collections, sc.name, outputs)


@add_arg_scope
def flatten(inputs,
            outputs_collections=None,
            scope=None):
  """Flattens the input while maintaining the batch_size.

    Assumes that the first dimension represents the batch.

  Args:
    inputs: A tensor of size [batch_size, ...].
    outputs_collections: Collection to add the outputs.
    scope: Optional scope for name_scope.

  Returns:
    A flattened tensor with shape [batch_size, k].
  Raises:
    ValueError: If inputs rank is unknown or less than 2.
  """
  with ops.name_scope(scope, 'Flatten', [inputs]) as sc:
    inputs = ops.convert_to_tensor(inputs)
    outputs = core_layers.flatten(inputs)
    return utils.collect_named_outputs(outputs_collections, sc, outputs)


def _sparse_inner_flatten(inputs, new_rank):
  """Helper function for `inner_flatten`."""
  inputs_rank = inputs.dense_shape.get_shape().as_list()[0]
  if inputs_rank < new_rank:
    raise ValueError(
        'Inputs has rank less than new_rank. {} must have rank at least'
        ' {}. Received rank {}, shape {}'.format(inputs, new_rank, inputs_rank,
                                                 inputs.get_shape()))

  outer_dimensions = inputs.dense_shape[:new_rank - 1]
  inner_dimensions = inputs.dense_shape[new_rank - 1:]
  new_shape = array_ops.concat((outer_dimensions,
                                [math_ops.reduce_prod(inner_dimensions)]), 0)
  flattened = sparse_ops.sparse_reshape(inputs, new_shape)
  return flattened


def _dense_inner_flatten(inputs, new_rank):
  """Helper function for `inner_flatten`."""
  rank_assertion = check_ops.assert_rank_at_least(
      inputs, new_rank, message='inputs has rank less than new_rank')
  with ops.control_dependencies([rank_assertion]):
    outer_dimensions = array_ops.strided_slice(
        array_ops.shape(inputs), [0], [new_rank - 1])
    new_shape = array_ops.concat((outer_dimensions, [-1]), 0)
    reshaped = array_ops.reshape(inputs, new_shape)

  # if `new_rank` is an integer, try to calculate new shape.
  if isinstance(new_rank, six.integer_types):
    static_shape = inputs.get_shape()
    if static_shape is not None and static_shape.dims is not None:
      static_shape = static_shape.as_list()
      static_outer_dims = static_shape[:new_rank - 1]
      static_inner_dims = static_shape[new_rank - 1:]
      flattened_dimension = 1
      for inner_dim in static_inner_dims:
        if inner_dim is None:
          flattened_dimension = None
          break
        flattened_dimension *= inner_dim
      reshaped.set_shape(static_outer_dims + [flattened_dimension])
  return reshaped


@add_arg_scope
def _inner_flatten(inputs, new_rank, output_collections=None, scope=None):
  """Flattens inner dimensions of `inputs`, returns a Tensor with `new_rank`.

  For example:
  '''
      x = tf.random_uniform(shape=[1, 2, 3, 4, 5, 6])
      y = _inner_flatten(x, 4)
      assert y.get_shape().as_list() == [1, 2, 3, (4 * 5 * 6)]
  '''
  This layer will fail at run time if `new_rank` is greater than the current
  rank of `inputs`.

  Args:
    inputs: A `Tensor` or `SparseTensor`.
    new_rank: The desired rank of the returned `Tensor` or `SparseTensor`.
    output_collections: Collection to which the outputs will be added.
    scope: Optional scope for `name_scope`.
  Returns:
    A `Tensor` or `SparseTensor` conataining the same values as `inputs`, but
    with innermost dimensions flattened to obtain rank `new_rank`.

  Raises:
    TypeError: `inputs` is not a `Tensor` or `SparseTensor`.
  """
  with ops.name_scope(scope, 'InnerFlatten', [inputs, new_rank]) as sc:
    if isinstance(inputs, sparse_tensor.SparseTensor):
      flattened = _sparse_inner_flatten(inputs, new_rank)
    else:
      inputs = ops.convert_to_tensor(inputs)
      flattened = _dense_inner_flatten(inputs, new_rank)
  return utils.collect_named_outputs(output_collections, sc, flattened)


def _model_variable_getter(getter, name, shape=None, dtype=None,
                           initializer=None, regularizer=None, trainable=True,
                           collections=None, caching_device=None,
                           partitioner=None, rename=None, use_resource=None,
                           **_):
  """Getter that uses model_variable for compatibility with core layers."""
  short_name = name.split('/')[-1]
  if rename and short_name in rename:
    name_components = name.split('/')
    name_components[-1] = rename[short_name]
    name = '/'.join(name_components)
  return variables.model_variable(
      name, shape=shape, dtype=dtype, initializer=initializer,
      regularizer=regularizer, collections=collections, trainable=trainable,
      caching_device=caching_device, partitioner=partitioner,
      custom_getter=getter, use_resource=use_resource)


def _build_variable_getter(rename=None):
  """Build a model variable getter that respects scope getter and renames."""
  # VariableScope will nest the getters
  def layer_variable_getter(getter, *args, **kwargs):
    kwargs['rename'] = rename
    return _model_variable_getter(getter, *args, **kwargs)
  return layer_variable_getter


def _add_variable_to_collections(variable, collections_set, collections_name):
  """Adds variable (or all its parts) to all collections with that name."""
  collections = utils.get_variable_collections(
      collections_set, collections_name) or []
  variables_list = [variable]
  if isinstance(variable, tf_variables.PartitionedVariable):
    variables_list = [v for v in variable]
  for collection in collections:
    for var in variables_list:
      if var not in ops.get_collection(collection):
        ops.add_to_collection(collection, var)


@add_arg_scope
def fully_connected(inputs,
                    num_outputs,
                    activation_fn=nn.relu,
                    normalizer_fn=None,
                    normalizer_params=None,
                    weights_initializer=initializers.xavier_initializer(),
                    weights_regularizer=None,
                    biases_initializer=init_ops.zeros_initializer(),
                    biases_regularizer=None,
                    reuse=None,
                    variables_collections=None,
                    outputs_collections=None,
                    trainable=True,
                    scope=None):
  """Adds a fully connected layer.

  `fully_connected` creates a variable called `weights`, representing a fully
  connected weight matrix, which is multiplied by the `inputs` to produce a
  `Tensor` of hidden units. If a `normalizer_fn` is provided (such as
  `batch_norm`), it is then applied. Otherwise, if `normalizer_fn` is
  None and a `biases_initializer` is provided then a `biases` variable would be
  created and added the hidden units. Finally, if `activation_fn` is not `None`,
  it is applied to the hidden units as well.

  Note: that if `inputs` have a rank greater than 2, then `inputs` is flattened
  prior to the initial matrix multiply by `weights`.

  Args:
    inputs: A tensor of at least rank 2 and static value for the last dimension;
      i.e. `[batch_size, depth]`, `[None, None, None, channels]`.
    num_outputs: Integer or long, the number of output units in the layer.
    activation_fn: Activation function. The default value is a ReLU function.
      Explicitly set it to None to skip it and maintain a linear activation.
    normalizer_fn: Normalization function to use instead of `biases`. If
      `normalizer_fn` is provided then `biases_initializer` and
      `biases_regularizer` are ignored and `biases` are not created nor added.
      default set to None for no normalizer function
    normalizer_params: Normalization function parameters.
    weights_initializer: An initializer for the weights.
    weights_regularizer: Optional regularizer for the weights.
    biases_initializer: An initializer for the biases. If None skip biases.
    biases_regularizer: Optional regularizer for the biases.
    reuse: Whether or not the layer and its variables should be reused. To be
      able to reuse the layer scope must be given.
    variables_collections: Optional list of collections for all the variables or
      a dictionary containing a different list of collections per variable.
    outputs_collections: Collection to add the outputs.
    trainable: If `True` also add variables to the graph collection
      `GraphKeys.TRAINABLE_VARIABLES` (see tf.Variable).
    scope: Optional scope for variable_scope.

  Returns:
     The tensor variable representing the result of the series of operations.

  Raises:
    ValueError: If x has rank less than 2 or if its last dimension is not set.
  """
  if not isinstance(num_outputs, six.integer_types):
    raise ValueError(
        'num_outputs should be int or long, got %s.' % (num_outputs,))

  layer_variable_getter = _build_variable_getter({'bias': 'biases',
                                                  'kernel': 'weights'})

  with variable_scope.variable_scope(
      scope, 'fully_connected', [inputs],
      reuse=reuse, custom_getter=layer_variable_getter) as sc:
    inputs = ops.convert_to_tensor(inputs)
    layer = core_layers.Dense(
        units=num_outputs,
        activation=None,
        use_bias=not normalizer_fn and biases_initializer,
        kernel_initializer=weights_initializer,
        bias_initializer=biases_initializer,
        kernel_regularizer=weights_regularizer,
        bias_regularizer=biases_regularizer,
        activity_regularizer=None,
        trainable=trainable,
        name=sc.name,
        dtype=inputs.dtype.base_dtype,
        _scope=sc,
        _reuse=reuse)
    outputs = layer.apply(inputs)

    # Add variables to collections.
    _add_variable_to_collections(layer.kernel, variables_collections, 'weights')
    if layer.bias is not None:
      _add_variable_to_collections(layer.bias, variables_collections, 'biases')

    # Apply normalizer function / layer.
    if normalizer_fn is not None:
      if not normalizer_params:
        normalizer_params = {}
      outputs = normalizer_fn(outputs, **normalizer_params)

    if activation_fn is not None:
      outputs = activation_fn(outputs)

    return utils.collect_named_outputs(outputs_collections, sc.name, outputs)


class GDN(base.Layer):
  """Generalized divisive normalization layer.

  Based on the papers:

    "Density Modeling of Images using a Generalized Normalization
    Transformation"

    Johannes Ballé, Valero Laparra, Eero P. Simoncelli

    https://arxiv.org/abs/1511.06281

    "End-to-end Optimized Image Compression"

    Johannes Ballé, Valero Laparra, Eero P. Simoncelli

    https://arxiv.org/abs/1611.01704

  Implements an activation function that is essentially a multivariate
  generalization of a particular sigmoid-type function:

  ```
  y[i] = x[i] / sqrt(beta[i] + sum_j(gamma[j, i] * x[j]))
  ```

  where `i` and `j` run over channels. This implementation never sums across
  spatial dimensions. It is similar to local response normalization, but much
  more flexible, as `beta` and `gamma` are trainable parameters.

  Arguments:
    inverse: If `False` (default), compute GDN response. If `True`, compute IGDN
      response (one step of fixed point iteration to invert GDN; the division
      is replaced by multiplication).
    beta_min: Lower bound for beta, to prevent numerical error from causing
      square root of zero or negative values.
    gamma_init: The gamma matrix will be initialized as the identity matrix
      multiplied with this value. If set to zero, the layer is effectively
      initialized to the identity operation, since beta is initialized as one.
      A good default setting is somewhere between 0 and 0.5.
    reparam_offset: Offset added to the reparameterization of beta and gamma.
      The reparameterization of beta and gamma as their square roots lets the
      training slow down when their values are close to zero, which is desirable
      as small values in the denominator can lead to a situation where gradient
      noise on beta/gamma leads to extreme amounts of noise in the GDN
      activations. However, without the offset, we would get zero gradients if
      any elements of beta or gamma were exactly zero, and thus the training
      could get stuck. To prevent this, we add this small constant. The default
      value was empirically determined as a good starting point. Making it
      bigger potentially leads to more gradient noise on the activations, making
      it too small may lead to numerical precision issues.
    data_format: Format of input tensor. Currently supports `'channels_first'`
      and `'channels_last'`.
    activity_regularizer: Regularizer function for the output.
    trainable: Boolean, if `True`, also add variables to the graph collection
      `GraphKeys.TRAINABLE_VARIABLES` (see `tf.Variable`).
    name: String, the name of the layer. Layers with the same name will
      share weights, but to avoid mistakes we require `reuse=True` in such
      cases.

  Properties:
    inverse: Boolean, whether GDN is computed (`True`) or IGDN (`False`).
    data_format: Format of input tensor. Currently supports `'channels_first'`
      and `'channels_last'`.
    beta: The beta parameter as defined above (1D `Tensor`).
    gamma: The gamma parameter as defined above (2D `Tensor`).
  """

  def __init__(self,
               inverse=False,
               beta_min=1e-6,
               gamma_init=.1,
               reparam_offset=2 ** -18,
               data_format='channels_last',
               activity_regularizer=None,
               trainable=True,
               name=None,
               **kwargs):
    super(GDN, self).__init__(trainable=trainable, name=name,
                              activity_regularizer=activity_regularizer,
                              **kwargs)
    self.inverse = inverse
    self._beta_min = beta_min
    self._gamma_init = gamma_init
    self._reparam_offset = reparam_offset
    self.data_format = data_format
    self._channel_axis()  # trigger ValueError early
    self.input_spec = base.InputSpec(min_ndim=3, max_ndim=5)

  def _channel_axis(self):
    try:
      return {'channels_first': 1, 'channels_last': -1}[self.data_format]
    except KeyError:
      raise ValueError('Unsupported `data_format` for GDN layer: {}.'.format(
          self.data_format))

  @staticmethod
  def _lower_bound(inputs, bound, name=None):
    """Same as tf.maximum, but with helpful gradient for inputs < bound.

    The gradient is overwritten so that it is passed through if the input is not
    hitting the bound. If it is, only gradients that push `inputs` higher than
    the bound are passed through. No gradients are passed through to the bound.

    Args:
      inputs: input tensor
      bound: lower bound for the input tensor
      name: name for this op

    Returns:
      tf.maximum(inputs, bound)
    """
    with ops.name_scope(name, 'GDNLowerBound', [inputs, bound]) as scope:
      inputs = ops.convert_to_tensor(inputs, name='inputs')
      bound = ops.convert_to_tensor(bound, name='bound')
      with ops.get_default_graph().gradient_override_map(
          {'Maximum': 'GDNLowerBound'}):
        return math_ops.maximum(inputs, bound, name=scope)

  @staticmethod
  def _lower_bound_grad(op, grad):
    """Gradient for `_lower_bound`.

    Args:
      op: the tensorflow op for which to calculate a gradient
      grad: gradient with respect to the output of the op

    Returns:
      gradients with respect to the inputs of the op
    """
    inputs = op.inputs[0]
    bound = op.inputs[1]
    pass_through_if = math_ops.logical_or(inputs >= bound, grad < 0)
    return [math_ops.cast(pass_through_if, grad.dtype) * grad, None]

  def build(self, input_shape):
    channel_axis = self._channel_axis()
    input_shape = tensor_shape.TensorShape(input_shape)
    num_channels = input_shape[channel_axis].value
    if num_channels is None:
      raise ValueError('The channel dimension of the inputs to `GDN` '
                       'must be defined.')
    self._input_rank = input_shape.ndims
    self.input_spec = base.InputSpec(ndim=input_shape.ndims,
                                     axes={channel_axis: num_channels})

    pedestal = array_ops.constant(self._reparam_offset ** 2, dtype=self.dtype)
    beta_bound = array_ops.constant(
        (self._beta_min + self._reparam_offset ** 2) ** .5, dtype=self.dtype)
    gamma_bound = array_ops.constant(self._reparam_offset, dtype=self.dtype)

    def beta_initializer(shape, dtype=None, partition_info=None):
      del partition_info  # unused
      return math_ops.sqrt(array_ops.ones(shape, dtype=dtype) + pedestal)

    def gamma_initializer(shape, dtype=None, partition_info=None):
      del partition_info  # unused
      assert len(shape) == 2
      assert shape[0] == shape[1]
      eye = linalg_ops.eye(shape[0], dtype=dtype)
      return math_ops.sqrt(self._gamma_init * eye + pedestal)

    beta = self.add_variable('reparam_beta',
                             shape=[num_channels],
                             initializer=beta_initializer,
                             dtype=self.dtype,
                             trainable=True)
    beta = self._lower_bound(beta, beta_bound)
    self.beta = math_ops.square(beta) - pedestal

    gamma = self.add_variable('reparam_gamma',
                              shape=[num_channels, num_channels],
                              initializer=gamma_initializer,
                              dtype=self.dtype,
                              trainable=True)
    gamma = self._lower_bound(gamma, gamma_bound)
    self.gamma = math_ops.square(gamma) - pedestal

    self.built = True

  def call(self, inputs):
    inputs = ops.convert_to_tensor(inputs, dtype=self.dtype)
    ndim = self._input_rank

    shape = self.gamma.get_shape().as_list()
    gamma = array_ops.reshape(self.gamma, (ndim - 2) * [1] + shape)

    # Compute normalization pool.
    if self.data_format == 'channels_first':
      norm_pool = nn.convolution(math_ops.square(inputs), gamma, 'VALID',
                                 data_format='NC' + 'DHW'[-(ndim - 2):])
      if ndim == 3:
        norm_pool = array_ops.expand_dims(norm_pool, 2)
        norm_pool = nn.bias_add(norm_pool, self.beta, data_format='NCHW')
        norm_pool = array_ops.squeeze(norm_pool, [2])
      elif ndim == 5:
        shape = array_ops.shape(norm_pool)
        norm_pool = array_ops.reshape(norm_pool, shape[:3] + [-1])
        norm_pool = nn.bias_add(norm_pool, self.beta, data_format='NCHW')
        norm_pool = array_ops.reshape(norm_pool, shape)
      else:  # ndim == 4
        norm_pool = nn.bias_add(norm_pool, self.beta, data_format='NCHW')
    else:  # channels_last
      norm_pool = nn.convolution(math_ops.square(inputs), gamma, 'VALID')
      norm_pool = nn.bias_add(norm_pool, self.beta, data_format='NHWC')
    norm_pool = math_ops.sqrt(norm_pool)

    if self.inverse:
      outputs = inputs * norm_pool
    else:
      outputs = inputs / norm_pool
    outputs.set_shape(inputs.get_shape())
    return outputs

  def compute_output_shape(self, input_shape):
    channel_axis = self._channel_axis()
    input_shape = tensor_shape.TensorShape(input_shape)
    if not 3 <= input_shape.ndim <= 5:
      raise ValueError('`input_shape` must be of rank 3 to 5, inclusive.')
    if input_shape[channel_axis].value is None:
      raise ValueError(
          'The channel dimension of `input_shape` must be defined.')
    return input_shape


ops.RegisterGradient('GDNLowerBound')(GDN._lower_bound_grad)  # pylint:disable=protected-access


def gdn(inputs,
        inverse=False,
        beta_min=1e-6,
        gamma_init=.1,
        reparam_offset=2 ** -18,
        data_format='channels_last',
        activity_regularizer=None,
        trainable=True,
        name=None,
        reuse=None):
  """Functional interface for GDN layer.

  Based on the papers:

    "Density Modeling of Images using a Generalized Normalization
    Transformation"
    Johannes Ballé, Valero Laparra, Eero P. Simoncelli
    https://arxiv.org/abs/1511.06281

    "End-to-end Optimized Image Compression"
    Johannes Ballé, Valero Laparra, Eero P. Simoncelli
    https://arxiv.org/abs/1611.01704

  Implements an activation function that is essentially a multivariate
  generalization of a particular sigmoid-type function:

  ```
  y[i] = x[i] / sqrt(beta[i] + sum_j(gamma[j, i] * x[j]))
  ```

  where `i` and `j` run over channels. This implementation never sums across
  spatial dimensions. It is similar to local response normalization, but much
  more flexible, as `beta` and `gamma` are trainable parameters.

  Args:
    inputs: Tensor input.
    inverse: If `False` (default), compute GDN response. If `True`, compute IGDN
      response (one step of fixed point iteration to invert GDN; the division
      is replaced by multiplication).
    beta_min: Lower bound for beta, to prevent numerical error from causing
      square root of zero or negative values.
    gamma_init: The gamma matrix will be initialized as the identity matrix
      multiplied with this value. If set to zero, the layer is effectively
      initialized to the identity operation, since beta is initialized as one.
      A good default setting is somewhere between 0 and 0.5.
    reparam_offset: Offset added to the reparameterization of beta and gamma.
      The reparameterization of beta and gamma as their square roots lets the
      training slow down when their values are close to zero, which is desirable
      as small values in the denominator can lead to a situation where gradient
      noise on beta/gamma leads to extreme amounts of noise in the GDN
      activations. However, without the offset, we would get zero gradients if
      any elements of beta or gamma were exactly zero, and thus the training
      could get stuck. To prevent this, we add this small constant. The default
      value was empirically determined as a good starting point. Making it
      bigger potentially leads to more gradient noise on the activations, making
      it too small may lead to numerical precision issues.
    data_format: Format of input tensor. Currently supports `'channels_first'`
      and `'channels_last'`.
    activity_regularizer: Regularizer function for the output.
    trainable: Boolean, if `True`, also add variables to the graph collection
      `GraphKeys.TRAINABLE_VARIABLES` (see `tf.Variable`).
    name: String, the name of the layer. Layers with the same name will
      share weights, but to avoid mistakes we require `reuse=True` in such
      cases.
    reuse: Boolean, whether to reuse the weights of a previous layer by the same
      name.

  Returns:
    Output tensor.
  """
  layer = GDN(inverse=inverse,
              beta_min=beta_min,
              gamma_init=gamma_init,
              reparam_offset=reparam_offset,
              data_format=data_format,
              activity_regularizer=activity_regularizer,
              trainable=trainable,
              name=name,
              dtype=inputs.dtype.base_dtype,
              _scope=name,
              _reuse=reuse)
  return layer.apply(inputs)


@add_arg_scope
def layer_norm(inputs,
               center=True,
               scale=True,
               activation_fn=None,
               reuse=None,
               variables_collections=None,
               outputs_collections=None,
               trainable=True,
               begin_norm_axis=1,
               begin_params_axis=-1,
               scope=None):
  """Adds a Layer Normalization layer.

  Based on the paper:

    "Layer Normalization"

    Jimmy Lei Ba, Jamie Ryan Kiros, Geoffrey E. Hinton

    https://arxiv.org/abs/1607.06450.

  Can be used as a normalizer function for conv2d and fully_connected.

  Given a tensor `inputs` of rank `R`, moments are calculated and normalization
  is performed over axes `begin_norm_axis ... R - 1`.  Scaling and centering,
  if requested, is performed over axes `begin_params_axis .. R - 1`.

  By default, `begin_norm_axis = 1` and `begin_params_axis = -1`,
  meaning that normalization is performed over all but the first axis
  (the `HWC` if `inputs` is `NHWC`), while the `beta` and `gamma` trainable
  parameters are calculated for the rightmost axis (the `C` if `inputs` is
  `NHWC`).  Scaling and recentering is performed via broadcast of the
  `beta` and `gamma` parameters with the normalized tensor.

  The shapes of `beta` and `gamma` are `inputs.shape[begin_params_axis:]`,
  and this part of the inputs' shape must be fully defined.

  Args:
    inputs: A tensor having rank `R`. The normalization is performed over
      axes `begin_norm_axis ... R - 1` and centering and scaling parameters
      are calculated over `begin_params_axis ... R - 1`.
    center: If True, add offset of `beta` to normalized tensor. If False, `beta`
      is ignored.
    scale: If True, multiply by `gamma`. If False, `gamma` is
      not used. When the next layer is linear (also e.g. `nn.relu`), this can be
      disabled since the scaling can be done by the next layer.
    activation_fn: Activation function, default set to None to skip it and
      maintain a linear activation.
    reuse: Whether or not the layer and its variables should be reused. To be
      able to reuse the layer scope must be given.
    variables_collections: Optional collections for the variables.
    outputs_collections: Collections to add the outputs.
    trainable: If `True` also add variables to the graph collection
      `GraphKeys.TRAINABLE_VARIABLES` (see tf.Variable).
    begin_norm_axis: The first normalization dimension: normalization will be
      performed along dimensions `begin_norm_axis : rank(inputs)`
    begin_params_axis: The first parameter (beta, gamma) dimension: scale
      and centering parameters will have dimensions
      `begin_params_axis : rank(inputs)` and will be broadcast with the
      normalized inputs accordingly.
    scope: Optional scope for `variable_scope`.

  Returns:
    A `Tensor` representing the output of the operation, having the same
    shape and dtype as `inputs`.

  Raises:
    ValueError: If the rank of `inputs` is not known at graph build time,
      or if `inputs.shape[begin_params_axis:]` is not fully defined at
      graph build time.
  """
  with variable_scope.variable_scope(scope, 'LayerNorm', [inputs],
                                     reuse=reuse) as sc:
    inputs = ops.convert_to_tensor(inputs)
    inputs_shape = inputs.shape
    inputs_rank = inputs_shape.ndims
    if inputs_rank is None:
      raise ValueError('Inputs %s has undefined rank.' % inputs.name)
    dtype = inputs.dtype.base_dtype
    if begin_norm_axis < 0:
      begin_norm_axis = inputs_rank + begin_norm_axis
    if begin_params_axis >= inputs_rank or begin_norm_axis >= inputs_rank:
      raise ValueError(
          'begin_params_axis (%d) and begin_norm_axis (%d) '
          'must be < rank(inputs) (%d)'
          % (begin_params_axis, begin_norm_axis, inputs_rank))
    params_shape = inputs_shape[begin_params_axis:]
    if not params_shape.is_fully_defined():
      raise ValueError(
          'Inputs %s: shape(inputs)[%s:] is not fully defined: %s' % (
              inputs.name, begin_params_axis, inputs_shape))
    # Allocate parameters for the beta and gamma of the normalization.
    beta, gamma = None, None
    if center:
      beta_collections = utils.get_variable_collections(variables_collections,
                                                        'beta')
      beta = variables.model_variable(
          'beta',
          shape=params_shape,
          dtype=dtype,
          initializer=init_ops.zeros_initializer(),
          collections=beta_collections,
          trainable=trainable)
    if scale:
      gamma_collections = utils.get_variable_collections(variables_collections,
                                                         'gamma')
      gamma = variables.model_variable(
          'gamma',
          shape=params_shape,
          dtype=dtype,
          initializer=init_ops.ones_initializer(),
          collections=gamma_collections,
          trainable=trainable)
    # Calculate the moments on the last axis (layer activations).
    norm_axes = list(range(begin_norm_axis, inputs_rank))
    mean, variance = nn.moments(inputs, norm_axes, keep_dims=True)
    # Compute layer normalization using the batch_normalization function.
    variance_epsilon = 1e-12
    outputs = nn.batch_normalization(
        inputs, mean, variance, offset=beta, scale=gamma,
        variance_epsilon=variance_epsilon)
    outputs.set_shape(inputs_shape)
    if activation_fn is not None:
      outputs = activation_fn(outputs)
    return utils.collect_named_outputs(outputs_collections, sc.name, outputs)


@add_arg_scope
def max_pool2d(inputs,
               kernel_size,
               stride=2,
               padding='VALID',
               data_format=DATA_FORMAT_NHWC,
               outputs_collections=None,
               scope=None):
  """Adds a 2D Max Pooling op.

  It is assumed that the pooling is done per image but not in batch or channels.

  Args:
    inputs: A 4-D tensor of shape `[batch_size, height, width, channels]` if
      `data_format` is `NHWC`, and `[batch_size, channels, height, width]` if
      `data_format` is `NCHW`.
    kernel_size: A list of length 2: [kernel_height, kernel_width] of the
      pooling kernel over which the op is computed. Can be an int if both
      values are the same.
    stride: A list of length 2: [stride_height, stride_width].
      Can be an int if both strides are the same. Note that presently
      both strides must have the same value.
    padding: The padding method, either 'VALID' or 'SAME'.
    data_format: A string. `NHWC` (default) and `NCHW` are supported.
    outputs_collections: The collections to which the outputs are added.
    scope: Optional scope for name_scope.

  Returns:
    A `Tensor` representing the results of the pooling operation.

  Raises:
    ValueError: If `data_format` is neither `NHWC` nor `NCHW`.
    ValueError: If 'kernel_size' is not a 2-D list
  """
  if data_format not in (DATA_FORMAT_NCHW, DATA_FORMAT_NHWC):
    raise ValueError('data_format has to be either NCHW or NHWC.')
  with ops.name_scope(scope, 'MaxPool2D', [inputs]) as sc:
    inputs = ops.convert_to_tensor(inputs)
    df = ('channels_first' if data_format and data_format.startswith('NC')
          else 'channels_last')
    layer = pooling_layers.MaxPooling2D(pool_size=kernel_size,
                                        strides=stride,
                                        padding=padding,
                                        data_format=df,
                                        _scope=sc)
    outputs = layer.apply(inputs)
    return utils.collect_named_outputs(outputs_collections, sc, outputs)


@add_arg_scope
def max_pool3d(inputs,
               kernel_size,
               stride=2,
               padding='VALID',
               data_format=DATA_FORMAT_NDHWC,
               outputs_collections=None,
               scope=None):
  """Adds a 3D Max Pooling op.

  It is assumed that the pooling is done per image but not in batch or channels.

  Args:
    inputs: A 5-D tensor of shape `[batch_size, depth, height, width, channels]`
      if `data_format` is `NDHWC`, and `[batch_size, channels, depth, height,
      width]` if `data_format` is `NCDHW`.
    kernel_size: A list of length 3: [kernel_depth, kernel_height, kernel_width]
      of the pooling kernel over which the op is computed. Can be an int if both
      values are the same.
    stride: A list of length 3: [stride_depth, stride_height, stride_width].
      Can be an int if both strides are the same. Note that presently
      both strides must have the same value.
    padding: The padding method, either 'VALID' or 'SAME'.
    data_format: A string. `NDHWC` (default) and `NCDHW` are supported.
    outputs_collections: The collections to which the outputs are added.
    scope: Optional scope for name_scope.

  Returns:
    A `Tensor` representing the results of the pooling operation.

  Raises:
    ValueError: If `data_format` is neither `NDHWC` nor `NCDHW`.
    ValueError: If 'kernel_size' is not a 3-D list
  """
  if data_format not in (DATA_FORMAT_NCDHW, DATA_FORMAT_NDHWC):
    raise ValueError('data_format has to be either NCDHW or NDHWC.')
  with ops.name_scope(scope, 'MaxPool3D', [inputs]) as sc:
    inputs = ops.convert_to_tensor(inputs)
    df = ('channels_first' if data_format and data_format.startswith('NC')
          else 'channels_last')
    layer = pooling_layers.MaxPooling3D(pool_size=kernel_size,
                                        strides=stride,
                                        padding=padding,
                                        data_format=df,
                                        _scope=sc)
    outputs = layer.apply(inputs)
    return utils.collect_named_outputs(outputs_collections, sc, outputs)


@add_arg_scope
def pool(inputs,
         kernel_size,
         pooling_type,
         padding='VALID',
         data_format=None,
         dilation_rate=1,
         stride=1,
         outputs_collections=None,
         scope=None):
  # pylint: disable=line-too-long
  """Adds a pooling op.


  Args:
    inputs: Tensor of rank N+2, of shape
      `[batch_size] + input_spatial_shape + [num_channels]` if data_format does
      not start with "NC" (default), or
      `[batch_size, num_channels] + input_spatial_shape` if data_format starts
      with "NC".  Pooling happens over the spatial dimensions only.
    kernel_size: Sequence of N ints >= 1.  Can also be a single integer to
      specify the same value for all spatial dimensions.
    pooling_type: Specifies pooling operation, must be "AVG" or "MAX".
    padding: The padding algorithm, must be "SAME" or "VALID".
    data_format: A string or None.  Specifies whether the channel dimension of
      the `input` and output is the last dimension (default, or if `data_format`
      does not start with "NC"), or the second dimension (if `data_format`
      starts with "NC").  For N=1, the valid values are "NWC" (default) and
      "NCW".  For N=2, the valid values are "NHWC" (default) and "NCHW".
      For N=3, the valid values are "NDHWC" (default) and "NCDHW".
    dilation_rate: Optional.  Dilation rate.  Sequence of N ints >= 1.  Defaults
      to [1]*N.  Can also be a single integer to specify the same value for all
      spatial dimensions.  If any value of dilation_rate is > 1, then all values
      of stride must be 1.
    stride: Optional.  Sequence of N ints >= 1.  Defaults to [1]*N.  Can also be
      a single integer to specify the same value for all spatial dimensions.  If
      any value of stride is > 1, then all values of dilation_rate must be 1.
    outputs_collections: The collections to which the outputs are added.
    scope: Optional scope for name_scope.

  Returns:
    A `Tensor` representing the results of the pooling operation.

  Raises:
    ValueError: If arguments are invalid.

  """
  # pylint: enable=line-too-long
  with ops.name_scope(scope, '%s_pool' %
                      (pooling_type.lower()), [inputs]) as sc:
    inputs = ops.convert_to_tensor(inputs)
    input_rank = inputs.get_shape().ndims
    if input_rank is None:
      raise ValueError('Rank of inputs must be known')
    if input_rank < 3:
      raise ValueError('Rank of inputs must be >= 3')
    num_spatial_dims = input_rank - 2
    output = nn.pool(
        input=inputs,
        window_shape=utils.n_positive_integers(num_spatial_dims, kernel_size),
        pooling_type=pooling_type,
        padding=padding,
        data_format=data_format,
        dilation_rate=utils.n_positive_integers(num_spatial_dims,
                                                dilation_rate),
        strides=utils.n_positive_integers(num_spatial_dims, stride),
        name=sc)
    return utils.collect_named_outputs(outputs_collections, sc, output)


@add_arg_scope
def one_hot_encoding(labels,
                     num_classes,
                     on_value=1.0,
                     off_value=0.0,
                     outputs_collections=None,
                     scope=None):
  """Transform numeric labels into onehot_labels using `tf.one_hot`.

  Args:
    labels: [batch_size] target labels.
    num_classes: Total number of classes.
    on_value: A scalar defining the on-value.
    off_value: A scalar defining the off-value.
    outputs_collections: Collection to add the outputs.
    scope: Optional scope for name_scope.

  Returns:
    One-hot encoding of the labels.
  """
  with ops.name_scope(scope, 'OneHotEncoding', [labels, num_classes]) as sc:
    labels = ops.convert_to_tensor(labels)
    if labels.dtype == dtypes.int32:
      labels = standard_ops.to_int64(labels)
    outputs = standard_ops.one_hot(labels,
                                   num_classes,
                                   on_value=on_value,
                                   off_value=off_value)
    return utils.collect_named_outputs(outputs_collections, sc, outputs)


def _apply_activation(y, activation_fn, output_collections):
  if activation_fn is not None:
    y = activation_fn(y)
  ops.add_to_collections(list(output_collections or []) +
                         [ops.GraphKeys.ACTIVATIONS], y)
  return y


def repeat(inputs, repetitions, layer, *args, **kwargs):
  """Applies the same layer with the same arguments repeatedly.

  ```python
    y = repeat(x, 3, conv2d, 64, [3, 3], scope='conv1')
    # It is equivalent to:

    x = conv2d(x, 64, [3, 3], scope='conv1/conv1_1')
    x = conv2d(x, 64, [3, 3], scope='conv1/conv1_2')
    y = conv2d(x, 64, [3, 3], scope='conv1/conv1_3')
  ```

  If the `scope` argument is not given in `kwargs`, it is set to
  `layer.__name__`, or `layer.func.__name__` (for `functools.partial`
  objects). If neither `__name__` nor `func.__name__` is available, the
  layers are called with `scope='stack'`.

  Args:
    inputs: A `Tensor` suitable for layer.
    repetitions: Int, number of repetitions.
    layer: A layer with arguments `(inputs, *args, **kwargs)`
    *args: Extra args for the layer.
    **kwargs: Extra kwargs for the layer.

  Returns:
    A tensor result of applying the layer, repetitions times.
  Raises:
    ValueError: If the op is unknown or wrong.
  """
  scope = kwargs.pop('scope', None)
  with variable_scope.variable_scope(scope, 'Repeat', [inputs]):
    inputs = ops.convert_to_tensor(inputs)
    if scope is None:
      if hasattr(layer, '__name__'):
        scope = layer.__name__
      elif hasattr(layer, 'func') and hasattr(layer.func, '__name__'):
        scope = layer.func.__name__  # In case layer is a functools.partial.
      else:
        scope = 'repeat'
    outputs = inputs
    for i in range(repetitions):
      kwargs['scope'] = scope + '_' + str(i+1)
      outputs = layer(outputs, *args, **kwargs)
    return outputs


def _scale_gradient_shape(op):
  """Shape helper function for scale_gradient function below."""
  return [op.inputs[0].shape]


def _scale_gradient_grad(op, grad):
  """Python gradient helper function for scale_gradient function below."""
  return [grad * op.inputs[1], None]


@function.Defun(python_grad_func=_scale_gradient_grad,
                shape_func=_scale_gradient_shape)
def scale_gradient(inputs, gradient_multiplier):
  """Identity operation, but with the gradient multiplied by a tensor.

  The TensorFlow gradient system will compute the gradient with respect to
  `inputs` as the product of the gradient with respect to the `output`
  multiplied by a specified `gradient_multiplier` tensor.  If
  `gradient_multiplier` is equal to 1, then this results in the true gradient.
  Otherwise, it results in a scaled gradient.

  This can be useful for adjusting the relative learning rate of different
  parameter tensors when performing gradient descent, and because this rescaling
  can be inserted at arbitrary locations within a graph, is often more
  convenient to apply than simply rescaling the final computed gradients.

  Args:
    inputs: Tensor to be output.
    gradient_multiplier: Tensor by which to multiply the gradient with respect
      to `output` to compute the gradient with respect to `inputs`.  Its shape
      must be broadcastable to the shape of `inputs`.

  Returns:
    output Tensor, equal to `inputs`.
  """
  # gradient_multiplier is implicitly saved by decorator, and only used for
  # gradient computation.
  del gradient_multiplier

  return inputs


@add_arg_scope
def separable_convolution2d(
    inputs,
    num_outputs,
    kernel_size,
    depth_multiplier,
    stride=1,
    padding='SAME',
    data_format=DATA_FORMAT_NHWC,
    rate=1,
    activation_fn=nn.relu,
    normalizer_fn=None,
    normalizer_params=None,
    weights_initializer=initializers.xavier_initializer(),
    weights_regularizer=None,
    biases_initializer=init_ops.zeros_initializer(),
    biases_regularizer=None,
    reuse=None,
    variables_collections=None,
    outputs_collections=None,
    trainable=True,
    scope=None):
  """Adds a depth-separable 2D convolution with optional batch_norm layer.

  This op first performs a depthwise convolution that acts separately on
  channels, creating a variable called `depthwise_weights`. If `num_outputs`
  is not None, it adds a pointwise convolution that mixes channels, creating a
  variable called `pointwise_weights`. Then, if `normalizer_fn` is None,
  it adds bias to the result, creating a variable called 'biases', otherwise,
  the `normalizer_fn` is applied. It finally applies an activation function
  to produce the end result.

  Args:
    inputs: A tensor of size [batch_size, height, width, channels].
    num_outputs: The number of pointwise convolution output filters. If is
      None, then we skip the pointwise convolution stage.
    kernel_size: A list of length 2: [kernel_height, kernel_width] of
      of the filters. Can be an int if both values are the same.
    depth_multiplier: The number of depthwise convolution output channels for
      each input channel. The total number of depthwise convolution output
      channels will be equal to `num_filters_in * depth_multiplier`.
    stride: A list of length 2: [stride_height, stride_width], specifying the
      depthwise convolution stride. Can be an int if both strides are the same.
    padding: One of 'VALID' or 'SAME'.
    data_format: A string. `NHWC` (default) and `NCHW` are supported.
    rate: A list of length 2: [rate_height, rate_width], specifying the dilation
      rates for atrous convolution. Can be an int if both rates are the same.
      If any value is larger than one, then both stride values need to be one.
    activation_fn: Activation function. The default value is a ReLU function.
      Explicitly set it to None to skip it and maintain a linear activation.
    normalizer_fn: Normalization function to use instead of `biases`. If
      `normalizer_fn` is provided then `biases_initializer` and
      `biases_regularizer` are ignored and `biases` are not created nor added.
      default set to None for no normalizer function
    normalizer_params: Normalization function parameters.
    weights_initializer: An initializer for the weights.
    weights_regularizer: Optional regularizer for the weights.
    biases_initializer: An initializer for the biases. If None skip biases.
    biases_regularizer: Optional regularizer for the biases.
    reuse: Whether or not the layer and its variables should be reused. To be
      able to reuse the layer scope must be given.
    variables_collections: Optional list of collections for all the variables or
      a dictionary containing a different list of collection per variable.
    outputs_collections: Collection to add the outputs.
    trainable: Whether or not the variables should be trainable or not.
    scope: Optional scope for variable_scope.

  Returns:
    A `Tensor` representing the output of the operation.
  Raises:
    ValueError: If `data_format` is invalid.
  """
  if data_format not in (DATA_FORMAT_NCHW, DATA_FORMAT_NHWC):
    raise ValueError('data_format has to be either NCHW or NHWC.')
  layer_variable_getter = _build_variable_getter(
      {'bias': 'biases',
       'depthwise_kernel': 'depthwise_weights',
       'pointwise_kernel': 'pointwise_weights'})

  with variable_scope.variable_scope(
      scope, 'SeparableConv2d', [inputs], reuse=reuse,
      custom_getter=layer_variable_getter) as sc:
    inputs = ops.convert_to_tensor(inputs)

    df = ('channels_first' if data_format and data_format.startswith('NC')
          else 'channels_last')
    if num_outputs is not None:
      # Apply separable conv using the SeparableConvolution2D layer.
      layer = convolutional_layers.SeparableConvolution2D(
          filters=num_outputs,
          kernel_size=kernel_size,
          strides=stride,
          padding=padding,
          data_format=df,
          dilation_rate=utils.two_element_tuple(rate),
          activation=None,
          depth_multiplier=depth_multiplier,
          use_bias=not normalizer_fn and biases_initializer,
          depthwise_initializer=weights_initializer,
          pointwise_initializer=weights_initializer,
          bias_initializer=biases_initializer,
          depthwise_regularizer=weights_regularizer,
          pointwise_regularizer=weights_regularizer,
          bias_regularizer=biases_regularizer,
          activity_regularizer=None,
          trainable=trainable,
          name=sc.name,
          dtype=inputs.dtype.base_dtype,
          _scope=sc,
          _reuse=reuse)
      outputs = layer.apply(inputs)

      # Add variables to collections.
      _add_variable_to_collections(layer.depthwise_kernel,
                                   variables_collections, 'weights')
      _add_variable_to_collections(layer.pointwise_kernel,
                                   variables_collections, 'weights')
      if layer.bias is not None:
        _add_variable_to_collections(layer.bias,
                                     variables_collections, 'biases')

      if normalizer_fn is not None:
        normalizer_params = normalizer_params or {}
        outputs = normalizer_fn(outputs, **normalizer_params)
    else:
      # Actually apply depthwise conv instead of separable conv.
      dtype = inputs.dtype.base_dtype
      kernel_h, kernel_w = utils.two_element_tuple(kernel_size)
      stride_h, stride_w = utils.two_element_tuple(stride)
      num_filters_in = utils.channel_dimension(
          inputs.get_shape(), df, min_rank=4)
      weights_collections = utils.get_variable_collections(
          variables_collections, 'weights')

      depthwise_shape = [kernel_h, kernel_w,
                         num_filters_in, depth_multiplier]
      depthwise_weights = variables.model_variable(
          'depthwise_weights',
          shape=depthwise_shape,
          dtype=dtype,
          initializer=weights_initializer,
          regularizer=weights_regularizer,
          trainable=trainable,
          collections=weights_collections)
      strides = [1, 1, stride_h,
                 stride_w] if data_format.startswith('NC') else [
                     1, stride_h, stride_w, 1
                 ]

      outputs = nn.depthwise_conv2d(inputs, depthwise_weights, strides, padding,
                                    rate=utils.two_element_tuple(rate),
                                    data_format=data_format)
      num_outputs = depth_multiplier * num_filters_in

      if normalizer_fn is not None:
        normalizer_params = normalizer_params or {}
        outputs = normalizer_fn(outputs, **normalizer_params)
      else:
        if biases_initializer is not None:
          biases_collections = utils.get_variable_collections(
              variables_collections, 'biases')
          biases = variables.model_variable('biases',
                                            shape=[num_outputs,],
                                            dtype=dtype,
                                            initializer=biases_initializer,
                                            regularizer=biases_regularizer,
                                            trainable=trainable,
                                            collections=biases_collections)
          outputs = nn.bias_add(outputs, biases, data_format=data_format)

    if activation_fn is not None:
      outputs = activation_fn(outputs)
    return utils.collect_named_outputs(outputs_collections, sc.name, outputs)


@add_arg_scope
def softmax(logits, scope=None):
  """Performs softmax on Nth dimension of N-dimensional logit tensor.

  For two-dimensional logits this reduces to tf.nn.softmax. The N-th dimension
  needs to have a specified number of elements (number of classes).

  Args:
    logits: N-dimensional `Tensor` with logits, where N > 1.
    scope: Optional scope for variable_scope.

  Returns:
    A `Tensor` with same shape and type as logits.
  """
  # TODO(jrru): Add axis argument which defaults to last dimension.
  with variable_scope.variable_scope(scope, 'softmax', [logits]):
    num_logits = utils.last_dimension(logits.get_shape(), min_rank=2)
    logits_2d = array_ops.reshape(logits, [-1, num_logits])
    predictions = nn.softmax(logits_2d)
    predictions = array_ops.reshape(predictions, array_ops.shape(logits))
    if context.in_graph_mode():
      predictions.set_shape(logits.get_shape())
    return predictions


@add_arg_scope
def spatial_softmax(features,
                    activation_fn=nn.softmax,
                    temperature=None,
                    name=None,
                    variables_collections=None,
                    trainable=True,
                    data_format='NHWC'):
  """Computes the spatial softmax of a convolutional feature map.

  First computes the softmax over the spatial extent of each channel of a
  convolutional feature map. Then computes the expected 2D position of the
  points of maximal activation for each channel, resulting in a set of
  feature keypoints [x1, y1, ... xN, yN] for all N channels.

  Read more here:
  "Learning visual feature spaces for robotic manipulation with
  deep spatial autoencoders." Finn et al., http://arxiv.org/abs/1509.06113.

  Args:
    features: A `Tensor` of size [batch_size, W, H, num_channels]; the
      convolutional feature map.
    activation_fn: Activation function. The default value is a softmax function,
      both softmax and sigmoid are known to work well. Explicitly set it to None
      to exclude the activation step entirely if customized behavior is needed.
    temperature: Softmax temperature (optional). If None, a learnable
      temperature is created.
    name: A name for this operation (optional).
    variables_collections: Collections for the temperature variable.
    trainable: If `True` also add variables to the graph collection
      `GraphKeys.TRAINABLE_VARIABLES` (see `tf.Variable`).
    data_format: A string. `NHWC` (default) and `NCHW` are supported.
  Returns:
    feature_keypoints: A `Tensor` with size [batch_size, num_channels * 2];
      the expected 2D locations of each channel's feature keypoint (normalized
      to the range (-1,1)). The inner dimension is arranged as
      [x1, y1, ... xN, yN].
  Raises:
    ValueError: If unexpected data_format specified.
    ValueError: If num_channels dimension is unspecified.
  """
  with variable_scope.variable_scope(name, 'spatial_softmax'):
    shape = array_ops.shape(features)
    static_shape = features.shape
    if data_format == DATA_FORMAT_NHWC:
      height, width, num_channels = shape[1], shape[2], static_shape[3]
    elif data_format == DATA_FORMAT_NCHW:
      num_channels, height, width = static_shape[1], shape[2], shape[3]
    else:
      raise ValueError('data_format has to be either NCHW or NHWC.')
    if num_channels.value is None:
      raise ValueError('The num_channels dimension of the inputs to '
                       '`spatial_softmax` should be defined. Found `None`.')

    with ops.name_scope('spatial_softmax_op', 'spatial_softmax_op', [features]):
      # Create tensors for x and y coordinate values, scaled to range [-1, 1].
      pos_x, pos_y = array_ops.meshgrid(math_ops.lin_space(-1., 1., num=height),
                                        math_ops.lin_space(-1., 1., num=width),
                                        indexing='ij')
      pos_x = array_ops.reshape(pos_x, [height * width])
      pos_y = array_ops.reshape(pos_y, [height * width])
      
      if temperature is None:
        temp_initializer = init_ops.ones_initializer()
      else:
        temp_initializer = init_ops.constant_initializer(temperature)
          
      if not trainable:
        temp_collections = None
      else:
        temp_collections = utils.get_variable_collections(
              variables_collections, 'temperature')
      
      temperature = variables.model_variable(
          'temperature',
          shape=(),
          dtype=dtypes.float32,
          initializer=temp_initializer,
          collections=temp_collections,
          trainable=trainable)
<<<<<<< HEAD
    if data_format == 'NCHW':
      features = array_ops.reshape(features, [-1, height * width])
    else:
      features = array_ops.reshape(
          array_ops.transpose(features, [0, 3, 1, 2]), [-1, height * width])

    if activation_fn is not None:
      attention = activation_fn(features/temperature)
    else:
      attention = features/temperature

    expected_x = math_ops.reduce_sum(
        pos_x * attention, [1], keep_dims=True)
    expected_y = math_ops.reduce_sum(
        pos_y * attention, [1], keep_dims=True)
    expected_xy = array_ops.concat([expected_x, expected_y], 1)
    feature_keypoints = array_ops.reshape(expected_xy, [-1, num_channels * 2])
    return feature_keypoints
=======
      if data_format == 'NCHW':
        features = array_ops.reshape(features, [-1, height * width])
      else:
        features = array_ops.reshape(
            array_ops.transpose(features, [0, 3, 1, 2]), [-1, height * width])

      softmax_attention = nn.softmax(features/temperature)
      expected_x = math_ops.reduce_sum(
          pos_x * softmax_attention, [1], keep_dims=True)
      expected_y = math_ops.reduce_sum(
          pos_y * softmax_attention, [1], keep_dims=True)
      expected_xy = array_ops.concat([expected_x, expected_y], 1)
      feature_keypoints = array_ops.reshape(
          expected_xy, [-1, num_channels.value * 2])
      feature_keypoints.set_shape([None, num_channels.value * 2])
  return feature_keypoints
>>>>>>> a7709689


def stack(inputs, layer, stack_args, **kwargs):
  """Builds a stack of layers by applying layer repeatedly using stack_args.

  `stack` allows you to repeatedly apply the same operation with different
  arguments `stack_args[i]`. For each application of the layer, `stack` creates
  a new scope appended with an increasing number. For example:

  ```python
    y = stack(x, fully_connected, [32, 64, 128], scope='fc')
    # It is equivalent to:

    x = fully_connected(x, 32, scope='fc/fc_1')
    x = fully_connected(x, 64, scope='fc/fc_2')
    y = fully_connected(x, 128, scope='fc/fc_3')
  ```

  If the `scope` argument is not given in `kwargs`, it is set to
  `layer.__name__`, or `layer.func.__name__` (for `functools.partial`
  objects). If neither `__name__` nor `func.__name__` is available, the
  layers are called with `scope='stack'`.

  Args:
    inputs: A `Tensor` suitable for layer.
    layer: A layer with arguments `(inputs, *args, **kwargs)`
    stack_args: A list/tuple of parameters for each call of layer.
    **kwargs: Extra kwargs for the layer.

  Returns:
    A `Tensor` result of applying the stacked layers.

  Raises:
    ValueError: If the op is unknown or wrong.
  """
  scope = kwargs.pop('scope', None)
  if not isinstance(stack_args, (list, tuple)):
    raise ValueError('stack_args need to be a list or tuple')
  with variable_scope.variable_scope(scope, 'Stack', [inputs]):
    inputs = ops.convert_to_tensor(inputs)
    if scope is None:
      if hasattr(layer, '__name__'):
        scope = layer.__name__
      elif hasattr(layer, 'func') and hasattr(layer.func, '__name__'):
        scope = layer.func.__name__  # In case layer is a functools.partial.
      else:
        scope = 'stack'
    outputs = inputs
    for i in range(len(stack_args)):
      kwargs['scope'] = scope + '_' + str(i+1)
      layer_args = stack_args[i]
      if not isinstance(layer_args, (list, tuple)):
        layer_args = [layer_args]
      outputs = layer(outputs, *layer_args, **kwargs)
    return outputs


@add_arg_scope
def unit_norm(inputs, dim, epsilon=1e-7, scope=None):
  """Normalizes the given input across the specified dimension to unit length.

  Note that the rank of `input` must be known.

  Args:
    inputs: A `Tensor` of arbitrary size.
    dim: The dimension along which the input is normalized.
    epsilon: A small value to add to the inputs to avoid dividing by zero.
    scope: Optional scope for variable_scope.

  Returns:
    The normalized `Tensor`.

  Raises:
    ValueError: If dim is smaller than the number of dimensions in 'inputs'.
  """
  with variable_scope.variable_scope(scope, 'UnitNorm', [inputs]):
    if not inputs.get_shape():
      raise ValueError('The input rank must be known.')
    input_rank = len(inputs.get_shape().as_list())
    if dim < 0 or dim >= input_rank:
      raise ValueError(
          'dim must be positive but smaller than the input rank.')

    lengths = math_ops.sqrt(epsilon + math_ops.reduce_sum(
        math_ops.square(inputs), dim, True))
    multiples = []
    if dim > 0:
      multiples.append(array_ops.ones([dim], dtypes.int32))
    multiples.append(
        array_ops.strided_slice(array_ops.shape(inputs), [dim], [dim + 1]))
    if dim < (input_rank - 1):
      multiples.append(array_ops.ones([input_rank - 1 - dim], dtypes.int32))
    multiples = array_ops.concat(multiples, 0)
    return math_ops.div(inputs, array_ops.tile(lengths, multiples))


def poincare_normalize(x, axis=1, epsilon=1e-5, name=None):
  """Project into the Poincare ball with norm <= 1.0 - epsilon.

  https://en.wikipedia.org/wiki/Poincare_ball_model

  Used in
  Poincare Embeddings for Learning Hierarchical Representations
  Maximilian Nickel, Douwe Kiela
  https://arxiv.org/pdf/1705.08039.pdf

  For a 1-D tensor with `axis = 0`, computes

                (x * (1 - epsilon)) / ||x||     if ||x|| > 1 - epsilon
      output =
                 x                              otherwise

  For `x` with more dimensions, independently normalizes each 1-D slice along
  dimension `axis`.

  Args:
    x: A `Tensor`.
    axis: Axis along which to normalize.  A scalar or a vector of
      integers.
    epsilon: A small deviation from the edge of the unit sphere for numerical
      stability.
    name: A name for this operation (optional).

  Returns:
    A `Tensor` with the same shape as `x`.
  """
  with ops.name_scope(name, 'poincare_normalize', [x]) as name:
    x = ops.convert_to_tensor(x, name='x')
    square_sum = math_ops.reduce_sum(math_ops.square(x), axis, keep_dims=True)
    x_inv_norm = math_ops.rsqrt(square_sum)
    x_inv_norm = math_ops.minimum((1. - epsilon) * x_inv_norm, 1.)
    return math_ops.multiply(x, x_inv_norm, name=name)


def legacy_fully_connected(x,
                           num_output_units,
                           activation_fn=None,
                           weight_init=initializers.xavier_initializer(),
                           bias_init=init_ops.zeros_initializer(),
                           name=None,
                           weight_collections=(ops.GraphKeys.WEIGHTS,),
                           bias_collections=(ops.GraphKeys.BIASES,),
                           output_collections=(ops.GraphKeys.ACTIVATIONS,),
                           trainable=True,
                           weight_regularizer=None,
                           bias_regularizer=None):
  # pylint: disable=anomalous-backslash-in-string
  r"""Adds the parameters for a fully connected layer and returns the output.

  A fully connected layer is generally defined as a matrix multiply:
  `y = f(w * x + b)` where `f` is given by `activation_fn`. If
  `activation_fn` is `None`, the result of `y = w * x + b` is
  returned.

  If `x` has shape [\\\(\\text{dim}_0, \\text{dim}_1, ..., \\text{dim}_n\\\)]
  with more than 2 dimensions (\\\(n > 1\\\)), then we repeat the matrix
  multiply along the first dimensions. The result r is a tensor of shape
  [\\\(\\text{dim}_0, ..., \\text{dim}_{n-1},\\\) `num_output_units`],
  where \\\( r_{i_0, ..., i_{n-1}, k} =
  \\sum_{0 \\leq j < \\text{dim}_n} x_{i_0, ... i_{n-1}, j} \cdot w_{j, k}\\\).
  This is accomplished by reshaping `x` to 2-D
  [\\\(\\text{dim}_0 \\cdot ... \\cdot \\text{dim}_{n-1}, \\text{dim}_n\\\)]
  before the matrix multiply and afterwards reshaping it to
  [\\\(\\text{dim}_0, ..., \\text{dim}_{n-1},\\\) `num_output_units`].

  This op creates `w` and optionally `b`. Bias (`b`) can be disabled by setting
  `bias_init` to `None`.

  The variable creation is compatible with `tf.variable_scope` and so can be
  reused with `tf.variable_scope` or `tf.make_template`.

  Most of the details of variable creation can be controlled by specifying the
  initializers (`weight_init` and `bias_init`) and in which collections to place
  the created variables (`weight_collections` and `bias_collections`; note that
  the variables are always added to the `VARIABLES` collection). The output of
  the layer can be placed in custom collections using `output_collections`.
  The collections arguments default to `WEIGHTS`, `BIASES` and `ACTIVATIONS`,
  respectively.

  A per layer regularization can be specified by setting `weight_regularizer`
  and `bias_regularizer`, which are applied to the weights and biases
  respectively, and whose output is added to the `REGULARIZATION_LOSSES`
  collection.

  Args:
    x: The input `Tensor`.
    num_output_units: The size of the output.
    activation_fn: Activation function, default set to None to skip it and
      maintain a linear activation.
    weight_init: An optional weight initialization, defaults to
      `xavier_initializer`.
    bias_init: An initializer for the bias, defaults to 0. Set to `None` in
      order to disable bias.
    name: The name for this operation is used to name operations and to find
      variables. If specified it must be unique for this scope, otherwise a
      unique name starting with "fully_connected" will be created.  See
      `tf.variable_scope` for details.
    weight_collections: List of graph collections to which weights are added.
    bias_collections: List of graph collections to which biases are added.
    output_collections: List of graph collections to which outputs are added.
    trainable: If `True` also add variables to the graph collection
      `GraphKeys.TRAINABLE_VARIABLES` (see tf.Variable).
    weight_regularizer: A regularizer like the result of
      `l1_regularizer` or `l2_regularizer`. Used for weights.
    bias_regularizer: A regularizer like the result of
      `l1_regularizer` or `l2_regularizer`. Used for biases.

  Returns:
    The output of the fully connected layer.

  Raises:
    ValueError: If x has rank less than 2 or if its last dimension is not set.
  """
  with variable_scope.variable_scope(name, 'fully_connected', [x]):
    x = ops.convert_to_tensor(x)
    dims = x.get_shape().dims
    if dims is None:
      raise ValueError('dims of x must be known but is None')
    if len(dims) < 2:
      raise ValueError('rank of x must be at least 2 not: %d' % len(dims))
    num_input_units = dims[-1].value
    if num_input_units is None:
      raise ValueError('last dimension of x must be known but is None')
    dtype = x.dtype.base_dtype

    weight_collections = set(list(weight_collections or []) +
                             [ops.GraphKeys.GLOBAL_VARIABLES])
    w = variable_scope.get_variable('weights',
                                    shape=[num_input_units, num_output_units],
                                    dtype=dtype,
                                    initializer=weight_init,
                                    collections=weight_collections,
                                    regularizer=weight_regularizer,
                                    trainable=trainable)
    x_2_dim = x if len(dims) <= 2 else array_ops.reshape(x,
                                                         [-1, num_input_units])
    y = standard_ops.matmul(x_2_dim, w)

    if bias_init is not None:
      bias_collections = set(list(bias_collections or []) +
                             [ops.GraphKeys.GLOBAL_VARIABLES])
      b = variable_scope.get_variable('bias',
                                      shape=[num_output_units],
                                      dtype=dtype,
                                      initializer=bias_init,
                                      collections=bias_collections,
                                      regularizer=bias_regularizer,
                                      trainable=trainable)

      y = nn.bias_add(y, b)

    if len(dims) > 2:
      out_shape = array_ops.unstack(array_ops.shape(x))
      out_shape[-1] = num_output_units

      y = array_ops.reshape(y, array_ops.stack(out_shape))

      static_shape = x.get_shape().as_list()
      static_shape[-1] = num_output_units
      y.set_shape(static_shape)

    return _apply_activation(y, activation_fn, output_collections)


# TODO(eiderm): Verify and fix autocomplete in colab (also relu6).
# Simple aliases which remove the activation_fn parameter.
elu = functools.partial(fully_connected, activation_fn=nn.elu)
legacy_relu = functools.partial(legacy_fully_connected, activation_fn=nn.relu)
legacy_linear = functools.partial(legacy_fully_connected, activation_fn=None)
relu = functools.partial(fully_connected, activation_fn=nn.relu)
relu6 = functools.partial(fully_connected, activation_fn=nn.relu6)
linear = functools.partial(fully_connected, activation_fn=None)

# Simple alias.
conv2d = convolution2d
conv3d = convolution3d
conv2d_transpose = convolution2d_transpose
conv3d_transpose = convolution3d_transpose
conv2d_in_plane = convolution2d_in_plane
separable_conv2d = separable_convolution2d<|MERGE_RESOLUTION|>--- conflicted
+++ resolved
@@ -2697,43 +2697,26 @@
           initializer=temp_initializer,
           collections=temp_collections,
           trainable=trainable)
-<<<<<<< HEAD
-    if data_format == 'NCHW':
-      features = array_ops.reshape(features, [-1, height * width])
-    else:
-      features = array_ops.reshape(
-          array_ops.transpose(features, [0, 3, 1, 2]), [-1, height * width])
-
-    if activation_fn is not None:
-      attention = activation_fn(features/temperature)
-    else:
-      attention = features/temperature
-
-    expected_x = math_ops.reduce_sum(
-        pos_x * attention, [1], keep_dims=True)
-    expected_y = math_ops.reduce_sum(
-        pos_y * attention, [1], keep_dims=True)
-    expected_xy = array_ops.concat([expected_x, expected_y], 1)
-    feature_keypoints = array_ops.reshape(expected_xy, [-1, num_channels * 2])
-    return feature_keypoints
-=======
       if data_format == 'NCHW':
         features = array_ops.reshape(features, [-1, height * width])
       else:
         features = array_ops.reshape(
             array_ops.transpose(features, [0, 3, 1, 2]), [-1, height * width])
 
-      softmax_attention = nn.softmax(features/temperature)
+    if activation_fn is not None:
+      attention = activation_fn(features/temperature)
+    else:
+      attention = features/temperature
+
       expected_x = math_ops.reduce_sum(
-          pos_x * softmax_attention, [1], keep_dims=True)
+          pos_x * attention, [1], keep_dims=True)
       expected_y = math_ops.reduce_sum(
-          pos_y * softmax_attention, [1], keep_dims=True)
+          pos_y * attention, [1], keep_dims=True)
       expected_xy = array_ops.concat([expected_x, expected_y], 1)
       feature_keypoints = array_ops.reshape(
           expected_xy, [-1, num_channels.value * 2])
       feature_keypoints.set_shape([None, num_channels.value * 2])
   return feature_keypoints
->>>>>>> a7709689
 
 
 def stack(inputs, layer, stack_args, **kwargs):
