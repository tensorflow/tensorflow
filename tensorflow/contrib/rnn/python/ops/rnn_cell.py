# Copyright 2015 The TensorFlow Authors. All Rights Reserved.
#
# Licensed under the Apache License, Version 2.0 (the "License");
# you may not use this file except in compliance with the License.
# You may obtain a copy of the License at
#
#     http://www.apache.org/licenses/LICENSE-2.0
#
# Unless required by applicable law or agreed to in writing, software
# distributed under the License is distributed on an "AS IS" BASIS,
# WITHOUT WARRANTIES OR CONDITIONS OF ANY KIND, either express or implied.
# See the License for the specific language governing permissions and
# limitations under the License.
# ==============================================================================

"""Module for constructing RNN Cells."""
from __future__ import absolute_import
from __future__ import division
from __future__ import print_function

import collections
import math

from tensorflow.contrib.compiler import jit
from tensorflow.contrib.layers.python.layers import layers
from tensorflow.contrib.rnn.python.ops import core_rnn_cell
from tensorflow.contrib.rnn.python.ops import core_rnn_cell_impl
from tensorflow.python.framework import dtypes
from tensorflow.python.framework import op_def_registry
from tensorflow.python.framework import ops
from tensorflow.python.ops import array_ops
from tensorflow.python.ops import clip_ops
from tensorflow.python.ops import init_ops
from tensorflow.python.ops import math_ops
from tensorflow.python.ops import nn_ops
from tensorflow.python.ops import random_ops
from tensorflow.python.ops import variable_scope as vs
from tensorflow.python.platform import tf_logging as logging
from tensorflow.python.util import nest


def _get_concat_variable(name, shape, dtype, num_shards):
  """Get a sharded variable concatenated into one tensor."""
  sharded_variable = _get_sharded_variable(name, shape, dtype, num_shards)
  if len(sharded_variable) == 1:
    return sharded_variable[0]

  concat_name = name + "/concat"
  concat_full_name = vs.get_variable_scope().name + "/" + concat_name + ":0"
  for value in ops.get_collection(ops.GraphKeys.CONCATENATED_VARIABLES):
    if value.name == concat_full_name:
      return value

  concat_variable = array_ops.concat(sharded_variable, 0, name=concat_name)
  ops.add_to_collection(ops.GraphKeys.CONCATENATED_VARIABLES,
                        concat_variable)
  return concat_variable


def _get_sharded_variable(name, shape, dtype, num_shards):
  """Get a list of sharded variables with the given dtype."""
  if num_shards > shape[0]:
    raise ValueError("Too many shards: shape=%s, num_shards=%d" %
                     (shape, num_shards))
  unit_shard_size = int(math.floor(shape[0] / num_shards))
  remaining_rows = shape[0] - unit_shard_size * num_shards

  shards = []
  for i in range(num_shards):
    current_size = unit_shard_size
    if i < remaining_rows:
      current_size += 1
    shards.append(vs.get_variable(name + "_%d" % i, [current_size] + shape[1:],
                                  dtype=dtype))
  return shards


class CoupledInputForgetGateLSTMCell(core_rnn_cell.RNNCell):
  """Long short-term memory unit (LSTM) recurrent network cell.

  The default non-peephole implementation is based on:

    http://deeplearning.cs.cmu.edu/pdfs/Hochreiter97_lstm.pdf

  S. Hochreiter and J. Schmidhuber.
  "Long Short-Term Memory". Neural Computation, 9(8):1735-1780, 1997.

  The peephole implementation is based on:

    https://research.google.com/pubs/archive/43905.pdf

  Hasim Sak, Andrew Senior, and Francoise Beaufays.
  "Long short-term memory recurrent neural network architectures for
   large scale acoustic modeling." INTERSPEECH, 2014.

  The coupling of input and forget gate is based on:

    http://arxiv.org/pdf/1503.04069.pdf

  Greff et al. "LSTM: A Search Space Odyssey"

  The class uses optional peep-hole connections, and an optional projection
  layer.
  """

  def __init__(self, num_units, use_peepholes=False,
               initializer=None, num_proj=None, proj_clip=None,
               num_unit_shards=1, num_proj_shards=1,
               forget_bias=1.0, state_is_tuple=True,
               activation=math_ops.tanh, reuse=None):
    """Initialize the parameters for an LSTM cell.

    Args:
      num_units: int, The number of units in the LSTM cell
      use_peepholes: bool, set True to enable diagonal/peephole connections.
      initializer: (optional) The initializer to use for the weight and
        projection matrices.
      num_proj: (optional) int, The output dimensionality for the projection
        matrices.  If None, no projection is performed.
      proj_clip: (optional) A float value.  If `num_proj > 0` and `proj_clip` is
      provided, then the projected values are clipped elementwise to within
      `[-proj_clip, proj_clip]`.
      num_unit_shards: How to split the weight matrix.  If >1, the weight
        matrix is stored across num_unit_shards.
      num_proj_shards: How to split the projection matrix.  If >1, the
        projection matrix is stored across num_proj_shards.
      forget_bias: Biases of the forget gate are initialized by default to 1
        in order to reduce the scale of forgetting at the beginning of
        the training.
      state_is_tuple: If True, accepted and returned states are 2-tuples of
        the `c_state` and `m_state`.  By default (False), they are concatenated
        along the column axis.  This default behavior will soon be deprecated.
      activation: Activation function of the inner states.
      reuse: (optional) Python boolean describing whether to reuse variables
        in an existing scope.  If not `True`, and the existing scope already has
        the given variables, an error is raised.
    """
    super(CoupledInputForgetGateLSTMCell, self).__init__(_reuse=reuse)
    if not state_is_tuple:
      logging.warn(
          "%s: Using a concatenated state is slower and will soon be "
          "deprecated.  Use state_is_tuple=True.", self)
    self._num_units = num_units
    self._use_peepholes = use_peepholes
    self._initializer = initializer
    self._num_proj = num_proj
    self._proj_clip = proj_clip
    self._num_unit_shards = num_unit_shards
    self._num_proj_shards = num_proj_shards
    self._forget_bias = forget_bias
    self._state_is_tuple = state_is_tuple
    self._activation = activation
    self._reuse = reuse

    if num_proj:
      self._state_size = (
          core_rnn_cell.LSTMStateTuple(num_units, num_proj)
          if state_is_tuple else num_units + num_proj)
      self._output_size = num_proj
    else:
      self._state_size = (
          core_rnn_cell.LSTMStateTuple(num_units, num_units)
          if state_is_tuple else 2 * num_units)
      self._output_size = num_units

  @property
  def state_size(self):
    return self._state_size

  @property
  def output_size(self):
    return self._output_size

  def call(self, inputs, state):
    """Run one step of LSTM.

    Args:
      inputs: input Tensor, 2D, batch x num_units.
      state: if `state_is_tuple` is False, this must be a state Tensor,
        `2-D, batch x state_size`.  If `state_is_tuple` is True, this must be a
        tuple of state Tensors, both `2-D`, with column sizes `c_state` and
        `m_state`.

    Returns:
      A tuple containing:
      - A `2-D, [batch x output_dim]`, Tensor representing the output of the
        LSTM after reading `inputs` when previous state was `state`.
        Here output_dim is:
           num_proj if num_proj was set,
           num_units otherwise.
      - Tensor(s) representing the new state of LSTM after reading `inputs` when
        the previous state was `state`.  Same type and shape(s) as `state`.

    Raises:
      ValueError: If input size cannot be inferred from inputs via
        static shape inference.
    """
    sigmoid = math_ops.sigmoid

    num_proj = self._num_units if self._num_proj is None else self._num_proj

    if self._state_is_tuple:
      (c_prev, m_prev) = state
    else:
      c_prev = array_ops.slice(state, [0, 0], [-1, self._num_units])
      m_prev = array_ops.slice(state, [0, self._num_units], [-1, num_proj])

    dtype = inputs.dtype
    input_size = inputs.get_shape().with_rank(2)[1]
    if input_size.value is None:
      raise ValueError("Could not infer input size from inputs.get_shape()[-1]")
    concat_w = _get_concat_variable(
        "W", [input_size.value + num_proj, 3 * self._num_units],
        dtype, self._num_unit_shards)

    b = vs.get_variable(
        "B",
        shape=[3 * self._num_units],
        initializer=init_ops.zeros_initializer(),
        dtype=dtype)

    # j = new_input, f = forget_gate, o = output_gate
    cell_inputs = array_ops.concat([inputs, m_prev], 1)
    lstm_matrix = nn_ops.bias_add(math_ops.matmul(cell_inputs, concat_w), b)
    j, f, o = array_ops.split(value=lstm_matrix, num_or_size_splits=3, axis=1)

    # Diagonal connections
    if self._use_peepholes:
      w_f_diag = vs.get_variable(
          "W_F_diag", shape=[self._num_units], dtype=dtype)
      w_o_diag = vs.get_variable(
          "W_O_diag", shape=[self._num_units], dtype=dtype)

    if self._use_peepholes:
      f_act = sigmoid(f + self._forget_bias + w_f_diag * c_prev)
    else:
      f_act = sigmoid(f + self._forget_bias)
    c = (f_act * c_prev + (1 - f_act) * self._activation(j))

    if self._use_peepholes:
      m = sigmoid(o + w_o_diag * c) * self._activation(c)
    else:
      m = sigmoid(o) * self._activation(c)

    if self._num_proj is not None:
      concat_w_proj = _get_concat_variable(
          "W_P", [self._num_units, self._num_proj],
          dtype, self._num_proj_shards)

      m = math_ops.matmul(m, concat_w_proj)
      if self._proj_clip is not None:
        # pylint: disable=invalid-unary-operand-type
        m = clip_ops.clip_by_value(m, -self._proj_clip, self._proj_clip)
        # pylint: enable=invalid-unary-operand-type

    new_state = (core_rnn_cell.LSTMStateTuple(c, m) if self._state_is_tuple else
                 array_ops.concat([c, m], 1))
    return m, new_state


class TimeFreqLSTMCell(core_rnn_cell.RNNCell):
  """Time-Frequency Long short-term memory unit (LSTM) recurrent network cell.

  This implementation is based on:

    Tara N. Sainath and Bo Li
    "Modeling Time-Frequency Patterns with LSTM vs. Convolutional Architectures
    for LVCSR Tasks." submitted to INTERSPEECH, 2016.

  It uses peep-hole connections and optional cell clipping.
  """

  def __init__(self, num_units, use_peepholes=False,
               cell_clip=None, initializer=None,
               num_unit_shards=1, forget_bias=1.0,
               feature_size=None, frequency_skip=None,
               reuse=None):
    """Initialize the parameters for an LSTM cell.

    Args:
      num_units: int, The number of units in the LSTM cell
      use_peepholes: bool, set True to enable diagonal/peephole connections.
      cell_clip: (optional) A float value, if provided the cell state is clipped
        by this value prior to the cell output activation.
      initializer: (optional) The initializer to use for the weight and
        projection matrices.
      num_unit_shards: int, How to split the weight matrix.  If >1, the weight
        matrix is stored across num_unit_shards.
      forget_bias: float, Biases of the forget gate are initialized by default
        to 1 in order to reduce the scale of forgetting at the beginning
        of the training.
      feature_size: int, The size of the input feature the LSTM spans over.
      frequency_skip: int, The amount the LSTM filter is shifted by in
        frequency.
      reuse: (optional) Python boolean describing whether to reuse variables
        in an existing scope.  If not `True`, and the existing scope already has
        the given variables, an error is raised.
    """
    super(TimeFreqLSTMCell, self).__init__(_reuse=reuse)
    self._num_units = num_units
    self._use_peepholes = use_peepholes
    self._cell_clip = cell_clip
    self._initializer = initializer
    self._num_unit_shards = num_unit_shards
    self._forget_bias = forget_bias
    self._feature_size = feature_size
    self._frequency_skip = frequency_skip
    self._state_size = 2 * num_units
    self._output_size = num_units
    self._reuse = reuse

  @property
  def output_size(self):
    return self._output_size

  @property
  def state_size(self):
    return self._state_size

  def call(self, inputs, state):
    """Run one step of LSTM.

    Args:
      inputs: input Tensor, 2D, batch x num_units.
      state: state Tensor, 2D, batch x state_size.

    Returns:
      A tuple containing:
      - A 2D, batch x output_dim, Tensor representing the output of the LSTM
        after reading "inputs" when previous state was "state".
        Here output_dim is num_units.
      - A 2D, batch x state_size, Tensor representing the new state of LSTM
        after reading "inputs" when previous state was "state".
    Raises:
      ValueError: if an input_size was specified and the provided inputs have
        a different dimension.
    """
    sigmoid = math_ops.sigmoid
    tanh = math_ops.tanh

    freq_inputs = self._make_tf_features(inputs)
    dtype = inputs.dtype
    actual_input_size = freq_inputs[0].get_shape().as_list()[1]

    concat_w = _get_concat_variable(
        "W", [actual_input_size + 2*self._num_units, 4 * self._num_units],
        dtype, self._num_unit_shards)

    b = vs.get_variable(
        "B",
        shape=[4 * self._num_units],
        initializer=init_ops.zeros_initializer(),
        dtype=dtype)

    # Diagonal connections
    if self._use_peepholes:
      w_f_diag = vs.get_variable(
          "W_F_diag", shape=[self._num_units], dtype=dtype)
      w_i_diag = vs.get_variable(
          "W_I_diag", shape=[self._num_units], dtype=dtype)
      w_o_diag = vs.get_variable(
          "W_O_diag", shape=[self._num_units], dtype=dtype)

    # initialize the first freq state to be zero
    m_prev_freq = array_ops.zeros([int(inputs.get_shape()[0]),
                                   self._num_units], dtype)
    for fq in range(len(freq_inputs)):
      c_prev = array_ops.slice(state, [0, 2*fq*self._num_units],
                               [-1, self._num_units])
      m_prev = array_ops.slice(state, [0, (2*fq+1)*self._num_units],
                               [-1, self._num_units])
      # i = input_gate, j = new_input, f = forget_gate, o = output_gate
      cell_inputs = array_ops.concat([freq_inputs[fq], m_prev, m_prev_freq],
                                     1)
      lstm_matrix = nn_ops.bias_add(math_ops.matmul(cell_inputs, concat_w), b)
      i, j, f, o = array_ops.split(
          value=lstm_matrix, num_or_size_splits=4, axis=1)

      if self._use_peepholes:
        c = (sigmoid(f + self._forget_bias + w_f_diag * c_prev) * c_prev +
             sigmoid(i + w_i_diag * c_prev) * tanh(j))
      else:
        c = (sigmoid(f + self._forget_bias) * c_prev + sigmoid(i) * tanh(j))

      if self._cell_clip is not None:
        # pylint: disable=invalid-unary-operand-type
        c = clip_ops.clip_by_value(c, -self._cell_clip, self._cell_clip)
        # pylint: enable=invalid-unary-operand-type

      if self._use_peepholes:
        m = sigmoid(o + w_o_diag * c) * tanh(c)
      else:
        m = sigmoid(o) * tanh(c)
      m_prev_freq = m
      if fq == 0:
        state_out = array_ops.concat([c, m], 1)
        m_out = m
      else:
        state_out = array_ops.concat([state_out, c, m], 1)
        m_out = array_ops.concat([m_out, m], 1)
    return m_out, state_out

  def _make_tf_features(self, input_feat):
    """Make the frequency features.

    Args:
      input_feat: input Tensor, 2D, batch x num_units.

    Returns:
      A list of frequency features, with each element containing:
      - A 2D, batch x output_dim, Tensor representing the time-frequency feature
        for that frequency index. Here output_dim is feature_size.
    Raises:
      ValueError: if input_size cannot be inferred from static shape inference.
    """
    input_size = input_feat.get_shape().with_rank(2)[-1].value
    if input_size is None:
      raise ValueError("Cannot infer input_size from static shape inference.")
    num_feats = int((input_size - self._feature_size) / (
        self._frequency_skip)) + 1
    freq_inputs = []
    for f in range(num_feats):
      cur_input = array_ops.slice(input_feat, [0, f*self._frequency_skip],
                                  [-1, self._feature_size])
      freq_inputs.append(cur_input)
    return freq_inputs


class GridLSTMCell(core_rnn_cell.RNNCell):
  """Grid Long short-term memory unit (LSTM) recurrent network cell.

  The default is based on:
    Nal Kalchbrenner, Ivo Danihelka and Alex Graves
    "Grid Long Short-Term Memory," Proc. ICLR 2016.
    http://arxiv.org/abs/1507.01526

  When peephole connections are used, the implementation is based on:
    Tara N. Sainath and Bo Li
    "Modeling Time-Frequency Patterns with LSTM vs. Convolutional Architectures
    for LVCSR Tasks." submitted to INTERSPEECH, 2016.

  The code uses optional peephole connections, shared_weights and cell clipping.
  """

  def __init__(self, num_units, use_peepholes=False,
               share_time_frequency_weights=False,
               cell_clip=None, initializer=None,
               num_unit_shards=1, forget_bias=1.0,
               feature_size=None, frequency_skip=None,
               num_frequency_blocks=None,
               start_freqindex_list=None,
               end_freqindex_list=None,
               couple_input_forget_gates=False,
               state_is_tuple=True,
               reuse=None):
    """Initialize the parameters for an LSTM cell.

    Args:
      num_units: int, The number of units in the LSTM cell
      use_peepholes: (optional) bool, default False. Set True to enable
        diagonal/peephole connections.
      share_time_frequency_weights: (optional) bool, default False. Set True to
        enable shared cell weights between time and frequency LSTMs.
      cell_clip: (optional) A float value, default None, if provided the cell
        state is clipped by this value prior to the cell output activation.
      initializer: (optional) The initializer to use for the weight and
        projection matrices, default None.
      num_unit_shards: (optional) int, defualt 1, How to split the weight
        matrix. If > 1,the weight matrix is stored across num_unit_shards.
      forget_bias: (optional) float, default 1.0, The initial bias of the
        forget gates, used to reduce the scale of forgetting at the beginning
        of the training.
      feature_size: (optional) int, default None, The size of the input feature
        the LSTM spans over.
      frequency_skip: (optional) int, default None, The amount the LSTM filter
        is shifted by in frequency.
      num_frequency_blocks: [required] A list of frequency blocks needed to
        cover the whole input feature splitting defined by start_freqindex_list
        and end_freqindex_list.
      start_freqindex_list: [optional], list of ints, default None,  The
        starting frequency index for each frequency block.
      end_freqindex_list: [optional], list of ints, default None. The ending
        frequency index for each frequency block.
      couple_input_forget_gates: (optional) bool, default False, Whether to
        couple the input and forget gates, i.e. f_gate = 1.0 - i_gate, to reduce
        model parameters and computation cost.
      state_is_tuple: If True, accepted and returned states are 2-tuples of
        the `c_state` and `m_state`.  By default (False), they are concatenated
        along the column axis.  This default behavior will soon be deprecated.
      reuse: (optional) Python boolean describing whether to reuse variables
        in an existing scope.  If not `True`, and the existing scope already has
        the given variables, an error is raised.
    Raises:
      ValueError: if the num_frequency_blocks list is not specified
    """
    super(GridLSTMCell, self).__init__(_reuse=reuse)
    if not state_is_tuple:
      logging.warn("%s: Using a concatenated state is slower and will soon be "
                   "deprecated.  Use state_is_tuple=True.", self)
    self._num_units = num_units
    self._use_peepholes = use_peepholes
    self._share_time_frequency_weights = share_time_frequency_weights
    self._couple_input_forget_gates = couple_input_forget_gates
    self._state_is_tuple = state_is_tuple
    self._cell_clip = cell_clip
    self._initializer = initializer
    self._num_unit_shards = num_unit_shards
    self._forget_bias = forget_bias
    self._feature_size = feature_size
    self._frequency_skip = frequency_skip
    self._start_freqindex_list = start_freqindex_list
    self._end_freqindex_list = end_freqindex_list
    self._num_frequency_blocks = num_frequency_blocks
    self._total_blocks = 0
    self._reuse = reuse
    if self._num_frequency_blocks is None:
      raise ValueError("Must specify num_frequency_blocks")

    for block_index in range(len(self._num_frequency_blocks)):
      self._total_blocks += int(self._num_frequency_blocks[block_index])
    if state_is_tuple:
      state_names = ""
      for block_index in range(len(self._num_frequency_blocks)):
        for freq_index in range(self._num_frequency_blocks[block_index]):
          name_prefix = "state_f%02d_b%02d" % (freq_index, block_index)
          state_names += ("%s_c, %s_m," % (name_prefix, name_prefix))
      self._state_tuple_type = collections.namedtuple(
          "GridLSTMStateTuple", state_names.strip(","))
      self._state_size = self._state_tuple_type(
              *([num_units, num_units] * self._total_blocks))
    else:
      self._state_tuple_type = None
      self._state_size = num_units * self._total_blocks * 2
    self._output_size = num_units * self._total_blocks * 2

  @property
  def output_size(self):
    return self._output_size

  @property
  def state_size(self):
    return self._state_size

  @property
  def state_tuple_type(self):
    return self._state_tuple_type

  def call(self, inputs, state):
    """Run one step of LSTM.

    Args:
      inputs: input Tensor, 2D, [batch, feature_size].
      state: Tensor or tuple of Tensors, 2D, [batch, state_size], depends on the
        flag self._state_is_tuple.

    Returns:
      A tuple containing:
      - A 2D, [batch, output_dim], Tensor representing the output of the LSTM
        after reading "inputs" when previous state was "state".
        Here output_dim is num_units.
      - A 2D, [batch, state_size], Tensor representing the new state of LSTM
        after reading "inputs" when previous state was "state".
    Raises:
      ValueError: if an input_size was specified and the provided inputs have
        a different dimension.
    """
    batch_size = inputs.shape[0].value or array_ops.shape(inputs)[0]
    freq_inputs = self._make_tf_features(inputs)
    m_out_lst = []
    state_out_lst = []
    for block in range(len(freq_inputs)):
      m_out_lst_current, state_out_lst_current = self._compute(
          freq_inputs[block], block, state, batch_size,
          state_is_tuple=self._state_is_tuple)
      m_out_lst.extend(m_out_lst_current)
      state_out_lst.extend(state_out_lst_current)
    if self._state_is_tuple:
      state_out = self._state_tuple_type(*state_out_lst)
    else:
      state_out = array_ops.concat(state_out_lst, 1)
    m_out = array_ops.concat(m_out_lst, 1)
    return m_out, state_out

  def _compute(self, freq_inputs, block, state, batch_size,
               state_prefix="state",
               state_is_tuple=True):
    """Run the actual computation of one step LSTM.

    Args:
      freq_inputs: list of Tensors, 2D, [batch, feature_size].
      block: int, current frequency block index to process.
      state: Tensor or tuple of Tensors, 2D, [batch, state_size], it depends on
        the flag state_is_tuple.
      batch_size: int32, batch size.
      state_prefix: (optional) string, name prefix for states, defaults to
        "state".
      state_is_tuple: boolean, indicates whether the state is a tuple or Tensor.

    Returns:
      A tuple, containing:
      - A list of [batch, output_dim] Tensors, representing the output of the
        LSTM given the inputs and state.
      - A list of [batch, state_size] Tensors, representing the LSTM state
        values given the inputs and previous state.
    """
    sigmoid = math_ops.sigmoid
    tanh = math_ops.tanh
    num_gates = 3 if self._couple_input_forget_gates else 4
    dtype = freq_inputs[0].dtype
    actual_input_size = freq_inputs[0].get_shape().as_list()[1]

    concat_w_f = _get_concat_variable(
        "W_f_%d" % block, [actual_input_size + 2 * self._num_units,
                           num_gates * self._num_units],
        dtype, self._num_unit_shards)
    b_f = vs.get_variable(
        "B_f_%d" % block,
        shape=[num_gates * self._num_units],
        initializer=init_ops.zeros_initializer(),
        dtype=dtype)
    if not self._share_time_frequency_weights:
      concat_w_t = _get_concat_variable(
          "W_t_%d" % block, [actual_input_size + 2 * self._num_units,
                             num_gates * self._num_units],
          dtype, self._num_unit_shards)
      b_t = vs.get_variable(
          "B_t_%d" % block,
          shape=[num_gates * self._num_units],
          initializer=init_ops.zeros_initializer(),
          dtype=dtype)

    if self._use_peepholes:
      # Diagonal connections
      if not self._couple_input_forget_gates:
        w_f_diag_freqf = vs.get_variable(
            "W_F_diag_freqf_%d" % block, shape=[self._num_units], dtype=dtype)
        w_f_diag_freqt = vs.get_variable(
            "W_F_diag_freqt_%d"% block, shape=[self._num_units], dtype=dtype)
      w_i_diag_freqf = vs.get_variable(
          "W_I_diag_freqf_%d" % block, shape=[self._num_units], dtype=dtype)
      w_i_diag_freqt = vs.get_variable(
          "W_I_diag_freqt_%d" % block, shape=[self._num_units], dtype=dtype)
      w_o_diag_freqf = vs.get_variable(
          "W_O_diag_freqf_%d" % block, shape=[self._num_units], dtype=dtype)
      w_o_diag_freqt = vs.get_variable(
          "W_O_diag_freqt_%d" % block, shape=[self._num_units], dtype=dtype)
      if not self._share_time_frequency_weights:
        if not self._couple_input_forget_gates:
          w_f_diag_timef = vs.get_variable(
              "W_F_diag_timef_%d" % block, shape=[self._num_units], dtype=dtype)
          w_f_diag_timet = vs.get_variable(
              "W_F_diag_timet_%d" % block, shape=[self._num_units], dtype=dtype)
        w_i_diag_timef = vs.get_variable(
            "W_I_diag_timef_%d" % block, shape=[self._num_units], dtype=dtype)
        w_i_diag_timet = vs.get_variable(
            "W_I_diag_timet_%d" % block, shape=[self._num_units], dtype=dtype)
        w_o_diag_timef = vs.get_variable(
            "W_O_diag_timef_%d" % block, shape=[self._num_units], dtype=dtype)
        w_o_diag_timet = vs.get_variable(
            "W_O_diag_timet_%d" % block, shape=[self._num_units], dtype=dtype)

    # initialize the first freq state to be zero
    m_prev_freq = array_ops.zeros([batch_size, self._num_units], dtype)
    c_prev_freq = array_ops.zeros([batch_size, self._num_units], dtype)
    for freq_index in range(len(freq_inputs)):
      if state_is_tuple:
        name_prefix = "%s_f%02d_b%02d" % (state_prefix, freq_index, block)
        c_prev_time = getattr(state, name_prefix + "_c")
        m_prev_time = getattr(state, name_prefix + "_m")
      else:
        c_prev_time = array_ops.slice(
            state, [0, 2 * freq_index * self._num_units],
            [-1, self._num_units])
        m_prev_time = array_ops.slice(
            state, [0, (2 * freq_index + 1) * self._num_units],
            [-1, self._num_units])

      # i = input_gate, j = new_input, f = forget_gate, o = output_gate
      cell_inputs = array_ops.concat(
          [freq_inputs[freq_index], m_prev_time, m_prev_freq], 1)

      # F-LSTM
      lstm_matrix_freq = nn_ops.bias_add(math_ops.matmul(cell_inputs,
                                                         concat_w_f), b_f)
      if self._couple_input_forget_gates:
        i_freq, j_freq, o_freq = array_ops.split(
            value=lstm_matrix_freq, num_or_size_splits=num_gates, axis=1)
        f_freq = None
      else:
        i_freq, j_freq, f_freq, o_freq = array_ops.split(
            value=lstm_matrix_freq, num_or_size_splits=num_gates, axis=1)
      # T-LSTM
      if self._share_time_frequency_weights:
        i_time = i_freq
        j_time = j_freq
        f_time = f_freq
        o_time = o_freq
      else:
        lstm_matrix_time = nn_ops.bias_add(math_ops.matmul(cell_inputs,
                                                           concat_w_t), b_t)
        if self._couple_input_forget_gates:
          i_time, j_time, o_time = array_ops.split(
              value=lstm_matrix_time, num_or_size_splits=num_gates, axis=1)
          f_time = None
        else:
          i_time, j_time, f_time, o_time = array_ops.split(
              value=lstm_matrix_time, num_or_size_splits=num_gates, axis=1)

      # F-LSTM c_freq
      # input gate activations
      if self._use_peepholes:
        i_freq_g = sigmoid(i_freq +
                           w_i_diag_freqf * c_prev_freq +
                           w_i_diag_freqt * c_prev_time)
      else:
        i_freq_g = sigmoid(i_freq)
      # forget gate activations
      if self._couple_input_forget_gates:
        f_freq_g = 1.0 - i_freq_g
      else:
        if self._use_peepholes:
          f_freq_g = sigmoid(f_freq + self._forget_bias +
                             w_f_diag_freqf * c_prev_freq +
                             w_f_diag_freqt * c_prev_time)
        else:
          f_freq_g = sigmoid(f_freq + self._forget_bias)
      # cell state
      c_freq = f_freq_g * c_prev_freq + i_freq_g * tanh(j_freq)
      if self._cell_clip is not None:
        # pylint: disable=invalid-unary-operand-type
        c_freq = clip_ops.clip_by_value(c_freq, -self._cell_clip,
                                        self._cell_clip)
        # pylint: enable=invalid-unary-operand-type

      # T-LSTM c_freq
      # input gate activations
      if self._use_peepholes:
        if self._share_time_frequency_weights:
          i_time_g = sigmoid(i_time +
                             w_i_diag_freqf * c_prev_freq +
                             w_i_diag_freqt * c_prev_time)
        else:
          i_time_g = sigmoid(i_time +
                             w_i_diag_timef * c_prev_freq +
                             w_i_diag_timet * c_prev_time)
      else:
        i_time_g = sigmoid(i_time)
      # forget gate activations
      if self._couple_input_forget_gates:
        f_time_g = 1.0 - i_time_g
      else:
        if self._use_peepholes:
          if self._share_time_frequency_weights:
            f_time_g = sigmoid(f_time + self._forget_bias +
                               w_f_diag_freqf * c_prev_freq +
                               w_f_diag_freqt * c_prev_time)
          else:
            f_time_g = sigmoid(f_time + self._forget_bias +
                               w_f_diag_timef * c_prev_freq +
                               w_f_diag_timet * c_prev_time)
        else:
          f_time_g = sigmoid(f_time + self._forget_bias)
      # cell state
      c_time = f_time_g * c_prev_time + i_time_g * tanh(j_time)
      if self._cell_clip is not None:
        # pylint: disable=invalid-unary-operand-type
        c_time = clip_ops.clip_by_value(c_time, -self._cell_clip,
                                        self._cell_clip)
        # pylint: enable=invalid-unary-operand-type

      # F-LSTM m_freq
      if self._use_peepholes:
        m_freq = sigmoid(o_freq +
                         w_o_diag_freqf * c_freq +
                         w_o_diag_freqt * c_time) * tanh(c_freq)
      else:
        m_freq = sigmoid(o_freq) * tanh(c_freq)

      # T-LSTM m_time
      if self._use_peepholes:
        if self._share_time_frequency_weights:
          m_time = sigmoid(o_time +
                           w_o_diag_freqf * c_freq +
                           w_o_diag_freqt * c_time) * tanh(c_time)
        else:
          m_time = sigmoid(o_time +
                           w_o_diag_timef * c_freq +
                           w_o_diag_timet * c_time) * tanh(c_time)
      else:
        m_time = sigmoid(o_time) * tanh(c_time)

      m_prev_freq = m_freq
      c_prev_freq = c_freq
      # Concatenate the outputs for T-LSTM and F-LSTM for each shift
      if freq_index == 0:
        state_out_lst = [c_time, m_time]
        m_out_lst = [m_time, m_freq]
      else:
        state_out_lst.extend([c_time, m_time])
        m_out_lst.extend([m_time, m_freq])

    return m_out_lst, state_out_lst

  def _make_tf_features(self, input_feat, slice_offset=0):
    """Make the frequency features.

    Args:
      input_feat: input Tensor, 2D, [batch, num_units].
      slice_offset: (optional) Python int, default 0, the slicing offset is only
        used for the backward processing in the BidirectionalGridLSTMCell. It
        specifies a different starting point instead of always 0 to enable the
        forward and backward processing look at different frequency blocks.

    Returns:
      A list of frequency features, with each element containing:
      - A 2D, [batch, output_dim], Tensor representing the time-frequency
        feature for that frequency index. Here output_dim is feature_size.
    Raises:
      ValueError: if input_size cannot be inferred from static shape inference.
    """
    input_size = input_feat.get_shape().with_rank(2)[-1].value
    if input_size is None:
      raise ValueError("Cannot infer input_size from static shape inference.")
    if slice_offset > 0:
      # Padding to the end
      inputs = array_ops.pad(
          input_feat, array_ops.constant([0, 0, 0, slice_offset], shape=[2, 2],
                                         dtype=dtypes.int32),
          "CONSTANT")
    elif slice_offset < 0:
      # Padding to the front
      inputs = array_ops.pad(
          input_feat, array_ops.constant([0, 0, -slice_offset, 0], shape=[2, 2],
                                         dtype=dtypes.int32),
          "CONSTANT")
      slice_offset = 0
    else:
      inputs = input_feat
    freq_inputs = []
    if not self._start_freqindex_list:
      if len(self._num_frequency_blocks) != 1:
        raise ValueError("Length of num_frequency_blocks"
                         " is not 1, but instead is %d",
                         len(self._num_frequency_blocks))
      num_feats = int((input_size - self._feature_size) / (
          self._frequency_skip)) + 1
      if num_feats != self._num_frequency_blocks[0]:
        raise ValueError(
            "Invalid num_frequency_blocks, requires %d but gets %d, please"
            " check the input size and filter config are correct." % (
                self._num_frequency_blocks[0], num_feats))
      block_inputs = []
      for f in range(num_feats):
        cur_input = array_ops.slice(
            inputs, [0, slice_offset + f * self._frequency_skip],
            [-1, self._feature_size])
        block_inputs.append(cur_input)
      freq_inputs.append(block_inputs)
    else:
      if len(self._start_freqindex_list) != len(self._end_freqindex_list):
        raise ValueError("Length of start and end freqindex_list"
                         " does not match %d %d",
                         len(self._start_freqindex_list),
                         len(self._end_freqindex_list))
      if len(self._num_frequency_blocks) != len(self._start_freqindex_list):
        raise ValueError("Length of num_frequency_blocks"
                         " is not equal to start_freqindex_list %d %d",
                         len(self._num_frequency_blocks),
                         len(self._start_freqindex_list))
      for b in range(len(self._start_freqindex_list)):
        start_index = self._start_freqindex_list[b]
        end_index = self._end_freqindex_list[b]
        cur_size = end_index - start_index
        block_feats = int((cur_size - self._feature_size) / (
            self._frequency_skip)) + 1
        if block_feats != self._num_frequency_blocks[b]:
          raise ValueError(
              "Invalid num_frequency_blocks, requires %d but gets %d, please"
              " check the input size and filter config are correct." % (
                  self._num_frequency_blocks[b], block_feats))
        block_inputs = []
        for f in range(block_feats):
          cur_input = array_ops.slice(
              inputs, [0, start_index + slice_offset + f *
                       self._frequency_skip],
              [-1, self._feature_size])
          block_inputs.append(cur_input)
        freq_inputs.append(block_inputs)
    return freq_inputs


class BidirectionalGridLSTMCell(GridLSTMCell):
  """Bidirectional GridLstm cell.

  The bidirection connection is only used in the frequency direction, which
  hence doesn't affect the time direction's real-time processing that is
  required for online recognition systems.
  The current implementation uses different weights for the two directions.
  """

  def __init__(self, num_units, use_peepholes=False,
               share_time_frequency_weights=False,
               cell_clip=None, initializer=None,
               num_unit_shards=1, forget_bias=1.0,
               feature_size=None, frequency_skip=None,
               num_frequency_blocks=None,
               start_freqindex_list=None,
               end_freqindex_list=None,
               couple_input_forget_gates=False,
               backward_slice_offset=0,
               reuse=None):
    """Initialize the parameters for an LSTM cell.

    Args:
      num_units: int, The number of units in the LSTM cell
      use_peepholes: (optional) bool, default False. Set True to enable
        diagonal/peephole connections.
      share_time_frequency_weights: (optional) bool, default False. Set True to
        enable shared cell weights between time and frequency LSTMs.
      cell_clip: (optional) A float value, default None, if provided the cell
        state is clipped by this value prior to the cell output activation.
      initializer: (optional) The initializer to use for the weight and
        projection matrices, default None.
      num_unit_shards: (optional) int, defualt 1, How to split the weight
        matrix. If > 1,the weight matrix is stored across num_unit_shards.
      forget_bias: (optional) float, default 1.0, The initial bias of the
        forget gates, used to reduce the scale of forgetting at the beginning
        of the training.
      feature_size: (optional) int, default None, The size of the input feature
        the LSTM spans over.
      frequency_skip: (optional) int, default None, The amount the LSTM filter
        is shifted by in frequency.
      num_frequency_blocks: [required] A list of frequency blocks needed to
        cover the whole input feature splitting defined by start_freqindex_list
        and end_freqindex_list.
      start_freqindex_list: [optional], list of ints, default None,  The
        starting frequency index for each frequency block.
      end_freqindex_list: [optional], list of ints, default None. The ending
        frequency index for each frequency block.
      couple_input_forget_gates: (optional) bool, default False, Whether to
        couple the input and forget gates, i.e. f_gate = 1.0 - i_gate, to reduce
        model parameters and computation cost.
      backward_slice_offset: (optional) int32, default 0, the starting offset to
        slice the feature for backward processing.
      reuse: (optional) Python boolean describing whether to reuse variables
        in an existing scope.  If not `True`, and the existing scope already has
        the given variables, an error is raised.
    """
    super(BidirectionalGridLSTMCell, self).__init__(
        num_units, use_peepholes, share_time_frequency_weights, cell_clip,
        initializer, num_unit_shards, forget_bias, feature_size, frequency_skip,
        num_frequency_blocks, start_freqindex_list, end_freqindex_list,
        couple_input_forget_gates, True, reuse)
    self._backward_slice_offset = int(backward_slice_offset)
    state_names = ""
    for direction in ["fwd", "bwd"]:
      for block_index in range(len(self._num_frequency_blocks)):
        for freq_index in range(self._num_frequency_blocks[block_index]):
          name_prefix = "%s_state_f%02d_b%02d" % (direction, freq_index,
                                                  block_index)
          state_names += ("%s_c, %s_m," % (name_prefix, name_prefix))
    self._state_tuple_type = collections.namedtuple(
        "BidirectionalGridLSTMStateTuple", state_names.strip(","))
    self._state_size = self._state_tuple_type(
        *([num_units, num_units] * self._total_blocks * 2))
    self._output_size = 2 * num_units * self._total_blocks * 2

  def call(self, inputs, state):
    """Run one step of LSTM.

    Args:
      inputs: input Tensor, 2D, [batch, num_units].
      state: tuple of Tensors, 2D, [batch, state_size].

    Returns:
      A tuple containing:
      - A 2D, [batch, output_dim], Tensor representing the output of the LSTM
        after reading "inputs" when previous state was "state".
        Here output_dim is num_units.
      - A 2D, [batch, state_size], Tensor representing the new state of LSTM
        after reading "inputs" when previous state was "state".
    Raises:
      ValueError: if an input_size was specified and the provided inputs have
        a different dimension.
    """
    batch_size = inputs.shape[0].value or array_ops.shape(inputs)[0]
    fwd_inputs = self._make_tf_features(inputs)
    if self._backward_slice_offset:
      bwd_inputs = self._make_tf_features(inputs, self._backward_slice_offset)
    else:
      bwd_inputs = fwd_inputs

    # Forward processing
    with vs.variable_scope("fwd"):
      fwd_m_out_lst = []
      fwd_state_out_lst = []
      for block in range(len(fwd_inputs)):
        fwd_m_out_lst_current, fwd_state_out_lst_current = self._compute(
            fwd_inputs[block], block, state, batch_size,
            state_prefix="fwd_state", state_is_tuple=True)
        fwd_m_out_lst.extend(fwd_m_out_lst_current)
        fwd_state_out_lst.extend(fwd_state_out_lst_current)
    # Backward processing
    bwd_m_out_lst = []
    bwd_state_out_lst = []
    with vs.variable_scope("bwd"):
      for block in range(len(bwd_inputs)):
        # Reverse the blocks
        bwd_inputs_reverse = bwd_inputs[block][::-1]
        bwd_m_out_lst_current, bwd_state_out_lst_current = self._compute(
            bwd_inputs_reverse, block, state, batch_size,
            state_prefix="bwd_state", state_is_tuple=True)
        bwd_m_out_lst.extend(bwd_m_out_lst_current)
        bwd_state_out_lst.extend(bwd_state_out_lst_current)
    state_out = self._state_tuple_type(*(fwd_state_out_lst + bwd_state_out_lst))
    # Outputs are always concated as it is never used separately.
    m_out = array_ops.concat(fwd_m_out_lst + bwd_m_out_lst, 1)
    return m_out, state_out


# pylint: disable=protected-access
_linear = core_rnn_cell_impl._linear
# pylint: enable=protected-access


class AttentionCellWrapper(core_rnn_cell.RNNCell):
  """Basic attention cell wrapper.

  Implementation based on https://arxiv.org/abs/1409.0473.
  """

  def __init__(self, cell, attn_length, attn_size=None, attn_vec_size=None,
               input_size=None, state_is_tuple=True, reuse=None):
    """Create a cell with attention.

    Args:
      cell: an RNNCell, an attention is added to it.
      attn_length: integer, the size of an attention window.
      attn_size: integer, the size of an attention vector. Equal to
          cell.output_size by default.
      attn_vec_size: integer, the number of convolutional features calculated
          on attention state and a size of the hidden layer built from
          base cell state. Equal attn_size to by default.
      input_size: integer, the size of a hidden linear layer,
          built from inputs and attention. Derived from the input tensor
          by default.
      state_is_tuple: If True, accepted and returned states are n-tuples, where
        `n = len(cells)`.  By default (False), the states are all
        concatenated along the column axis.
      reuse: (optional) Python boolean describing whether to reuse variables
        in an existing scope.  If not `True`, and the existing scope already has
        the given variables, an error is raised.

    Raises:
      TypeError: if cell is not an RNNCell.
      ValueError: if cell returns a state tuple but the flag
          `state_is_tuple` is `False` or if attn_length is zero or less.
    """
    super(AttentionCellWrapper, self).__init__(_reuse=reuse)
    if not isinstance(cell, core_rnn_cell.RNNCell):
      raise TypeError("The parameter cell is not RNNCell.")
    if nest.is_sequence(cell.state_size) and not state_is_tuple:
      raise ValueError("Cell returns tuple of states, but the flag "
                       "state_is_tuple is not set. State size is: %s"
                       % str(cell.state_size))
    if attn_length <= 0:
      raise ValueError("attn_length should be greater than zero, got %s"
                       % str(attn_length))
    if not state_is_tuple:
      logging.warn(
          "%s: Using a concatenated state is slower and will soon be "
          "deprecated.  Use state_is_tuple=True.", self)
    if attn_size is None:
      attn_size = cell.output_size
    if attn_vec_size is None:
      attn_vec_size = attn_size
    self._state_is_tuple = state_is_tuple
    self._cell = cell
    self._attn_vec_size = attn_vec_size
    self._input_size = input_size
    self._attn_size = attn_size
    self._attn_length = attn_length
    self._reuse = reuse

  @property
  def state_size(self):
    size = (self._cell.state_size, self._attn_size,
            self._attn_size * self._attn_length)
    if self._state_is_tuple:
      return size
    else:
      return sum(list(size))

  @property
  def output_size(self):
    return self._attn_size

  def call(self, inputs, state):
    """Long short-term memory cell with attention (LSTMA)."""
    if self._state_is_tuple:
      state, attns, attn_states = state
    else:
      states = state
      state = array_ops.slice(states, [0, 0], [-1, self._cell.state_size])
      attns = array_ops.slice(
          states, [0, self._cell.state_size], [-1, self._attn_size])
      attn_states = array_ops.slice(
          states, [0, self._cell.state_size + self._attn_size],
          [-1, self._attn_size * self._attn_length])
    attn_states = array_ops.reshape(attn_states,
                                    [-1, self._attn_length, self._attn_size])
    input_size = self._input_size
    if input_size is None:
      input_size = inputs.get_shape().as_list()[1]
    inputs = _linear([inputs, attns], input_size, True)
    lstm_output, new_state = self._cell(inputs, state)
    if self._state_is_tuple:
      new_state_cat = array_ops.concat(nest.flatten(new_state), 1)
    else:
      new_state_cat = new_state
    new_attns, new_attn_states = self._attention(new_state_cat, attn_states)
    with vs.variable_scope("attn_output_projection"):
      output = _linear([lstm_output, new_attns], self._attn_size, True)
    new_attn_states = array_ops.concat(
        [new_attn_states, array_ops.expand_dims(output, 1)], 1)
    new_attn_states = array_ops.reshape(
        new_attn_states, [-1, self._attn_length * self._attn_size])
    new_state = (new_state, new_attns, new_attn_states)
    if not self._state_is_tuple:
      new_state = array_ops.concat(list(new_state), 1)
    return output, new_state

  def _attention(self, query, attn_states):
    conv2d = nn_ops.conv2d
    reduce_sum = math_ops.reduce_sum
    softmax = nn_ops.softmax
    tanh = math_ops.tanh

    with vs.variable_scope("attention"):
      k = vs.get_variable(
          "attn_w", [1, 1, self._attn_size, self._attn_vec_size])
      v = vs.get_variable("attn_v", [self._attn_vec_size])
      hidden = array_ops.reshape(attn_states,
                                 [-1, self._attn_length, 1, self._attn_size])
      hidden_features = conv2d(hidden, k, [1, 1, 1, 1], "SAME")
      y = _linear(query, self._attn_vec_size, True)
      y = array_ops.reshape(y, [-1, 1, 1, self._attn_vec_size])
      s = reduce_sum(v * tanh(hidden_features + y), [2, 3])
      a = softmax(s)
      d = reduce_sum(
          array_ops.reshape(a, [-1, self._attn_length, 1, 1]) * hidden, [1, 2])
      new_attns = array_ops.reshape(d, [-1, self._attn_size])
      new_attn_states = array_ops.slice(attn_states, [0, 1, 0], [-1, -1, -1])
      return new_attns, new_attn_states


class HighwayWrapper(core_rnn_cell.RNNCell):
  """RNNCell wrapper that adds highway connection on cell input and output.

  Based on:
    R. K. Srivastava, K. Greff, and J. Schmidhuber, "Highway networks",
    arXiv preprint arXiv:1505.00387, 2015.
    https://arxiv.org/abs/1505.00387
  """

  def __init__(self, cell,
               couple_carry_transform_gates=True,
               carry_bias_init=1.0):
    """Constructs a `HighwayWrapper` for `cell`.

    Args:
      cell: An instance of `RNNCell`.
      couple_carry_transform_gates: boolean, should the Carry and Transform gate
        be coupled.
      carry_bias_init: float, carry gates bias initialization.
    """
    self._cell = cell
    self._couple_carry_transform_gates = couple_carry_transform_gates
    self._carry_bias_init = carry_bias_init

  @property
  def state_size(self):
    return self._cell.state_size

  @property
  def output_size(self):
    return self._cell.output_size

  def zero_state(self, batch_size, dtype):
    with ops.name_scope(type(self).__name__ + "ZeroState", values=[batch_size]):
      return self._cell.zero_state(batch_size, dtype)

  def _highway(self, inp, out):
    input_size = inp.get_shape().with_rank(2)[1].value
    carry_weight = vs.get_variable("carry_w", [input_size, input_size])
    carry_bias = vs.get_variable(
        "carry_b", [input_size],
        initializer=init_ops.constant_initializer(
            self._carry_bias_init))
    carry = math_ops.sigmoid(nn_ops.xw_plus_b(inp, carry_weight, carry_bias))
    if self._couple_carry_transform_gates:
      transform = 1 - carry
    else:
      transform_weight = vs.get_variable("transform_w",
                                         [input_size, input_size])
      transform_bias = vs.get_variable(
          "transform_b", [input_size],
          initializer=init_ops.constant_initializer(
              -self._carry_bias_init))
      transform = math_ops.sigmoid(nn_ops.xw_plus_b(inp,
                                                    transform_weight,
                                                    transform_bias))
    return inp * carry + out * transform

  def __call__(self, inputs, state, scope=None):
    """Run the cell and add its inputs to its outputs.

    Args:
      inputs: cell inputs.
      state: cell state.
      scope: optional cell scope.

    Returns:
      Tuple of cell outputs and new state.

    Raises:
      TypeError: If cell inputs and outputs have different structure (type).
      ValueError: If cell inputs and outputs have different structure (value).
    """
    outputs, new_state = self._cell(inputs, state, scope=scope)
    nest.assert_same_structure(inputs, outputs)
    # Ensure shapes match
    def assert_shape_match(inp, out):
      inp.get_shape().assert_is_compatible_with(out.get_shape())
    nest.map_structure(assert_shape_match, inputs, outputs)
    res_outputs = nest.map_structure(self._highway, inputs, outputs)
    return (res_outputs, new_state)


class LayerNormBasicLSTMCell(core_rnn_cell.RNNCell):
  """LSTM unit with layer normalization and recurrent dropout.

  This class adds layer normalization and recurrent dropout to a
  basic LSTM unit. Layer normalization implementation is based on:

    https://arxiv.org/abs/1607.06450.

  "Layer Normalization"
  Jimmy Lei Ba, Jamie Ryan Kiros, Geoffrey E. Hinton

  and is applied before the internal nonlinearities.
  Recurrent dropout is base on:

    https://arxiv.org/abs/1603.05118

  "Recurrent Dropout without Memory Loss"
  Stanislau Semeniuta, Aliaksei Severyn, Erhardt Barth.
  """

  def __init__(self, num_units, forget_bias=1.0,
               input_size=None, activation=math_ops.tanh,
               layer_norm=True, norm_gain=1.0, norm_shift=0.0,
               dropout_keep_prob=1.0, dropout_prob_seed=None,
               reuse=None):
    """Initializes the basic LSTM cell.

    Args:
      num_units: int, The number of units in the LSTM cell.
      forget_bias: float, The bias added to forget gates (see above).
      input_size: Deprecated and unused.
      activation: Activation function of the inner states.
      layer_norm: If `True`, layer normalization will be applied.
      norm_gain: float, The layer normalization gain initial value. If
        `layer_norm` has been set to `False`, this argument will be ignored.
      norm_shift: float, The layer normalization shift initial value. If
        `layer_norm` has been set to `False`, this argument will be ignored.
      dropout_keep_prob: unit Tensor or float between 0 and 1 representing the
        recurrent dropout probability value. If float and 1.0, no dropout will
        be applied.
      dropout_prob_seed: (optional) integer, the randomness seed.
      reuse: (optional) Python boolean describing whether to reuse variables
        in an existing scope.  If not `True`, and the existing scope already has
        the given variables, an error is raised.
    """
    super(LayerNormBasicLSTMCell, self).__init__(_reuse=reuse)

    if input_size is not None:
      logging.warn("%s: The input_size parameter is deprecated.", self)

    self._num_units = num_units
    self._activation = activation
    self._forget_bias = forget_bias
    self._keep_prob = dropout_keep_prob
    self._seed = dropout_prob_seed
    self._layer_norm = layer_norm
    self._g = norm_gain
    self._b = norm_shift
    self._reuse = reuse

  @property
  def state_size(self):
    return core_rnn_cell.LSTMStateTuple(self._num_units, self._num_units)

  @property
  def output_size(self):
    return self._num_units

  def _norm(self, inp, scope):
    shape = inp.get_shape()[-1:]
    gamma_init = init_ops.constant_initializer(self._g)
    beta_init = init_ops.constant_initializer(self._b)
    with vs.variable_scope(scope):
      # Initialize beta and gamma for use by layer_norm.
      vs.get_variable("gamma", shape=shape, initializer=gamma_init)
      vs.get_variable("beta", shape=shape, initializer=beta_init)
    normalized = layers.layer_norm(inp, reuse=True, scope=scope)
    return normalized

  def _linear(self, args):
    out_size = 4 * self._num_units
    proj_size = args.get_shape()[-1]
    weights = vs.get_variable("weights", [proj_size, out_size])
    out = math_ops.matmul(args, weights)
    if not self._layer_norm:
      bias = vs.get_variable("biases", [out_size])
      out = nn_ops.bias_add(out, bias)
    return out

  def call(self, inputs, state):
    """LSTM cell with layer normalization and recurrent dropout."""
    c, h = state
    args = array_ops.concat([inputs, h], 1)
    concat = self._linear(args)

    i, j, f, o = array_ops.split(value=concat, num_or_size_splits=4, axis=1)
    if self._layer_norm:
      i = self._norm(i, "input")
      j = self._norm(j, "transform")
      f = self._norm(f, "forget")
      o = self._norm(o, "output")

    g = self._activation(j)
    if (not isinstance(self._keep_prob, float)) or self._keep_prob < 1:
      g = nn_ops.dropout(g, self._keep_prob, seed=self._seed)

    new_c = (c * math_ops.sigmoid(f + self._forget_bias)
             + math_ops.sigmoid(i) * g)
    if self._layer_norm:
      new_c = self._norm(new_c, "state")
    new_h = self._activation(new_c) * math_ops.sigmoid(o)

    new_state = core_rnn_cell.LSTMStateTuple(new_c, new_h)
    return new_h, new_state


class NASCell(core_rnn_cell.RNNCell):
  """Neural Architecture Search (NAS) recurrent network cell.

  This implements the recurrent cell from the paper:

    https://arxiv.org/abs/1611.01578

  Barret Zoph and Quoc V. Le.
  "Neural Architecture Search with Reinforcement Learning" Proc. ICLR 2017.

  The class uses an optional projection layer.
  """

  def __init__(self, num_units, num_proj=None,
               use_biases=False, reuse=None):
    """Initialize the parameters for a NAS cell.

    Args:
      num_units: int, The number of units in the NAS cell
      num_proj: (optional) int, The output dimensionality for the projection
        matrices.  If None, no projection is performed.
      use_biases: (optional) bool, If True then use biases within the cell. This
        is False by default.
      reuse: (optional) Python boolean describing whether to reuse variables
        in an existing scope.  If not `True`, and the existing scope already has
        the given variables, an error is raised.
    """
    super(NASCell, self).__init__(_reuse=reuse)
    self._num_units = num_units
    self._num_proj = num_proj
    self._use_biases = use_biases
    self._reuse = reuse

    if num_proj is not None:
      self._state_size = core_rnn_cell.LSTMStateTuple(num_units, num_proj)
      self._output_size = num_proj
    else:
      self._state_size = core_rnn_cell.LSTMStateTuple(num_units, num_units)
      self._output_size = num_units

  @property
  def state_size(self):
    return self._state_size

  @property
  def output_size(self):
    return self._output_size

  def call(self, inputs, state):
    """Run one step of NAS Cell.

    Args:
      inputs: input Tensor, 2D, batch x num_units.
      state: This must be a tuple of state Tensors, both `2-D`, with column
        sizes `c_state` and `m_state`.

    Returns:
      A tuple containing:
      - A `2-D, [batch x output_dim]`, Tensor representing the output of the
        NAS Cell after reading `inputs` when previous state was `state`.
        Here output_dim is:
           num_proj if num_proj was set,
           num_units otherwise.
      - Tensor(s) representing the new state of NAS Cell after reading `inputs`
        when the previous state was `state`.  Same type and shape(s) as `state`.

    Raises:
      ValueError: If input size cannot be inferred from inputs via
        static shape inference.
    """
    sigmoid = math_ops.sigmoid
    tanh = math_ops.tanh
    relu = nn_ops.relu

    num_proj = self._num_units if self._num_proj is None else self._num_proj

    (c_prev, m_prev) = state

    dtype = inputs.dtype
    input_size = inputs.get_shape().with_rank(2)[1]
    if input_size.value is None:
      raise ValueError("Could not infer input size from inputs.get_shape()[-1]")
    # Variables for the NAS cell. W_m is all matrices multiplying the
    # hiddenstate and W_inputs is all matrices multiplying the inputs.
    concat_w_m = vs.get_variable(
        "recurrent_weights", [num_proj, 8 * self._num_units],
        dtype)
    concat_w_inputs = vs.get_variable(
        "weights", [input_size.value, 8 * self._num_units],
        dtype)

    m_matrix = math_ops.matmul(m_prev, concat_w_m)
    inputs_matrix = math_ops.matmul(inputs, concat_w_inputs)

    if self._use_biases:
      b = vs.get_variable(
          "bias",
          shape=[8 * self._num_units],
          initializer=init_ops.zeros_initializer(),
          dtype=dtype)
      m_matrix = nn_ops.bias_add(m_matrix, b)

    # The NAS cell branches into 8 different splits for both the hiddenstate
    # and the input
    m_matrix_splits = array_ops.split(axis=1, num_or_size_splits=8,
                                      value=m_matrix)
    inputs_matrix_splits = array_ops.split(axis=1, num_or_size_splits=8,
                                           value=inputs_matrix)

    # First layer
    layer1_0 = sigmoid(inputs_matrix_splits[0] + m_matrix_splits[0])
    layer1_1 = relu(inputs_matrix_splits[1] + m_matrix_splits[1])
    layer1_2 = sigmoid(inputs_matrix_splits[2] + m_matrix_splits[2])
    layer1_3 = relu(inputs_matrix_splits[3] * m_matrix_splits[3])
    layer1_4 = tanh(inputs_matrix_splits[4] + m_matrix_splits[4])
    layer1_5 = sigmoid(inputs_matrix_splits[5] + m_matrix_splits[5])
    layer1_6 = tanh(inputs_matrix_splits[6] + m_matrix_splits[6])
    layer1_7 = sigmoid(inputs_matrix_splits[7] + m_matrix_splits[7])

    # Second layer
    l2_0 = tanh(layer1_0 * layer1_1)
    l2_1 = tanh(layer1_2 + layer1_3)
    l2_2 = tanh(layer1_4 * layer1_5)
    l2_3 = sigmoid(layer1_6 + layer1_7)

    # Inject the cell
    l2_0 = tanh(l2_0 + c_prev)

    # Third layer
    l3_0_pre = l2_0 * l2_1
    new_c = l3_0_pre  # create new cell
    l3_0 = l3_0_pre
    l3_1 = tanh(l2_2 + l2_3)

    # Final layer
    new_m = tanh(l3_0 * l3_1)

    # Projection layer if specified
    if self._num_proj is not None:
      concat_w_proj = vs.get_variable(
          "projection_weights", [self._num_units, self._num_proj],
          dtype)
      new_m = math_ops.matmul(new_m, concat_w_proj)

    new_state = core_rnn_cell.LSTMStateTuple(new_c, new_m)
    return new_m, new_state


class UGRNNCell(core_rnn_cell.RNNCell):
  """Update Gate Recurrent Neural Network (UGRNN) cell.

  Compromise between a LSTM/GRU and a vanilla RNN.  There is only one
  gate, and that is to determine whether the unit should be
  integrating or computing instantaneously.  This is the recurrent
  idea of the feedforward Highway Network.

  This implements the recurrent cell from the paper:

    https://arxiv.org/abs/1611.09913

  Jasmine Collins, Jascha Sohl-Dickstein, and David Sussillo.
  "Capacity and Trainability in Recurrent Neural Networks" Proc. ICLR 2017.
  """

  def __init__(self, num_units, initializer=None, forget_bias=1.0,
               activation=math_ops.tanh, reuse=None):
    """Initialize the parameters for an UGRNN cell.

    Args:
      num_units: int, The number of units in the UGRNN cell
      initializer: (optional) The initializer to use for the weight matrices.
      forget_bias: (optional) float, default 1.0, The initial bias of the
        forget gate, used to reduce the scale of forgetting at the beginning
        of the training.
      activation: (optional) Activation function of the inner states.
        Default is `tf.tanh`.
      reuse: (optional) Python boolean describing whether to reuse variables
        in an existing scope.  If not `True`, and the existing scope already has
        the given variables, an error is raised.
    """
    super(UGRNNCell, self).__init__(_reuse=reuse)
    self._num_units = num_units
    self._initializer = initializer
    self._forget_bias = forget_bias
    self._activation = activation
    self._reuse = reuse

  @property
  def state_size(self):
    return self._num_units

  @property
  def output_size(self):
    return self._num_units

  def call(self, inputs, state):
    """Run one step of UGRNN.

    Args:
      inputs: input Tensor, 2D, batch x input size.
      state: state Tensor, 2D, batch x num units.

    Returns:
      new_output: batch x num units, Tensor representing the output of the UGRNN
        after reading `inputs` when previous state was `state`. Identical to
        `new_state`.
      new_state: batch x num units, Tensor representing the state of the UGRNN
        after reading `inputs` when previous state was `state`.

    Raises:
      ValueError: If input size cannot be inferred from inputs via
        static shape inference.
    """
    sigmoid = math_ops.sigmoid

    input_size = inputs.get_shape().with_rank(2)[1]
    if input_size.value is None:
      raise ValueError("Could not infer input size from inputs.get_shape()[-1]")

    with vs.variable_scope(vs.get_variable_scope(),
                           initializer=self._initializer):
      cell_inputs = array_ops.concat([inputs, state], 1)
      rnn_matrix = _linear(cell_inputs, 2 * self._num_units, True)

      [g_act, c_act] = array_ops.split(
          axis=1, num_or_size_splits=2, value=rnn_matrix)

      c = self._activation(c_act)
      g = sigmoid(g_act + self._forget_bias)
      new_state = g * state + (1.0 - g) * c
      new_output = new_state

    return new_output, new_state


class IntersectionRNNCell(core_rnn_cell.RNNCell):
  """Intersection Recurrent Neural Network (+RNN) cell.

  Architecture with coupled recurrent gate as well as coupled depth
  gate, designed to improve information flow through stacked RNNs. As the
  architecture uses depth gating, the dimensionality of the depth
  output (y) also should not change through depth (input size == output size).
  To achieve this, the first layer of a stacked Intersection RNN projects
  the inputs to N (num units) dimensions. Therefore when initializing an
  IntersectionRNNCell, one should set `num_in_proj = N` for the first layer
  and use default settings for subsequent layers.

  This implements the recurrent cell from the paper:

    https://arxiv.org/abs/1611.09913

  Jasmine Collins, Jascha Sohl-Dickstein, and David Sussillo.
  "Capacity and Trainability in Recurrent Neural Networks" Proc. ICLR 2017.

  The Intersection RNN is built for use in deeply stacked
  RNNs so it may not achieve best performance with depth 1.
  """

  def __init__(self, num_units, num_in_proj=None,
               initializer=None, forget_bias=1.0,
               y_activation=nn_ops.relu, reuse=None):
    """Initialize the parameters for an +RNN cell.

    Args:
      num_units: int, The number of units in the +RNN cell
      num_in_proj: (optional) int, The input dimensionality for the RNN.
        If creating the first layer of an +RNN, this should be set to
        `num_units`. Otherwise, this should be set to `None` (default).
        If `None`, dimensionality of `inputs` should be equal to `num_units`,
        otherwise ValueError is thrown.
      initializer: (optional) The initializer to use for the weight matrices.
      forget_bias: (optional) float, default 1.0, The initial bias of the
        forget gates, used to reduce the scale of forgetting at the beginning
        of the training.
      y_activation: (optional) Activation function of the states passed
        through depth. Default is 'tf.nn.relu`.
      reuse: (optional) Python boolean describing whether to reuse variables
        in an existing scope.  If not `True`, and the existing scope already has
        the given variables, an error is raised.
    """
    super(IntersectionRNNCell, self).__init__(_reuse=reuse)
    self._num_units = num_units
    self._initializer = initializer
    self._forget_bias = forget_bias
    self._num_input_proj = num_in_proj
    self._y_activation = y_activation
    self._reuse = reuse

  @property
  def state_size(self):
    return self._num_units

  @property
  def output_size(self):
    return self._num_units

  def call(self, inputs, state):
    """Run one step of the Intersection RNN.

    Args:
      inputs: input Tensor, 2D, batch x input size.
      state: state Tensor, 2D, batch x num units.

    Returns:
      new_y: batch x num units, Tensor representing the output of the +RNN
        after reading `inputs` when previous state was `state`.
      new_state: batch x num units, Tensor representing the state of the +RNN
        after reading `inputs` when previous state was `state`.

    Raises:
      ValueError: If input size cannot be inferred from `inputs` via
        static shape inference.
      ValueError: If input size != output size (these must be equal when
        using the Intersection RNN).
    """
    sigmoid = math_ops.sigmoid
    tanh = math_ops.tanh

    input_size = inputs.get_shape().with_rank(2)[1]
    if input_size.value is None:
      raise ValueError("Could not infer input size from inputs.get_shape()[-1]")

    with vs.variable_scope(vs.get_variable_scope(),
                           initializer=self._initializer):
      # read-in projections (should be used for first layer in deep +RNN
      # to transform size of inputs from I --> N)
      if input_size.value != self._num_units:
        if self._num_input_proj:
          with vs.variable_scope("in_projection"):
            inputs = _linear(inputs, self._num_units, True)
        else:
          raise ValueError("Must have input size == output size for "
                           "Intersection RNN. To fix, num_in_proj should "
                           "be set to num_units at cell init.")

      n_dim = i_dim = self._num_units
      cell_inputs = array_ops.concat([inputs, state], 1)
      rnn_matrix = _linear(cell_inputs, 2*n_dim + 2*i_dim, True)

      gh_act = rnn_matrix[:, :n_dim]                           # b x n
      h_act = rnn_matrix[:, n_dim:2*n_dim]                     # b x n
      gy_act = rnn_matrix[:, 2*n_dim:2*n_dim+i_dim]            # b x i
      y_act = rnn_matrix[:, 2*n_dim+i_dim:2*n_dim+2*i_dim]     # b x i

      h = tanh(h_act)
      y = self._y_activation(y_act)
      gh = sigmoid(gh_act + self._forget_bias)
      gy = sigmoid(gy_act + self._forget_bias)

      new_state = gh * state + (1.0 - gh) * h  # passed thru time
      new_y = gy * inputs + (1.0 - gy) * y  # passed thru depth

    return new_y, new_state


_REGISTERED_OPS = None


class CompiledWrapper(core_rnn_cell.RNNCell):
  """Wraps step execution in an XLA JIT scope."""

  def __init__(self, cell, compile_stateful=False):
    """Create CompiledWrapper cell.

    Args:
      cell: Instance of `RNNCell`.
      compile_stateful: Whether to compile stateful ops like initializers
        and random number generators (default: False).
    """
    self._cell = cell
    self._compile_stateful = compile_stateful

  @property
  def state_size(self):
    return self._cell.state_size

  @property
  def output_size(self):
    return self._cell.output_size

  def zero_state(self, batch_size, dtype):
    with ops.name_scope(type(self).__name__ + "ZeroState", values=[batch_size]):
      return self._cell.zero_state(batch_size, dtype)

  def __call__(self, inputs, state, scope=None):
    if self._compile_stateful:
      compile_ops = True
    else:
      def compile_ops(node_def):
        global _REGISTERED_OPS
        if _REGISTERED_OPS is None:
          _REGISTERED_OPS = op_def_registry.get_registered_ops()
        return not _REGISTERED_OPS[node_def.op].is_stateful

    with jit.experimental_jit_scope(compile_ops=compile_ops):
      return self._cell(inputs, state, scope)


def _random_exp_initializer(minval,
                            maxval,
                            seed=None,
                            dtype=dtypes.float32):
  """Returns an exponential distribution initializer.

  Args:
    minval: float or a scalar float Tensor. With value > 0. Lower bound of the
        range of random values to generate.
    maxval: float or a scalar float Tensor. With value > minval. Upper bound of
        the range of random values to generate.
    seed: An integer. Used to create random seeds.
    dtype: The data type.

  Returns:
    An initializer that generates tensors with an exponential distribution.
  """

  def _initializer(shape, dtype=dtype, partition_info=None):
    del partition_info  # Unused.
    return math_ops.exp(
        random_ops.random_uniform(
            shape,
            math_ops.log(minval),
            math_ops.log(maxval),
            dtype,
            seed=seed))

  return _initializer


class PhasedLSTMCell(core_rnn_cell.RNNCell):
  """Phased LSTM recurrent network cell.

  https://arxiv.org/pdf/1610.09513v1.pdf
  """

  def __init__(self,
               num_units,
               use_peepholes=False,
               leak=0.001,
               ratio_on=0.1,
               trainable_ratio_on=True,
               period_init_min=1.0,
               period_init_max=1000.0,
               reuse=None):
    """Initialize the Phased LSTM cell.

    Args:
      num_units: int, The number of units in the Phased LSTM cell.
      use_peepholes: bool, set True to enable peephole connections.
      leak: float or scalar float Tensor with value in [0, 1]. Leak applied
          during training.
      ratio_on: float or scalar float Tensor with value in [0, 1]. Ratio of the
          period during which the gates are open.
      trainable_ratio_on: bool, weather ratio_on is trainable.
      period_init_min: float or scalar float Tensor. With value > 0.
          Minimum value of the initalized period.
          The period values are initialized by drawing from the distribution:
          e^U(log(period_init_min), log(period_init_max))
          Where U(.,.) is the uniform distribution.
      period_init_max: float or scalar float Tensor.
          With value > period_init_min. Maximum value of the initalized period.
      reuse: (optional) Python boolean describing whether to reuse variables
        in an existing scope. If not `True`, and the existing scope already has
        the given variables, an error is raised.
    """
    super(PhasedLSTMCell, self).__init__(_reuse=reuse)
    self._num_units = num_units
    self._use_peepholes = use_peepholes
    self._leak = leak
    self._ratio_on = ratio_on
    self._trainable_ratio_on = trainable_ratio_on
    self._period_init_min = period_init_min
    self._period_init_max = period_init_max
    self._reuse = reuse

  @property
  def state_size(self):
    return core_rnn_cell.LSTMStateTuple(self._num_units, self._num_units)

  @property
  def output_size(self):
    return self._num_units

  def _mod(self, x, y):
    """Modulo function that propagates x gradients."""
    return array_ops.stop_gradient(math_ops.mod(x, y) - x) + x

  def _get_cycle_ratio(self, time, phase, period):
    """Compute the cycle ratio in the dtype of the time."""
    phase_casted = math_ops.cast(phase, dtype=time.dtype)
    period_casted = math_ops.cast(period, dtype=time.dtype)
    shifted_time = time - phase_casted
    cycle_ratio = self._mod(shifted_time, period_casted) / period_casted
    return math_ops.cast(cycle_ratio, dtype=dtypes.float32)

  def call(self, inputs, state):
    """Phased LSTM Cell.

    Args:
      inputs: A tuple of 2 Tensor.
         The first Tensor has shape [batch, 1], and type float32 or float64.
         It stores the time.
         The second Tensor has shape [batch, features_size], and type float32.
         It stores the features.
      state: core_rnn_cell.LSTMStateTuple, state from previous timestep.

    Returns:
      A tuple containing:
      - A Tensor of float32, and shape [batch_size, num_units], representing the
        output of the cell.
      - A core_rnn_cell.LSTMStateTuple, containing 2 Tensors of float32, shape
        [batch_size, num_units], representing the new state and the output.
    """
    (c_prev, h_prev) = state
    (time, x) = inputs

    in_mask_gates = [x, h_prev]
    if self._use_peepholes:
      in_mask_gates.append(c_prev)

    with vs.variable_scope("mask_gates"):
      mask_gates = math_ops.sigmoid(
          _linear(in_mask_gates, 2 * self._num_units, True))
      [input_gate, forget_gate] = array_ops.split(
          axis=1, num_or_size_splits=2, value=mask_gates)

    with vs.variable_scope("new_input"):
      new_input = math_ops.tanh(
          _linear([x, h_prev], self._num_units, True))

    new_c = (c_prev * forget_gate + input_gate * new_input)

    in_out_gate = [x, h_prev]
    if self._use_peepholes:
      in_out_gate.append(new_c)

    with vs.variable_scope("output_gate"):
      output_gate = math_ops.sigmoid(
          _linear(in_out_gate, self._num_units, True))

    new_h = math_ops.tanh(new_c) * output_gate

    period = vs.get_variable(
        "period", [self._num_units],
        initializer=_random_exp_initializer(
            self._period_init_min, self._period_init_max))
    phase = vs.get_variable(
        "phase", [self._num_units],
        initializer=init_ops.random_uniform_initializer(
            0., period.initial_value))
    ratio_on = vs.get_variable(
        "ratio_on", [self._num_units],
        initializer=init_ops.constant_initializer(self._ratio_on),
        trainable=self._trainable_ratio_on)

    cycle_ratio = self._get_cycle_ratio(time, phase, period)

    k_up = 2 * cycle_ratio / ratio_on
    k_down = 2 - k_up
    k_closed = self._leak * cycle_ratio

    k = array_ops.where(cycle_ratio < ratio_on, k_down, k_closed)
    k = array_ops.where(cycle_ratio < 0.5 * ratio_on, k_up, k)

    new_c = k * new_c + (1 - k) * c_prev
    new_h = k * new_h + (1 - k) * h_prev

    new_state = core_rnn_cell.LSTMStateTuple(new_c, new_h)

    return new_h, new_state


class GLSTMCell(core_rnn_cell.RNNCell):
  """Group LSTM cell (G-LSTM).

  The implementation is based on:

    https://arxiv.org/abs/1703.10722

  O. Kuchaiev and B. Ginsburg
  "Factorization Tricks for LSTM Networks", ICLR 2017 workshop.
  """

  def __init__(self, num_units, initializer=None, num_proj=None,
               number_of_groups=1, forget_bias=1.0, activation=math_ops.tanh,
               reuse=None):
    """Initialize the parameters of G-LSTM cell.

    Args:
      num_units: int, The number of units in the G-LSTM cell
      initializer: (optional) The initializer to use for the weight and
        projection matrices.
      num_proj: (optional) int, The output dimensionality for the projection
        matrices.  If None, no projection is performed.
      number_of_groups: (optional) int, number of groups to use.
        If `number_of_groups` is 1, then it should be equivalent to LSTM cell
      forget_bias: Biases of the forget gate are initialized by default to 1
        in order to reduce the scale of forgetting at the beginning of
        the training.
      activation: Activation function of the inner states.
      reuse: (optional) Python boolean describing whether to reuse variables
        in an existing scope.  If not `True`, and the existing scope already
        has the given variables, an error is raised.

    Raises:
      ValueError: If `num_units` or `num_proj` is not divisible by 
        `number_of_groups`.
    """
    super(GLSTMCell, self).__init__(_reuse=reuse)
    self._num_units = num_units
    self._initializer = initializer
    self._num_proj = num_proj
    self._forget_bias = forget_bias
    self._activation = activation
    self._number_of_groups = number_of_groups

    if self._num_units % self._number_of_groups != 0:
      raise ValueError("num_units must be divisible by number_of_groups")
    if self._num_proj:
      if self._num_proj % self._number_of_groups != 0:
        raise ValueError("num_proj must be divisible by number_of_groups")
      self._group_shape = [int(self._num_proj / self._number_of_groups),
                           int(self._num_units / self._number_of_groups)]
    else:
      self._group_shape = [int(self._num_units / self._number_of_groups),
                           int(self._num_units / self._number_of_groups)]

    if num_proj:
      self._state_size = core_rnn_cell.LSTMStateTuple(num_units, num_proj)
      self._output_size = num_proj
    else:
      self._state_size = core_rnn_cell.LSTMStateTuple(num_units, num_units)
      self._output_size = num_units

  @property
  def state_size(self):
    return self._state_size

  @property
  def output_size(self):
    return self._output_size

  def _get_input_for_group(self, inputs, group_id, group_size):
    """Slices inputs into groups to prepare for processing by cell's groups

    Args:
      inputs: cell input or it's previous state,
              a Tensor, 2D, [batch x num_units]
      group_id: group id, a Scalar, for which to prepare input
      group_size: size of the group

    Returns:
      subset of inputs corresponding to group "group_id",
      a Tensor, 2D, [batch x num_units/number_of_groups]
    """
    return array_ops.slice(input_=inputs,
                           begin=[0, group_id * group_size],
                           size=[self._batch_size, group_size],
                           name=("GLSTM_group%d_input_generation" % group_id))

  def call(self, inputs, state):
    """Run one step of G-LSTM.

    Args:
      inputs: input Tensor, 2D, [batch x num_units].
      state: this must be a tuple of state Tensors, both `2-D`,
      with column sizes `c_state` and `m_state`.

    Returns:
      A tuple containing:

      - A `2-D, [batch x output_dim]`, Tensor representing the output of the
        G-LSTM after reading `inputs` when previous state was `state`.
        Here output_dim is:
           num_proj if num_proj was set,
           num_units otherwise.
      - LSTMStateTuple representing the new state of G-LSTM  cell
        after reading `inputs` when the previous state was `state`.

    Raises:
      ValueError: If input size cannot be inferred from inputs via
        static shape inference.
    """
    (c_prev, m_prev) = state

<<<<<<< HEAD
      return new_h, new_state


class MultiplicativeIntegrationRNNCell(core_rnn_cell.RNNCell):
  """Multiplicative Integration RNN cell.

  The implementation is based on:
    https://arxiv.org/abs/1606.06630

    Yuhuai Wu, Saizheng Zhang, Ying Zhang, Yoshua Bengio, Ruslan Salakhutdinov,
    On Multiplicative Integration with Recurrent Neural Networks. NIPS, 2016.
  """

  def __init__(self, num_units, bias_start=0.0, alpha_start=1.0, beta_start=1.0,
      input_size=None, activation=math_ops.tanh):
    """Initialize the Multiplicative Integration RNN cell.

    Args:
      num_units: int, The number of units in the RNN cell.
      bias_start: float. Starting value to initialize the bias, b.
        0.0 by default.
      alpha_start: float. Starting value to initialize the bias, alpha.
        1.0 by default.
      beta_start: float. Starting value to initialize the two biases, 
        beta_1 and beta_2. 1.0 by default.
      input_size: Deprecated and unused.
      activation: Activation function of the inner states.
    """
    if input_size is not None:
      logging.warn("%s: The input_size parameter is deprecated.", self)
    self._num_units = num_units
    self._bias_start = bias_start
    self._alpha_start = alpha_start
    self._beta_start = beta_start
    self._activation = activation

  @property
  def state_size(self):
    return self._num_units

  @property
  def output_size(self):
    return self._num_units

  def __call__(self, inputs, state, scope=None):
    """Multiplicative Integration RNN Unit cells."""
    with vs.variable_scope(scope or "multiplicative_integration_rnn_cell"):
      output = self._activation(
          _multiplicative_integration(
            [inputs, state], [self._num_units], True, 
            bias_start=self._bias_start, alpha_start=self._alpha_start, 
            beta_start=self._beta_start, scope=scope))
    return output, output


class MultiplicativeIntegrationGRUCell(core_rnn_cell.RNNCell):
  """Multiplicative Integration GRU(Gated Recurrent Unit) 
  recurrent network cell.

  The implementation is based on:
    https://arxiv.org/abs/1606.06630

    Yuhuai Wu, Saizheng Zhang, Ying Zhang, Yoshua Bengio, Ruslan Salakhutdinov,
    On Multiplicative Integration with Recurrent Neural Networks. NIPS, 2016.
  """

  def __init__(self, num_units, bias_start=0.0, alpha_start=1.0, 
      beta_start=1.0, input_size=None, activation=math_ops.tanh):
    """Initialize the Multiplicative Integration GRU cell.

    Args:
      num_units: int, The number of units in the GRU cell.
      bias_start: float. Starting value to initialize the bias, b.
        1.0 by default.
      alpha_start: float. Starting value to initialize the bias, alpha.
        1.0 by default.
      beta_start: float. Starting value to initialize the two biases, 
        beta_1 and beta_2. 1.0 by default.
      input_size: Deprecated and unused.
      activation: Activation function of the inner states.
    """
    if input_size is not None:
      logging.warn("%s: The input_size parameter is deprecated.", self)
    self._num_units = num_units
    self._bias_start = bias_start
    self._alpha_start = alpha_start
    self._beta_start = beta_start
    self._activation = activation

  @property
  def state_size(self):
    return self._num_units

  @property
  def output_size(self):
    return self._num_units

  def __call__(self, inputs, state, scope=None):
    """Multiplicative Integration Gated Recurrent Unit(GRU) cells."""
    with vs.variable_scope(scope or "multiplicative_integration_gru_cell"):
      with vs.variable_scope("gates"):
        r, u = array_ops.split( 
            value=_multiplicative_integration( 
              [inputs, state], [self._num_units, self._num_units], 
              True, bias_start=self._bias_start, alpha_start=self._alpha_start, 
              beta_start=self._beta_start, scope=scope),
            num_or_size_splits=2, 
            axis=1)
        r, u = math_ops.sigmoid(r), math_ops.sigmoid(u)
      with vs.variable_scope("candidate"):
        c = _multiplicative_integration([inputs, r * state], [self._num_units], 
                True, bias_start=self._bias_start, alpha_start=self._alpha_start,
                beta_start=self._beta_start, scope=scope)
        c = self._activation(c)
      new_h = u * state + (1 - u) * c
    return new_h, new_h


class MultiplicativeIntegrationLSTMCell(core_rnn_cell.RNNCell):
  """Multiplicative Integration LSTM(Long short-term memory cell)
  recurrent network cell.

  The implementation is based on:
    https://arxiv.org/abs/1606.06630

    Yuhuai Wu, Saizheng Zhang, Ying Zhang, Yoshua Bengio, Ruslan Salakhutdinov,
    On Multiplicative Integration with Recurrent Neural Networks. NIPS, 2016.
  """

  def __init__(self, num_units, forget_bias=0.0, bias_start=0.0, alpha_start=1.0, 
      beta_start=1.0, input_size=None, state_is_tuple=True, 
      activation=math_ops.tanh):
    """Initialize the Multiplicative Integration LSTM cell.

    Args:
      num_units: int, The number of units in the LSTM cell.
      forget_bias: float, The bias added to forget gates,
        0.0 by default.
      bias_start: float. Starting value to initialize the bias, b.
        1.0 by default.
      alpha_start: float. Starting value to initialize the bias, alpha.
        1.0 by default.
      beta_start: float. Starting value to initialize the two bias, 
        beta_1 and beta_2. 1.0 by default.
      input_size: Deprecated and unused.
      state_is_tuple: If True, accepted and returned states are 2-tuples of
        the `c_state` and `m_state`.  If False, they are concatenated
        along the column axis.  The latter behavior will soon be deprecated.
      activation: Activation function of the inner states.
    """
    if not state_is_tuple:
      logging.warn("%s: Using a concatenated state is slower and will soon be "
                   "deprecated.  Use state_is_tuple=True.", self)
    if input_size is not None:
      logging.warn("%s: The input_size parameter is deprecated.", self)
    self._num_units = num_units
    self._forget_bias = forget_bias
    self._bias_start = bias_start
    self._alpha_start = alpha_start
    self._beta_start = beta_start
    self._state_is_tuple = state_is_tuple
    self._activation = activation

  @property
  def state_size(self):
    return (core_rnn_cell.LSTMStateTuple(self._num_units, self._num_units) 
        if self._state_is_tuple else 2 * self._num_units)

  @property
  def output_size(self):
    return self._num_units

  def __call__(self, inputs, state, scope=None):
    """Multiplicative Integration Long short-term memory(LSTM) cells."""
    with vs.variable_scope(scope or "multiplicative_integration_lstm_cell"):
      if self._state_is_tuple:
        c, h = state
      else:
        c, h = array_ops.split(value=state, num_or_size_splits=2, axis=1)
      concat = _multiplicative_integration([inputs, h], 
          [self._num_units, self._num_units, self._num_units, self._num_units], 
          True, bias_start=self._bias_start, alpha_start=self._alpha_start, 
          beta_start=self._beta_start, scope=scope) 

      # i = input_gate, j = new_input, f = forget_gate, o = output_gate
      i, j, f, o = array_ops.split(value=concat, num_or_size_splits=4, axis=1)

      new_c = (c * math_ops.sigmoid(f + self._forget_bias) 
                  + math_ops.sigmoid(i) * self._activation(j))
      new_h = self._activation(new_c) * math_ops.sigmoid(o)

      if self._state_is_tuple:
        new_state = core_rnn_cell.LSTMStateTuple(new_c, new_h)
      else:
        new_state = array_ops.concat([new_c, new_h], 1)
      return new_h, new_state


def _multiplicative_integration(args, output_sizes, bias, bias_start=0.0, 
    alpha_start=1.0, beta_start=1.0, scope=None):
  """Multiplicative Integration: alpha * args[0] * W[0] + beta1 * args[1] * W[1] 
            + beta1 * args[2] * W[2],
        where alpha, beta1, beta2 and W[i] are variables.

  Args:
    args: a list of 2D, batch x n, Tensors.
    output_sizes: a list of second dimension of W[i], where list[i] is int.
    bias: boolean, whether to add a bias term or not.
    bias_start: float, starting value to initialize the bias; 0 by default.
    alpha_start: float, starting value to initialize the alpha; 
      1 by default.
    beta_start: float, starting value to initialize the beta1 and beta2; 
      1 by default.
    scope: (optional) Variable scope to create parameters in.

  Returns:
    A 2D Tensor with shape [batch x output_size] equal 
      to the Multiplicative Integration above.

  Raises:
    ValueError: if some of the arguments has unspecified or wrong shape.
  """
  if args is None or (nest.is_sequence(args) and not args):
    raise ValueError("`args` must be specified")
  if not nest.is_sequence(args):
    raise ValueError("`args` must be list")
  if len(args) != 2:
    raise ValueError("`args` must contain 2 tensors")
  if output_sizes is None or (nest.is_sequence(output_sizes) 
      and not output_sizes):
    raise ValueError("`output_sizes` must be specified")
  if not nest.is_sequence(output_sizes):
    raise ValueError("`output_sizes` must be list")
  if not all(isinstance(x, int) for x in output_sizes):
    raise ValueError("`output_sizes` must contain integers only")

  total_output_size = sum(output_sizes)
  arg_sizes = []
  total_arg_size = 0
  shapes = [x.get_shape() for x in args]
  for shape in shapes:
    if shape.ndims != 2:
      raise ValueError("multiplicative_ntegration is expecting 2D arguments: %s" 
          % shapes)
    if shape[1].value is None:
      raise ValueError("multiplicative_ntegration expects shape[1] to be "
             "provided for shape %s, but saw %s" % (shape, shape[1]))
    else:
      total_arg_size += shape[1].value
      arg_sizes.append(shape[1].value)

  dtype = [a.dtype for a in args][0]

  scope = vs.get_variable_scope()
  with vs.variable_scope(scope) as outer_scope:
    weights = vs.get_variable( "weights", [total_arg_size, total_output_size], 
        dtype=dtype) 
    alphas = vs.get_variable( "alphas", [total_output_size], dtype=dtype, 
        initializer=init_ops.constant_initializer(alpha_start, dtype=dtype))
    betas = vs.get_variable( "betas", [2 * total_output_size], dtype=dtype, 
        initializer=init_ops.constant_initializer(beta_start, dtype=dtype))
    w1, w2 = array_ops.split(weights, num_or_size_splits=arg_sizes, axis=0)
    b1, b2 = array_ops.split(betas, num_or_size_splits=2, axis=0)
    wx1, wx2 = math_ops.matmul(args[0], w1), math_ops.matmul(args[1], w2) 
    res = alphas * wx1 * wx2 + b1 * wx1 + b2 * wx2  

    if not bias:
      return res
    with vs.variable_scope(outer_scope) as inner_scope:
      inner_scope.set_partitioner(None)
      biases = vs.get_variable( "biases", [total_output_size], dtype=dtype,
          initializer=init_ops.constant_initializer(bias_start, dtype=dtype))
  return nn_ops.bias_add(res, biases)
=======
    self._batch_size = inputs.shape[0].value or array_ops.shape(inputs)[0]
    dtype = inputs.dtype
    scope = vs.get_variable_scope()
    with vs.variable_scope(scope, initializer=self._initializer):
      i_parts = []
      j_parts = []
      f_parts = []
      o_parts = []

      for group_id in range(self._number_of_groups):
        with vs.variable_scope("group%d" % group_id):
          x_g_id = array_ops.concat(
            [self._get_input_for_group(inputs, group_id,
                                       self._group_shape[0]),
             self._get_input_for_group(m_prev, group_id,
                                       self._group_shape[0])], axis=1)
          R_k = _linear(x_g_id, 4 * self._group_shape[1], bias=False)
          i_k, j_k, f_k, o_k = array_ops.split(R_k, 4, 1)

        i_parts.append(i_k)
        j_parts.append(j_k)
        f_parts.append(f_k)
        o_parts.append(o_k)

      bi = vs.get_variable(name="bias_i",
                           shape=[self._num_units],
                           dtype=dtype,
                           initializer=
                           init_ops.constant_initializer(0.0, dtype=dtype))
      bj = vs.get_variable(name="bias_j",
                           shape=[self._num_units],
                           dtype=dtype,
                           initializer=
                           init_ops.constant_initializer(0.0, dtype=dtype))
      bf = vs.get_variable(name="bias_f",
                           shape=[self._num_units],
                           dtype=dtype,
                           initializer=
                           init_ops.constant_initializer(0.0, dtype=dtype))
      bo = vs.get_variable(name="bias_o",
                           shape=[self._num_units],
                           dtype=dtype,
                           initializer=
                           init_ops.constant_initializer(0.0, dtype=dtype))

      i = nn_ops.bias_add(array_ops.concat(i_parts, axis=1), bi)
      j = nn_ops.bias_add(array_ops.concat(j_parts, axis=1), bj)
      f = nn_ops.bias_add(array_ops.concat(f_parts, axis=1), bf)
      o = nn_ops.bias_add(array_ops.concat(o_parts, axis=1), bo)

    c = (math_ops.sigmoid(f + self._forget_bias) * c_prev +
         math_ops.sigmoid(i) * math_ops.tanh(j))
    m = math_ops.sigmoid(o) * self._activation(c)

    if self._num_proj is not None:
      with vs.variable_scope("projection"):
        m = _linear(m, self._num_proj, bias=False)

    new_state = core_rnn_cell.LSTMStateTuple(c, m)
    return m, new_state
>>>>>>> 7fa0cf39
<|MERGE_RESOLUTION|>--- conflicted
+++ resolved
@@ -2038,281 +2038,6 @@
     """
     (c_prev, m_prev) = state
 
-<<<<<<< HEAD
-      return new_h, new_state
-
-
-class MultiplicativeIntegrationRNNCell(core_rnn_cell.RNNCell):
-  """Multiplicative Integration RNN cell.
-
-  The implementation is based on:
-    https://arxiv.org/abs/1606.06630
-
-    Yuhuai Wu, Saizheng Zhang, Ying Zhang, Yoshua Bengio, Ruslan Salakhutdinov,
-    On Multiplicative Integration with Recurrent Neural Networks. NIPS, 2016.
-  """
-
-  def __init__(self, num_units, bias_start=0.0, alpha_start=1.0, beta_start=1.0,
-      input_size=None, activation=math_ops.tanh):
-    """Initialize the Multiplicative Integration RNN cell.
-
-    Args:
-      num_units: int, The number of units in the RNN cell.
-      bias_start: float. Starting value to initialize the bias, b.
-        0.0 by default.
-      alpha_start: float. Starting value to initialize the bias, alpha.
-        1.0 by default.
-      beta_start: float. Starting value to initialize the two biases, 
-        beta_1 and beta_2. 1.0 by default.
-      input_size: Deprecated and unused.
-      activation: Activation function of the inner states.
-    """
-    if input_size is not None:
-      logging.warn("%s: The input_size parameter is deprecated.", self)
-    self._num_units = num_units
-    self._bias_start = bias_start
-    self._alpha_start = alpha_start
-    self._beta_start = beta_start
-    self._activation = activation
-
-  @property
-  def state_size(self):
-    return self._num_units
-
-  @property
-  def output_size(self):
-    return self._num_units
-
-  def __call__(self, inputs, state, scope=None):
-    """Multiplicative Integration RNN Unit cells."""
-    with vs.variable_scope(scope or "multiplicative_integration_rnn_cell"):
-      output = self._activation(
-          _multiplicative_integration(
-            [inputs, state], [self._num_units], True, 
-            bias_start=self._bias_start, alpha_start=self._alpha_start, 
-            beta_start=self._beta_start, scope=scope))
-    return output, output
-
-
-class MultiplicativeIntegrationGRUCell(core_rnn_cell.RNNCell):
-  """Multiplicative Integration GRU(Gated Recurrent Unit) 
-  recurrent network cell.
-
-  The implementation is based on:
-    https://arxiv.org/abs/1606.06630
-
-    Yuhuai Wu, Saizheng Zhang, Ying Zhang, Yoshua Bengio, Ruslan Salakhutdinov,
-    On Multiplicative Integration with Recurrent Neural Networks. NIPS, 2016.
-  """
-
-  def __init__(self, num_units, bias_start=0.0, alpha_start=1.0, 
-      beta_start=1.0, input_size=None, activation=math_ops.tanh):
-    """Initialize the Multiplicative Integration GRU cell.
-
-    Args:
-      num_units: int, The number of units in the GRU cell.
-      bias_start: float. Starting value to initialize the bias, b.
-        1.0 by default.
-      alpha_start: float. Starting value to initialize the bias, alpha.
-        1.0 by default.
-      beta_start: float. Starting value to initialize the two biases, 
-        beta_1 and beta_2. 1.0 by default.
-      input_size: Deprecated and unused.
-      activation: Activation function of the inner states.
-    """
-    if input_size is not None:
-      logging.warn("%s: The input_size parameter is deprecated.", self)
-    self._num_units = num_units
-    self._bias_start = bias_start
-    self._alpha_start = alpha_start
-    self._beta_start = beta_start
-    self._activation = activation
-
-  @property
-  def state_size(self):
-    return self._num_units
-
-  @property
-  def output_size(self):
-    return self._num_units
-
-  def __call__(self, inputs, state, scope=None):
-    """Multiplicative Integration Gated Recurrent Unit(GRU) cells."""
-    with vs.variable_scope(scope or "multiplicative_integration_gru_cell"):
-      with vs.variable_scope("gates"):
-        r, u = array_ops.split( 
-            value=_multiplicative_integration( 
-              [inputs, state], [self._num_units, self._num_units], 
-              True, bias_start=self._bias_start, alpha_start=self._alpha_start, 
-              beta_start=self._beta_start, scope=scope),
-            num_or_size_splits=2, 
-            axis=1)
-        r, u = math_ops.sigmoid(r), math_ops.sigmoid(u)
-      with vs.variable_scope("candidate"):
-        c = _multiplicative_integration([inputs, r * state], [self._num_units], 
-                True, bias_start=self._bias_start, alpha_start=self._alpha_start,
-                beta_start=self._beta_start, scope=scope)
-        c = self._activation(c)
-      new_h = u * state + (1 - u) * c
-    return new_h, new_h
-
-
-class MultiplicativeIntegrationLSTMCell(core_rnn_cell.RNNCell):
-  """Multiplicative Integration LSTM(Long short-term memory cell)
-  recurrent network cell.
-
-  The implementation is based on:
-    https://arxiv.org/abs/1606.06630
-
-    Yuhuai Wu, Saizheng Zhang, Ying Zhang, Yoshua Bengio, Ruslan Salakhutdinov,
-    On Multiplicative Integration with Recurrent Neural Networks. NIPS, 2016.
-  """
-
-  def __init__(self, num_units, forget_bias=0.0, bias_start=0.0, alpha_start=1.0, 
-      beta_start=1.0, input_size=None, state_is_tuple=True, 
-      activation=math_ops.tanh):
-    """Initialize the Multiplicative Integration LSTM cell.
-
-    Args:
-      num_units: int, The number of units in the LSTM cell.
-      forget_bias: float, The bias added to forget gates,
-        0.0 by default.
-      bias_start: float. Starting value to initialize the bias, b.
-        1.0 by default.
-      alpha_start: float. Starting value to initialize the bias, alpha.
-        1.0 by default.
-      beta_start: float. Starting value to initialize the two bias, 
-        beta_1 and beta_2. 1.0 by default.
-      input_size: Deprecated and unused.
-      state_is_tuple: If True, accepted and returned states are 2-tuples of
-        the `c_state` and `m_state`.  If False, they are concatenated
-        along the column axis.  The latter behavior will soon be deprecated.
-      activation: Activation function of the inner states.
-    """
-    if not state_is_tuple:
-      logging.warn("%s: Using a concatenated state is slower and will soon be "
-                   "deprecated.  Use state_is_tuple=True.", self)
-    if input_size is not None:
-      logging.warn("%s: The input_size parameter is deprecated.", self)
-    self._num_units = num_units
-    self._forget_bias = forget_bias
-    self._bias_start = bias_start
-    self._alpha_start = alpha_start
-    self._beta_start = beta_start
-    self._state_is_tuple = state_is_tuple
-    self._activation = activation
-
-  @property
-  def state_size(self):
-    return (core_rnn_cell.LSTMStateTuple(self._num_units, self._num_units) 
-        if self._state_is_tuple else 2 * self._num_units)
-
-  @property
-  def output_size(self):
-    return self._num_units
-
-  def __call__(self, inputs, state, scope=None):
-    """Multiplicative Integration Long short-term memory(LSTM) cells."""
-    with vs.variable_scope(scope or "multiplicative_integration_lstm_cell"):
-      if self._state_is_tuple:
-        c, h = state
-      else:
-        c, h = array_ops.split(value=state, num_or_size_splits=2, axis=1)
-      concat = _multiplicative_integration([inputs, h], 
-          [self._num_units, self._num_units, self._num_units, self._num_units], 
-          True, bias_start=self._bias_start, alpha_start=self._alpha_start, 
-          beta_start=self._beta_start, scope=scope) 
-
-      # i = input_gate, j = new_input, f = forget_gate, o = output_gate
-      i, j, f, o = array_ops.split(value=concat, num_or_size_splits=4, axis=1)
-
-      new_c = (c * math_ops.sigmoid(f + self._forget_bias) 
-                  + math_ops.sigmoid(i) * self._activation(j))
-      new_h = self._activation(new_c) * math_ops.sigmoid(o)
-
-      if self._state_is_tuple:
-        new_state = core_rnn_cell.LSTMStateTuple(new_c, new_h)
-      else:
-        new_state = array_ops.concat([new_c, new_h], 1)
-      return new_h, new_state
-
-
-def _multiplicative_integration(args, output_sizes, bias, bias_start=0.0, 
-    alpha_start=1.0, beta_start=1.0, scope=None):
-  """Multiplicative Integration: alpha * args[0] * W[0] + beta1 * args[1] * W[1] 
-            + beta1 * args[2] * W[2],
-        where alpha, beta1, beta2 and W[i] are variables.
-
-  Args:
-    args: a list of 2D, batch x n, Tensors.
-    output_sizes: a list of second dimension of W[i], where list[i] is int.
-    bias: boolean, whether to add a bias term or not.
-    bias_start: float, starting value to initialize the bias; 0 by default.
-    alpha_start: float, starting value to initialize the alpha; 
-      1 by default.
-    beta_start: float, starting value to initialize the beta1 and beta2; 
-      1 by default.
-    scope: (optional) Variable scope to create parameters in.
-
-  Returns:
-    A 2D Tensor with shape [batch x output_size] equal 
-      to the Multiplicative Integration above.
-
-  Raises:
-    ValueError: if some of the arguments has unspecified or wrong shape.
-  """
-  if args is None or (nest.is_sequence(args) and not args):
-    raise ValueError("`args` must be specified")
-  if not nest.is_sequence(args):
-    raise ValueError("`args` must be list")
-  if len(args) != 2:
-    raise ValueError("`args` must contain 2 tensors")
-  if output_sizes is None or (nest.is_sequence(output_sizes) 
-      and not output_sizes):
-    raise ValueError("`output_sizes` must be specified")
-  if not nest.is_sequence(output_sizes):
-    raise ValueError("`output_sizes` must be list")
-  if not all(isinstance(x, int) for x in output_sizes):
-    raise ValueError("`output_sizes` must contain integers only")
-
-  total_output_size = sum(output_sizes)
-  arg_sizes = []
-  total_arg_size = 0
-  shapes = [x.get_shape() for x in args]
-  for shape in shapes:
-    if shape.ndims != 2:
-      raise ValueError("multiplicative_ntegration is expecting 2D arguments: %s" 
-          % shapes)
-    if shape[1].value is None:
-      raise ValueError("multiplicative_ntegration expects shape[1] to be "
-             "provided for shape %s, but saw %s" % (shape, shape[1]))
-    else:
-      total_arg_size += shape[1].value
-      arg_sizes.append(shape[1].value)
-
-  dtype = [a.dtype for a in args][0]
-
-  scope = vs.get_variable_scope()
-  with vs.variable_scope(scope) as outer_scope:
-    weights = vs.get_variable( "weights", [total_arg_size, total_output_size], 
-        dtype=dtype) 
-    alphas = vs.get_variable( "alphas", [total_output_size], dtype=dtype, 
-        initializer=init_ops.constant_initializer(alpha_start, dtype=dtype))
-    betas = vs.get_variable( "betas", [2 * total_output_size], dtype=dtype, 
-        initializer=init_ops.constant_initializer(beta_start, dtype=dtype))
-    w1, w2 = array_ops.split(weights, num_or_size_splits=arg_sizes, axis=0)
-    b1, b2 = array_ops.split(betas, num_or_size_splits=2, axis=0)
-    wx1, wx2 = math_ops.matmul(args[0], w1), math_ops.matmul(args[1], w2) 
-    res = alphas * wx1 * wx2 + b1 * wx1 + b2 * wx2  
-
-    if not bias:
-      return res
-    with vs.variable_scope(outer_scope) as inner_scope:
-      inner_scope.set_partitioner(None)
-      biases = vs.get_variable( "biases", [total_output_size], dtype=dtype,
-          initializer=init_ops.constant_initializer(bias_start, dtype=dtype))
-  return nn_ops.bias_add(res, biases)
-=======
     self._batch_size = inputs.shape[0].value or array_ops.shape(inputs)[0]
     dtype = inputs.dtype
     scope = vs.get_variable_scope()
@@ -2373,4 +2098,275 @@
 
     new_state = core_rnn_cell.LSTMStateTuple(c, m)
     return m, new_state
->>>>>>> 7fa0cf39
+
+
+class MultiplicativeIntegrationRNNCell(core_rnn_cell.RNNCell):
+  """Multiplicative Integration RNN cell.
+
+  The implementation is based on:
+    https://arxiv.org/abs/1606.06630
+
+    Yuhuai Wu, Saizheng Zhang, Ying Zhang, Yoshua Bengio, Ruslan Salakhutdinov,
+    On Multiplicative Integration with Recurrent Neural Networks. NIPS, 2016.
+  """
+
+  def __init__(self, num_units, bias_start=0.0, alpha_start=1.0, beta_start=1.0,
+      input_size=None, activation=math_ops.tanh):
+    """Initialize the Multiplicative Integration RNN cell.
+
+    Args:
+      num_units: int, The number of units in the RNN cell.
+      bias_start: float. Starting value to initialize the bias, b.
+        0.0 by default.
+      alpha_start: float. Starting value to initialize the bias, alpha.
+        1.0 by default.
+      beta_start: float. Starting value to initialize the two biases, 
+        beta_1 and beta_2. 1.0 by default.
+      input_size: Deprecated and unused.
+      activation: Activation function of the inner states.
+    """
+    if input_size is not None:
+      logging.warn("%s: The input_size parameter is deprecated.", self)
+    self._num_units = num_units
+    self._bias_start = bias_start
+    self._alpha_start = alpha_start
+    self._beta_start = beta_start
+    self._activation = activation
+
+  @property
+  def state_size(self):
+    return self._num_units
+
+  @property
+  def output_size(self):
+    return self._num_units
+
+  def __call__(self, inputs, state, scope=None):
+    """Multiplicative Integration RNN Unit cells."""
+    with vs.variable_scope(scope or "multiplicative_integration_rnn_cell"):
+      output = self._activation(
+          _multiplicative_integration(
+            [inputs, state], [self._num_units], True, 
+            bias_start=self._bias_start, alpha_start=self._alpha_start, 
+            beta_start=self._beta_start, scope=scope))
+    return output, output
+
+
+class MultiplicativeIntegrationGRUCell(core_rnn_cell.RNNCell):
+  """Multiplicative Integration GRU(Gated Recurrent Unit) 
+  recurrent network cell.
+
+  The implementation is based on:
+    https://arxiv.org/abs/1606.06630
+
+    Yuhuai Wu, Saizheng Zhang, Ying Zhang, Yoshua Bengio, Ruslan Salakhutdinov,
+    On Multiplicative Integration with Recurrent Neural Networks. NIPS, 2016.
+  """
+
+  def __init__(self, num_units, bias_start=0.0, alpha_start=1.0, 
+      beta_start=1.0, input_size=None, activation=math_ops.tanh):
+    """Initialize the Multiplicative Integration GRU cell.
+
+    Args:
+      num_units: int, The number of units in the GRU cell.
+      bias_start: float. Starting value to initialize the bias, b.
+        1.0 by default.
+      alpha_start: float. Starting value to initialize the bias, alpha.
+        1.0 by default.
+      beta_start: float. Starting value to initialize the two biases, 
+        beta_1 and beta_2. 1.0 by default.
+      input_size: Deprecated and unused.
+      activation: Activation function of the inner states.
+    """
+    if input_size is not None:
+      logging.warn("%s: The input_size parameter is deprecated.", self)
+    self._num_units = num_units
+    self._bias_start = bias_start
+    self._alpha_start = alpha_start
+    self._beta_start = beta_start
+    self._activation = activation
+
+  @property
+  def state_size(self):
+    return self._num_units
+
+  @property
+  def output_size(self):
+    return self._num_units
+
+  def __call__(self, inputs, state, scope=None):
+    """Multiplicative Integration Gated Recurrent Unit(GRU) cells."""
+    with vs.variable_scope(scope or "multiplicative_integration_gru_cell"):
+      with vs.variable_scope("gates"):
+        r, u = array_ops.split( 
+            value=_multiplicative_integration( 
+              [inputs, state], [self._num_units, self._num_units], 
+              True, bias_start=self._bias_start, alpha_start=self._alpha_start, 
+              beta_start=self._beta_start, scope=scope),
+            num_or_size_splits=2, 
+            axis=1)
+        r, u = math_ops.sigmoid(r), math_ops.sigmoid(u)
+      with vs.variable_scope("candidate"):
+        c = _multiplicative_integration([inputs, r * state], [self._num_units], 
+                True, bias_start=self._bias_start, alpha_start=self._alpha_start,
+                beta_start=self._beta_start, scope=scope)
+        c = self._activation(c)
+      new_h = u * state + (1 - u) * c
+    return new_h, new_h
+
+
+class MultiplicativeIntegrationLSTMCell(core_rnn_cell.RNNCell):
+  """Multiplicative Integration LSTM(Long short-term memory cell)
+  recurrent network cell.
+
+  The implementation is based on:
+    https://arxiv.org/abs/1606.06630
+
+    Yuhuai Wu, Saizheng Zhang, Ying Zhang, Yoshua Bengio, Ruslan Salakhutdinov,
+    On Multiplicative Integration with Recurrent Neural Networks. NIPS, 2016.
+  """
+
+  def __init__(self, num_units, forget_bias=0.0, bias_start=0.0, alpha_start=1.0, 
+      beta_start=1.0, input_size=None, state_is_tuple=True, 
+      activation=math_ops.tanh):
+    """Initialize the Multiplicative Integration LSTM cell.
+
+    Args:
+      num_units: int, The number of units in the LSTM cell.
+      forget_bias: float, The bias added to forget gates,
+        0.0 by default.
+      bias_start: float. Starting value to initialize the bias, b.
+        1.0 by default.
+      alpha_start: float. Starting value to initialize the bias, alpha.
+        1.0 by default.
+      beta_start: float. Starting value to initialize the two bias, 
+        beta_1 and beta_2. 1.0 by default.
+      input_size: Deprecated and unused.
+      state_is_tuple: If True, accepted and returned states are 2-tuples of
+        the `c_state` and `m_state`.  If False, they are concatenated
+        along the column axis.  The latter behavior will soon be deprecated.
+      activation: Activation function of the inner states.
+    """
+    if not state_is_tuple:
+      logging.warn("%s: Using a concatenated state is slower and will soon be "
+                   "deprecated.  Use state_is_tuple=True.", self)
+    if input_size is not None:
+      logging.warn("%s: The input_size parameter is deprecated.", self)
+    self._num_units = num_units
+    self._forget_bias = forget_bias
+    self._bias_start = bias_start
+    self._alpha_start = alpha_start
+    self._beta_start = beta_start
+    self._state_is_tuple = state_is_tuple
+    self._activation = activation
+
+  @property
+  def state_size(self):
+    return (core_rnn_cell.LSTMStateTuple(self._num_units, self._num_units) 
+        if self._state_is_tuple else 2 * self._num_units)
+
+  @property
+  def output_size(self):
+    return self._num_units
+
+  def __call__(self, inputs, state, scope=None):
+    """Multiplicative Integration Long short-term memory(LSTM) cells."""
+    with vs.variable_scope(scope or "multiplicative_integration_lstm_cell"):
+      if self._state_is_tuple:
+        c, h = state
+      else:
+        c, h = array_ops.split(value=state, num_or_size_splits=2, axis=1)
+      concat = _multiplicative_integration([inputs, h], 
+          [self._num_units, self._num_units, self._num_units, self._num_units], 
+          True, bias_start=self._bias_start, alpha_start=self._alpha_start, 
+          beta_start=self._beta_start, scope=scope) 
+
+      # i = input_gate, j = new_input, f = forget_gate, o = output_gate
+      i, j, f, o = array_ops.split(value=concat, num_or_size_splits=4, axis=1)
+
+      new_c = (c * math_ops.sigmoid(f + self._forget_bias) 
+                  + math_ops.sigmoid(i) * self._activation(j))
+      new_h = self._activation(new_c) * math_ops.sigmoid(o)
+
+      if self._state_is_tuple:
+        new_state = core_rnn_cell.LSTMStateTuple(new_c, new_h)
+      else:
+        new_state = array_ops.concat([new_c, new_h], 1)
+      return new_h, new_state
+
+
+def _multiplicative_integration(args, output_sizes, bias, bias_start=0.0, 
+    alpha_start=1.0, beta_start=1.0, scope=None):
+  """Multiplicative Integration: alpha * args[0] * W[0] + beta1 * args[1] * W[1] 
+            + beta1 * args[2] * W[2],
+        where alpha, beta1, beta2 and W[i] are variables.
+
+  Args:
+    args: a list of 2D, batch x n, Tensors.
+    output_sizes: a list of second dimension of W[i], where list[i] is int.
+    bias: boolean, whether to add a bias term or not.
+    bias_start: float, starting value to initialize the bias; 0 by default.
+    alpha_start: float, starting value to initialize the alpha; 
+      1 by default.
+    beta_start: float, starting value to initialize the beta1 and beta2; 
+      1 by default.
+    scope: (optional) Variable scope to create parameters in.
+
+  Returns:
+    A 2D Tensor with shape [batch x output_size] equal 
+      to the Multiplicative Integration above.
+
+  Raises:
+    ValueError: if some of the arguments has unspecified or wrong shape.
+  """
+  if args is None or (nest.is_sequence(args) and not args):
+    raise ValueError("`args` must be specified")
+  if not nest.is_sequence(args):
+    raise ValueError("`args` must be list")
+  if len(args) != 2:
+    raise ValueError("`args` must contain 2 tensors")
+  if output_sizes is None or (nest.is_sequence(output_sizes) 
+      and not output_sizes):
+    raise ValueError("`output_sizes` must be specified")
+  if not nest.is_sequence(output_sizes):
+    raise ValueError("`output_sizes` must be list")
+  if not all(isinstance(x, int) for x in output_sizes):
+    raise ValueError("`output_sizes` must contain integers only")
+
+  total_output_size = sum(output_sizes)
+  arg_sizes = []
+  total_arg_size = 0
+  shapes = [x.get_shape() for x in args]
+  for shape in shapes:
+    if shape.ndims != 2:
+      raise ValueError("multiplicative_ntegration is expecting 2D arguments: %s" 
+          % shapes)
+    if shape[1].value is None:
+      raise ValueError("multiplicative_ntegration expects shape[1] to be "
+             "provided for shape %s, but saw %s" % (shape, shape[1]))
+    else:
+      total_arg_size += shape[1].value
+      arg_sizes.append(shape[1].value)
+
+  dtype = [a.dtype for a in args][0]
+
+  scope = vs.get_variable_scope()
+  with vs.variable_scope(scope) as outer_scope:
+    weights = vs.get_variable( "weights", [total_arg_size, total_output_size], 
+        dtype=dtype) 
+    alphas = vs.get_variable( "alphas", [total_output_size], dtype=dtype, 
+        initializer=init_ops.constant_initializer(alpha_start, dtype=dtype))
+    betas = vs.get_variable( "betas", [2 * total_output_size], dtype=dtype, 
+        initializer=init_ops.constant_initializer(beta_start, dtype=dtype))
+    w1, w2 = array_ops.split(weights, num_or_size_splits=arg_sizes, axis=0)
+    b1, b2 = array_ops.split(betas, num_or_size_splits=2, axis=0)
+    wx1, wx2 = math_ops.matmul(args[0], w1), math_ops.matmul(args[1], w2) 
+    res = alphas * wx1 * wx2 + b1 * wx1 + b2 * wx2  
+
+    if not bias:
+      return res
+    with vs.variable_scope(outer_scope) as inner_scope:
+      inner_scope.set_partitioner(None)
+      biases = vs.get_variable( "biases", [total_output_size], dtype=dtype,
+          initializer=init_ops.constant_initializer(bias_start, dtype=dtype))
+  return nn_ops.bias_add(res, biases)
