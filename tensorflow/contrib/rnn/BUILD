--- conflicted
+++ resolved
@@ -364,22 +364,7 @@
 
 tf_kernel_library(
     name = "lstm_ops_kernels",
-<<<<<<< HEAD
-    srcs = [
-        "kernels/blas_gemm.cc",
-        "kernels/blas_gemm.h",
-        "kernels/lstm_ops.cc",
-        "kernels/lstm_ops.h",
-        "ops/lstm_ops.cc",
-    ],
-    gpu_srcs = [
-        "kernels/blas_gemm.h",
-        "kernels/lstm_ops_gpu.cu.cc",
-        "kernels/lstm_ops.h",
-    ],
-=======
     prefix = "kernels/lstm_ops",
->>>>>>> 7fa6658a
     deps = [
         ":blas_gemm",
         ":lstm_ops_op_lib",
