// Copyright 2017 The TensorFlow Authors. All Rights Reserved.
//
// Licensed under the Apache License, Version 2.0 (the "License");
// you may not use this file except in compliance with the License.
// You may obtain a copy of the License at
//
//    http://www.apache.org/licenses/LICENSE-2.0
//
// Unless required by applicable law or agreed to in writing, software
// distributed under the License is distributed on an "AS IS" BASIS,
// WITHOUT WARRANTIES OR CONDITIONS OF ANY KIND, either express or implied.
// See the License for the specific language governing permissions and
// limitations under the License.

#import "RunModelViewController.h"

#include <pthread.h>
#include <unistd.h>
#include <fstream>
#include <iostream>
#include <queue>
#include <sstream>
#include <string>

#include "tensorflow/contrib/lite/kernels/register.h"
#include "tensorflow/contrib/lite/model.h"
#include "tensorflow/contrib/lite/string_util.h"
#include "tensorflow/contrib/lite/tools/mutable_op_resolver.h"

#include "ios_image_load.h"

<<<<<<< HEAD
#define LOG(x) std::cerr
#define CHECK(x)                  \
  if (!(x)) {                     \
    LOG(ERROR) << #x << "failed"; \
    exit(1);                      \
  }

static void GetTopN(const float* prediction,
                    const int prediction_size,
                    const int num_results, const float threshold,
                    std::vector<std::pair<float, int> >* top_results);

@interface RunModelViewController ()<UINavigationControllerDelegate, UIImagePickerControllerDelegate>
@property (weak, nonatomic) IBOutlet UIImageView *imageView;
@property (weak, nonatomic) IBOutlet UITextView *textView;
=======
NSString* RunInferenceOnImage();
>>>>>>> 6743031d

@end

@implementation RunModelViewController

- (void)viewDidLoad {
    [super viewDidLoad];
    self.imageView.image = [UIImage imageNamed:@"grace_hopper.jpg"];
}

- (IBAction)runModel:(UIButton *)sender {
    self.textView.text = [self runInferenceOnImage:self.imageView.image];
}

- (void)imagePickerController:(UIImagePickerController *)picker didFinishPickingMediaWithInfo:(NSDictionary<NSString *,id> *)info; {
    [picker dismissViewControllerAnimated:YES completion:nil];
    self.imageView.image = [self fixrotation:info[UIImagePickerControllerOriginalImage]];
}

- (IBAction)openPhoto:(UIBarButtonItem *)sender {
    if ([UIImagePickerController isSourceTypeAvailable:UIImagePickerControllerSourceTypePhotoLibrary]) {
        UIImagePickerController *picker = [[UIImagePickerController alloc] init];
        picker.delegate = self;
        picker.sourceType = UIImagePickerControllerSourceTypePhotoLibrary;
        [self presentViewController:picker animated:YES completion:nil];
    }
}

- (UIImage *)fixrotation:(UIImage *)image{
    if (image.imageOrientation == UIImageOrientationUp) return image;
    CGAffineTransform transform = CGAffineTransformIdentity;
    
    switch (image.imageOrientation) {
        case UIImageOrientationDown:
        case UIImageOrientationDownMirrored:
            transform = CGAffineTransformTranslate(transform, image.size.width, image.size.height);
            transform = CGAffineTransformRotate(transform, (CGFloat) M_PI);
            break;
            
        case UIImageOrientationLeft:
        case UIImageOrientationLeftMirrored:
            transform = CGAffineTransformTranslate(transform, image.size.width, 0);
            transform = CGAffineTransformRotate(transform, (CGFloat) M_PI_2);
            break;
            
        case UIImageOrientationRight:
        case UIImageOrientationRightMirrored:
            transform = CGAffineTransformTranslate(transform, 0, image.size.height);
            transform = CGAffineTransformRotate(transform, (CGFloat) -M_PI_2);
            break;
        case UIImageOrientationUp:
        case UIImageOrientationUpMirrored:
            break;
    }
    
    switch (image.imageOrientation) {
        case UIImageOrientationUpMirrored:
        case UIImageOrientationDownMirrored:
            transform = CGAffineTransformTranslate(transform, image.size.width, 0);
            transform = CGAffineTransformScale(transform, -1, 1);
            break;
            
        case UIImageOrientationLeftMirrored:
        case UIImageOrientationRightMirrored:
            transform = CGAffineTransformTranslate(transform, image.size.height, 0);
            transform = CGAffineTransformScale(transform, -1, 1);
            break;
        case UIImageOrientationUp:
        case UIImageOrientationDown:
        case UIImageOrientationLeft:
        case UIImageOrientationRight:
            break;
    }
    
    // Now we draw the underlying CGImage into a new context, applying the transform
    // calculated above.
    CGContextRef ctx = CGBitmapContextCreate(NULL, image.size.width, image.size.height,
                                             CGImageGetBitsPerComponent(image.CGImage), 0,
                                             CGImageGetColorSpace(image.CGImage),
                                             CGImageGetBitmapInfo(image.CGImage));
    CGContextConcatCTM(ctx, transform);
    CGRect rect;
    switch (image.imageOrientation) {
        case UIImageOrientationLeft:
        case UIImageOrientationLeftMirrored:
        case UIImageOrientationRight:
        case UIImageOrientationRightMirrored:
            rect = CGRectMake(0,0,image.size.height,image.size.width);
            break;
        default:
            rect = CGRectMake(0,0,image.size.width,image.size.height);
            break;
    }
    CGContextDrawImage(ctx, rect, image.CGImage);
    
    // And now we just create a new UIImage from the drawing context
    CGImageRef cgimg = CGBitmapContextCreateImage(ctx);
    UIImage *img = [UIImage imageWithCGImage:cgimg];
    CGContextRelease(ctx);
    CGImageRelease(cgimg);
    return img;
}

<<<<<<< HEAD
- (NSString*)filePathForResourceName:(NSString*)name withExtension:(NSString*)extension {
    NSString* file_path = [[NSBundle mainBundle] pathForResource:name ofType:extension];
    if (!file_path) {
        LOG(FATAL) << "Couldn't find '" << [name UTF8String] << "."
        << [extension UTF8String] << "' in bundle.";
    }
    return file_path;
}

- (NSString*)runInferenceOnImage:(UIImage *)image {
    const int num_threads = 1;
    std::string input_layer_type = "float";
    std::vector<int> sizes = {1, 224, 224, 3};
    
    NSString* graph_path = [self filePathForResourceName:@"mobilenet_v1_1.0_224" withExtension: @"tflite"];
    
    std::unique_ptr<tflite::FlatBufferModel> model(tflite::FlatBufferModel::BuildFromFile([graph_path fileSystemRepresentation]));
    NSAssert(model, @"Failed to mmap model %@", graph_path);

    LOG(INFO) << "Loaded model " << graph_path.UTF8String;
    model->error_reporter();
    LOG(INFO) << "resolved reporter";
=======
NSString* FilePathForResourceName(NSString* name, NSString* extension) {
  NSString* file_path = [[NSBundle mainBundle] pathForResource:name ofType:extension];
  if (file_path == NULL) {
    NSLog(@"Couldn't find '%@.%@' in bundle.", name, extension);
    exit(-1);
  }
  return file_path;
}

NSString* RunInferenceOnImage() {
  NSString* graph = @"mobilenet_v1_1.0_224";
  const int num_threads = 1;
  std::string input_layer_type = "float";
  std::vector<int> sizes = {1, 224, 224, 3};

  const NSString* graph_path = FilePathForResourceName(graph, @"tflite");

  std::unique_ptr<tflite::FlatBufferModel> model(
      tflite::FlatBufferModel::BuildFromFile([graph_path UTF8String]));
  if (!model) {
    NSLog(@"Failed to mmap model %@.", graph);
    exit(-1);
  }
  NSLog(@"Loaded model %@.", graph);
  model->error_reporter();
  NSLog(@"Resolved reporter.");

>>>>>>> 6743031d
#ifdef TFLITE_CUSTOM_OPS_HEADER
    tflite::MutableOpResolver resolver;
    RegisterSelectedOps(&resolver);
#else
    tflite::ops::builtin::BuiltinOpResolver resolver;
#endif
<<<<<<< HEAD
    
    std::unique_ptr<tflite::Interpreter> interpreter;
    tflite::InterpreterBuilder(*model, resolver)(&interpreter);
    if (!interpreter) {
        LOG(FATAL) << "Failed to construct interpreter";
    }
    
    if (num_threads != -1) {
        interpreter->SetNumThreads(num_threads);
=======

  std::unique_ptr<tflite::Interpreter> interpreter;
  tflite::InterpreterBuilder(*model, resolver)(&interpreter);
  if (!interpreter) {
    NSLog(@"Failed to construct interpreter.");
    exit(-1);
  }

  if (num_threads != -1) {
    interpreter->SetNumThreads(num_threads);
  }

  int input = interpreter->inputs()[0];

  if (input_layer_type != "string") {
    interpreter->ResizeInputTensor(input, sizes);
  }

  if (interpreter->AllocateTensors() != kTfLiteOk) {
    NSLog(@"Failed to allocate tensors.");
    exit(-1);
  }

  // Read the label list
  NSString* labels_path = FilePathForResourceName(@"labels", @"txt");
  std::vector<std::string> label_strings;
  std::ifstream t;
  t.open([labels_path UTF8String]);
  std::string line;
  while (t) {
    std::getline(t, line);
    label_strings.push_back(line);
  }
  t.close();

  // Read the Grace Hopper image.
  NSString* image_path = FilePathForResourceName(@"grace_hopper", @"jpg");
  int image_width;
  int image_height;
  int image_channels;
  std::vector<uint8_t> image_data =
      LoadImageFromFile([image_path UTF8String], &image_width, &image_height, &image_channels);
  const int wanted_width = 224;
  const int wanted_height = 224;
  const int wanted_channels = 3;
  const float input_mean = 127.5f;
  const float input_std = 127.5f;
  assert(image_channels >= wanted_channels);
  uint8_t* in = image_data.data();
  float* out = interpreter->typed_tensor<float>(input);
  for (int y = 0; y < wanted_height; ++y) {
    const int in_y = (y * image_height) / wanted_height;
    uint8_t* in_row = in + (in_y * image_width * image_channels);
    float* out_row = out + (y * wanted_width * wanted_channels);
    for (int x = 0; x < wanted_width; ++x) {
      const int in_x = (x * image_width) / wanted_width;
      uint8_t* in_pixel = in_row + (in_x * image_channels);
      float* out_pixel = out_row + (x * wanted_channels);
      for (int c = 0; c < wanted_channels; ++c) {
        out_pixel[c] = (in_pixel[c] - input_mean) / input_std;
      }
    }
  }

  if (interpreter->Invoke() != kTfLiteOk) {
    NSLog(@"Failed to invoke!");
    exit(-1);
  }

  float* output = interpreter->typed_output_tensor<float>(0);
  const int output_size = 1000;
  const int kNumResults = 5;
  const float kThreshold = 0.1f;
  std::vector<std::pair<float, int> > top_results;
  GetTopN(output, output_size, kNumResults, kThreshold, &top_results);

  std::stringstream ss;
  ss.precision(3);
  for (const auto& result : top_results) {
    const float confidence = result.first;
    const int index = result.second;

    ss << index << " " << confidence << "  ";

    // Write out the result as a string
    if (index < label_strings.size()) {
      // just for safety: theoretically, the output is under 1000 unless there
      // is some numerical issues leading to a wrong prediction.
      ss << label_strings[index];
    } else {
      ss << "Prediction: " << index;
>>>>>>> 6743031d
    }
    
    int input = interpreter->inputs()[0];
    
    if (input_layer_type != "string") {
        interpreter->ResizeInputTensor(input, sizes);
    }
    
    if (interpreter->AllocateTensors() != kTfLiteOk) {
        LOG(FATAL) << "Failed to allocate tensors!";
    }
    
    // Read the label list
    NSString* labels_path = [self filePathForResourceName:@"labels" withExtension:@"txt"];
    std::vector<std::string> label_strings;
    std::ifstream t;
    t.open([labels_path fileSystemRepresentation]);
    std::string line;
    while(t){
        std::getline(t, line);
        label_strings.push_back(line);
    }
    t.close();
    
    NSAssert(image, @"Image is nil");
    
    const int image_width = image.size.width;
    const int image_height = image.size.height;
    const int image_channels = 4;
    std::vector<uint8_t> image_data = LoadImageFromUIImage(image);
    
    const int wanted_width = 224;
    const int wanted_height = 224;
    const int wanted_channels = 3;
    const float input_mean = 127.5f;
    const float input_std = 127.5f;
    assert(image_channels >= wanted_channels);
    uint8_t* in = image_data.data();
    float* out = interpreter->typed_tensor<float>(input);
    for (int y = 0; y < wanted_height; ++y) {
        const int in_y = (y * image_height) / wanted_height;
        uint8_t* in_row = in + (in_y * image_width * image_channels);
        float* out_row = out + (y * wanted_width * wanted_channels);
        for (int x = 0; x < wanted_width; ++x) {
            const int in_x = (x * image_width) / wanted_width;
            uint8_t* in_pixel = in_row + (in_x * image_channels);
            float* out_pixel = out_row + (x * wanted_channels);
            for (int c = 0; c < wanted_channels; ++c) {
                out_pixel[c] = (in_pixel[c] - input_mean) / input_std;
            }
        }
    }
    
    if (interpreter->Invoke() != kTfLiteOk) {
        LOG(FATAL) << "Failed to invoke!";
    }
    
    float* output = interpreter->typed_output_tensor<float>(0);
    const int output_size = 1000;
    const int kNumResults = 5;
    const float kThreshold = 0.1f;
    std::vector<std::pair<float, int> > top_results;
    GetTopN(output, output_size, kNumResults, kThreshold, &top_results);
    
    std::stringstream ss;
    ss.precision(3);
    for (const auto& result : top_results) {
        const float confidence = result.first;
        const int index = result.second;
        
        ss << index << " " << confidence << "  ";
        
        // Write out the result as a string
        if (index < label_strings.size()) {
            // just for safety: theoretically, the output is under 1000 unless there
            // is some numerical issues leading to a wrong prediction.
            ss << label_strings[index];
        } else {
            ss << "Prediction: " << index;
        }
        
        ss << "\n";
    }
    
    LOG(INFO) << "Predictions: " << ss.str();
    
    std::string predictions = ss.str();
    NSString* result = @"";
    result = [NSString stringWithFormat: @"%@ - %s", result,
              predictions.c_str()];
    
    return result;
}

<<<<<<< HEAD
@end

// Returns the top N confidence values over threshold in the provided vector,
// sorted by confidence in descending order.
static void GetTopN(const float* prediction,
                    const int prediction_size,
                    const int num_results, const float threshold,
                    std::vector<std::pair<float, int> >* top_results) {
    // Will contain top N results in ascending order.
    std::priority_queue<std::pair<float, int>,
    std::vector<std::pair<float, int> >,
    std::greater<std::pair<float, int> > > top_result_pq;
    
    const long count = prediction_size;
    for (int i = 0; i < count; ++i) {
        const float value = prediction[i];
        
        // Only add it if it beats the threshold and has a chance at being in
        // the top N.
        if (value < threshold) {
            continue;
        }
        
        top_result_pq.push(std::pair<float, int>(value, i));
        
        // If at capacity, kick the smallest value out.
        if (top_result_pq.size() > num_results) {
            top_result_pq.pop();
        }
    }
    
    // Copy to output vector and reverse into descending order.
    while (!top_result_pq.empty()) {
        top_results->push_back(top_result_pq.top());
        top_result_pq.pop();
    }
    std::reverse(top_results->begin(), top_results->end());
=======
    ss << "\n";
  }

  std::string predictions = ss.str();
  NSString* result = @"";
  result = [NSString stringWithFormat:@"%@ - %s", result, predictions.c_str()];
  NSLog(@"Predictions: %@", result);
  return result;
>>>>>>> 6743031d
}<|MERGE_RESOLUTION|>--- conflicted
+++ resolved
@@ -29,14 +29,6 @@
 
 #include "ios_image_load.h"
 
-<<<<<<< HEAD
-#define LOG(x) std::cerr
-#define CHECK(x)                  \
-  if (!(x)) {                     \
-    LOG(ERROR) << #x << "failed"; \
-    exit(1);                      \
-  }
-
 static void GetTopN(const float* prediction,
                     const int prediction_size,
                     const int num_results, const float threshold,
@@ -45,9 +37,6 @@
 @interface RunModelViewController ()<UINavigationControllerDelegate, UIImagePickerControllerDelegate>
 @property (weak, nonatomic) IBOutlet UIImageView *imageView;
 @property (weak, nonatomic) IBOutlet UITextView *textView;
-=======
-NSString* RunInferenceOnImage();
->>>>>>> 6743031d
 
 @end
 
@@ -151,12 +140,11 @@
     return img;
 }
 
-<<<<<<< HEAD
 - (NSString*)filePathForResourceName:(NSString*)name withExtension:(NSString*)extension {
     NSString* file_path = [[NSBundle mainBundle] pathForResource:name ofType:extension];
     if (!file_path) {
-        LOG(FATAL) << "Couldn't find '" << [name UTF8String] << "."
-        << [extension UTF8String] << "' in bundle.";
+        NSLog(@"Couldn't find '%@.%@' in bundle.", name, extension);
+        exit(-1);
     }
     return file_path;
 }
@@ -171,147 +159,23 @@
     std::unique_ptr<tflite::FlatBufferModel> model(tflite::FlatBufferModel::BuildFromFile([graph_path fileSystemRepresentation]));
     NSAssert(model, @"Failed to mmap model %@", graph_path);
 
-    LOG(INFO) << "Loaded model " << graph_path.UTF8String;
+    NSLog(@"Loaded model %@.", graph);
     model->error_reporter();
-    LOG(INFO) << "resolved reporter";
-=======
-NSString* FilePathForResourceName(NSString* name, NSString* extension) {
-  NSString* file_path = [[NSBundle mainBundle] pathForResource:name ofType:extension];
-  if (file_path == NULL) {
-    NSLog(@"Couldn't find '%@.%@' in bundle.", name, extension);
-    exit(-1);
-  }
-  return file_path;
-}
-
-NSString* RunInferenceOnImage() {
-  NSString* graph = @"mobilenet_v1_1.0_224";
-  const int num_threads = 1;
-  std::string input_layer_type = "float";
-  std::vector<int> sizes = {1, 224, 224, 3};
-
-  const NSString* graph_path = FilePathForResourceName(graph, @"tflite");
-
-  std::unique_ptr<tflite::FlatBufferModel> model(
-      tflite::FlatBufferModel::BuildFromFile([graph_path UTF8String]));
-  if (!model) {
-    NSLog(@"Failed to mmap model %@.", graph);
-    exit(-1);
-  }
-  NSLog(@"Loaded model %@.", graph);
-  model->error_reporter();
-  NSLog(@"Resolved reporter.");
-
->>>>>>> 6743031d
+    NSLog(@"Resolved reporter.");
+
 #ifdef TFLITE_CUSTOM_OPS_HEADER
     tflite::MutableOpResolver resolver;
     RegisterSelectedOps(&resolver);
 #else
     tflite::ops::builtin::BuiltinOpResolver resolver;
 #endif
-<<<<<<< HEAD
     
     std::unique_ptr<tflite::Interpreter> interpreter;
     tflite::InterpreterBuilder(*model, resolver)(&interpreter);
-    if (!interpreter) {
-        LOG(FATAL) << "Failed to construct interpreter";
-    }
+    NSAssert(interpreter, @"Failed to construct interpreter.");
     
     if (num_threads != -1) {
         interpreter->SetNumThreads(num_threads);
-=======
-
-  std::unique_ptr<tflite::Interpreter> interpreter;
-  tflite::InterpreterBuilder(*model, resolver)(&interpreter);
-  if (!interpreter) {
-    NSLog(@"Failed to construct interpreter.");
-    exit(-1);
-  }
-
-  if (num_threads != -1) {
-    interpreter->SetNumThreads(num_threads);
-  }
-
-  int input = interpreter->inputs()[0];
-
-  if (input_layer_type != "string") {
-    interpreter->ResizeInputTensor(input, sizes);
-  }
-
-  if (interpreter->AllocateTensors() != kTfLiteOk) {
-    NSLog(@"Failed to allocate tensors.");
-    exit(-1);
-  }
-
-  // Read the label list
-  NSString* labels_path = FilePathForResourceName(@"labels", @"txt");
-  std::vector<std::string> label_strings;
-  std::ifstream t;
-  t.open([labels_path UTF8String]);
-  std::string line;
-  while (t) {
-    std::getline(t, line);
-    label_strings.push_back(line);
-  }
-  t.close();
-
-  // Read the Grace Hopper image.
-  NSString* image_path = FilePathForResourceName(@"grace_hopper", @"jpg");
-  int image_width;
-  int image_height;
-  int image_channels;
-  std::vector<uint8_t> image_data =
-      LoadImageFromFile([image_path UTF8String], &image_width, &image_height, &image_channels);
-  const int wanted_width = 224;
-  const int wanted_height = 224;
-  const int wanted_channels = 3;
-  const float input_mean = 127.5f;
-  const float input_std = 127.5f;
-  assert(image_channels >= wanted_channels);
-  uint8_t* in = image_data.data();
-  float* out = interpreter->typed_tensor<float>(input);
-  for (int y = 0; y < wanted_height; ++y) {
-    const int in_y = (y * image_height) / wanted_height;
-    uint8_t* in_row = in + (in_y * image_width * image_channels);
-    float* out_row = out + (y * wanted_width * wanted_channels);
-    for (int x = 0; x < wanted_width; ++x) {
-      const int in_x = (x * image_width) / wanted_width;
-      uint8_t* in_pixel = in_row + (in_x * image_channels);
-      float* out_pixel = out_row + (x * wanted_channels);
-      for (int c = 0; c < wanted_channels; ++c) {
-        out_pixel[c] = (in_pixel[c] - input_mean) / input_std;
-      }
-    }
-  }
-
-  if (interpreter->Invoke() != kTfLiteOk) {
-    NSLog(@"Failed to invoke!");
-    exit(-1);
-  }
-
-  float* output = interpreter->typed_output_tensor<float>(0);
-  const int output_size = 1000;
-  const int kNumResults = 5;
-  const float kThreshold = 0.1f;
-  std::vector<std::pair<float, int> > top_results;
-  GetTopN(output, output_size, kNumResults, kThreshold, &top_results);
-
-  std::stringstream ss;
-  ss.precision(3);
-  for (const auto& result : top_results) {
-    const float confidence = result.first;
-    const int index = result.second;
-
-    ss << index << " " << confidence << "  ";
-
-    // Write out the result as a string
-    if (index < label_strings.size()) {
-      // just for safety: theoretically, the output is under 1000 unless there
-      // is some numerical issues leading to a wrong prediction.
-      ss << label_strings[index];
-    } else {
-      ss << "Prediction: " << index;
->>>>>>> 6743031d
     }
     
     int input = interpreter->inputs()[0];
@@ -320,9 +184,7 @@
         interpreter->ResizeInputTensor(input, sizes);
     }
     
-    if (interpreter->AllocateTensors() != kTfLiteOk) {
-        LOG(FATAL) << "Failed to allocate tensors!";
-    }
+    NSAssert(interpreter->AllocateTensors() != kTfLiteOk, @"Failed to allocate tensors!");
     
     // Read the label list
     NSString* labels_path = [self filePathForResourceName:@"labels" withExtension:@"txt"];
@@ -365,9 +227,7 @@
         }
     }
     
-    if (interpreter->Invoke() != kTfLiteOk) {
-        LOG(FATAL) << "Failed to invoke!";
-    }
+    NSAssert(interpreter->Invoke() != kTfLiteOk, @"Failed to invoke!");
     
     float* output = interpreter->typed_output_tensor<float>(0);
     const int output_size = 1000;
@@ -396,17 +256,15 @@
         ss << "\n";
     }
     
-    LOG(INFO) << "Predictions: " << ss.str();
-    
     std::string predictions = ss.str();
     NSString* result = @"";
     result = [NSString stringWithFormat: @"%@ - %s", result,
               predictions.c_str()];
     
+  NSLog(@"Predictions: %@", result);
+      
     return result;
 }
-
-<<<<<<< HEAD
 @end
 
 // Returns the top N confidence values over threshold in the provided vector,
@@ -444,14 +302,4 @@
         top_result_pq.pop();
     }
     std::reverse(top_results->begin(), top_results->end());
-=======
-    ss << "\n";
-  }
-
-  std::string predictions = ss.str();
-  NSString* result = @"";
-  result = [NSString stringWithFormat:@"%@ - %s", result, predictions.c_str()];
-  NSLog(@"Predictions: %@", result);
-  return result;
->>>>>>> 6743031d
 }