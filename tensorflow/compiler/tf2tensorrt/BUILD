--- conflicted
+++ resolved
@@ -162,10 +162,7 @@
     srcs_version = "PY2AND3",
     deps = [
         ":trt_ops",
-<<<<<<< HEAD
-=======
         ":wrap_py_utils",
->>>>>>> 51acb2b2
         "//tensorflow/python:errors",
         "//tensorflow/python:framework_for_generated_wrappers",
         "//tensorflow/python:platform",
