licenses(["restricted"])

package(default_visibility = ["//visibility:public"])

load("//tensorflow/compiler/xla/tests:build_defs.bzl", "xla_test")
load("@local_config_poplar//poplar:build_defs.bzl", "poplar_lib_directory")
load("@local_config_poplar//poplar:build_defs.bzl", "poplibs_lib_directory")
load("//tensorflow:tensorflow.bzl", "tf_cc_test")
load("//tensorflow:tensorflow.bzl", "tf_gen_op_wrapper_py")
load("//tensorflow:tensorflow.bzl", "tf_custom_op_py_library")
load("//tensorflow/core:platform/default/build_config.bzl", "tf_proto_library")

# Rule for creating the vertex program pre-compiled object
genrule(
    name = "tf_graph_program",
    srcs = ["vertices/tf.cpp"],
    outs = ["tf.gp"],
    tools = ["@local_config_poplar//poplar:popc"],
    cmd = "$(location @local_config_poplar//poplar:popc) -DNDEBUG -O3 -I . -o $@ $<",
)

tf_proto_library(
    name = "protos",
    srcs = [
      "driver/trace.proto",
      "driver/executable.proto",
    ],
    cc_api_version = 2,
    default_header = True,
    j2objc_api_version = 1,
)

cc_library(
    name = "custom_kernels_util",
    srcs = [
        "kernels/custom_kernels_util.cc",
    ],
    hdrs = [
        "kernels/custom_kernels_util.h",
    ],
    deps = [
        "//tensorflow/compiler/xla:xla_headers_lib",
        "//tensorflow/compiler/xla/service:hlo",
        "@jsoncpp_git//:jsoncpp",
    ],
    alwayslink = True,
)

cc_library(
    name = "optimizers",
    srcs = [
        "driver/allocation_finder.cc",
        "driver/forward_allocation.cc",
        "driver/casts_elimination.cc",
        "driver/classification_predicates.cc",
        "driver/commutative_instruction_reorder_operands.cc",
        "driver/computation_flattener.cc",
        "driver/convolution_classifier.cc",
        "driver/expression_outliner.cc",
        "driver/find_all_users.cc",
        "driver/fuse_max_pool.cc",
        "driver/fuse_ops_early.cc",
        "driver/fuse_ops_late.cc",
        "driver/fuse_wide_const.cc",
        "driver/hlo_computation_name_uniquify.cc",
        "driver/hlo_hash.cc",
        "driver/hlo_matcher.cc",
        "driver/inplace_finder.cc",
        "driver/inplace_util.cc",
        "driver/input_output_aliasing_map.cc",
        "driver/matcher_predicates.cc",
        "driver/scheduler.cc",
        "driver/sharding_pass.cc",
        "driver/single_hlo_matcher.cc",
        "driver/util.cc",
        "driver/while_loop_condition_simplify.cc",
        "driver/while_loop_to_repeat_simplify.cc",
        "driver/while_loop_util.cc",
        "driver/wide_const_finder.cc",
    ],
    hdrs = [
        "driver/allocation_finder.h",
        "driver/forward_allocation.h",
        "driver/casts_elimination.h",
        "driver/classification_predicates.h",
        "driver/commutative_instruction_reorder_operands.h",
        "driver/compiler_annotations.h",
        "driver/computation_flattener.h",
        "driver/convolution_classifier.h",
        "driver/expression_outliner.h",
        "driver/find_all_users.h",
        "driver/fuse_max_pool.h",
        "driver/fuse_ops_early.h",
        "driver/fuse_ops_late.h",
        "driver/fuse_wide_const.h",
        "driver/hlo_computation_name_uniquify.h",
        "driver/hlo_hash.h",
        "driver/hlo_matcher.h",
        "driver/inplace_finder.h",
        "driver/inplace_util.h",
        "driver/input_output_aliasing_map.h",
        "driver/matcher_predicates.h",
        "driver/meta_graph.h",
        "driver/scheduler.h",
        "driver/sharding_pass.h",
        "driver/single_hlo_matcher.h",
        "driver/util.h",
        "driver/while_loop_condition_simplify.h",
        "driver/while_loop_to_repeat_simplify.h",
        "driver/while_loop_util.h",
        "driver/wide_const_finder.h",
    ],
    deps = [
        ":custom_kernels_util",
        "//tensorflow/compiler/xla:xla_headers_lib",
        "//tensorflow/compiler/xla/service:call_inliner",
        "//tensorflow/compiler/xla/service:hlo_pass",
        "//tensorflow/compiler/xla/service:hlo_query",
        "//tensorflow/compiler/xla/service:while_loop_analysis",
        "//tensorflow/core:framework_headers_lib",
        "//third_party/eigen3",
        "@protobuf_archive//:protobuf_headers",
    ],
)

cc_library(
    name = "common",
    srcs = [],
    hdrs = [
      "driver/xla_ipu_common.h",
    ],
)

cc_library(
    name = "driver",
    srcs = [
        "driver/batch_norm_ops.cc",
        "driver/compiler.cc",
        "driver/conversions.cc",
        "driver/conv_op.cc",
        "driver/entry_visitor.cc",
        "driver/executable.cc",
        "driver/executor.cc",
        "driver/graph_caching_util.cc",
        "driver/batch_norm_graph_caching.cc",
        "driver/conv_graph_caching.cc",
        "driver/map_ops.cc",
        "driver/math_ops.cc",
        "driver/platform.cc",
        "driver/platform_id.cc",
        "driver/poplar_util.cc",
        "driver/random_op.cc",
        "driver/reduction_ops.cc",
        "driver/sort_ops.cc",
        "driver/tensor.cc",
        "driver/tensor_ops.cc",
        "driver/transfer_manager.cc",
        "driver/visitor_base.cc",
        "driver/visitor_full.cc",
        "driver/visitor_inline_call.cc",
        "driver/visitor_arithmetic_expr.cc",
        "driver/visitor_map.cc",
        "driver/visitor_subcomputation.cc",
        "driver/custom_ops/custom_ops.cc",
        "driver/custom_ops/poplin_ops.cc",
        "driver/custom_ops/popnn_ops.cc",
        "driver/custom_ops/popops_ops.cc",
        "driver/custom_ops/poprand_ops.cc",
    ],
    hdrs = [
        "driver/compiler.h",
        "driver/compiler_resources.h",
        "driver/conversions.h",
        "driver/entry_visitor.h",
        "driver/executable.h",
        "driver/executor.h",
        "driver/graph_caching_util.h",
        "driver/batch_norm_graph_caching.h",
        "driver/conv_graph_caching.h",
        "driver/ops.h",
        "driver/platform.h",
        "driver/platform_id.h",
        "driver/tensor.h",
        "driver/transfer_manager.h",
        "driver/vertex_templates.h",
        "driver/visitor_base.h",
        "driver/visitor_full.h",
        "driver/visitor_inline_call.h",
        "driver/visitor_arithmetic_expr.h",
        "driver/visitor_map.h",
        "driver/visitor_subcomputation.h",
        "driver/custom_ops/custom_ops.h",
        "driver/custom_ops/poplibs_ops.h",
    ],
    deps = [
        ":common",
        ":custom_kernels_util",
        ":optimizers",
        ":protos_cc_impl",
        "//tensorflow/compiler/tf2xla:common",
        "//tensorflow/compiler/xla:xla_headers_lib",
        "//tensorflow/compiler/xla/service:algebraic_simplifier",
        "//tensorflow/compiler/xla/service:dot_decomposer",
        "//tensorflow/compiler/xla/service:dynamic_index_splitter",
        "//tensorflow/compiler/xla/service:generic_transfer_manager",
        "//tensorflow/compiler/xla/service:gather_expander",
        "//tensorflow/compiler/xla/service:hlo",
        "//tensorflow/compiler/xla/service:hlo_constant_folding",
        "//tensorflow/compiler/xla/service:hlo_cost_analysis",
        "//tensorflow/compiler/xla/service:hlo_cse",
        "//tensorflow/compiler/xla/service:hlo_dce",
        "//tensorflow/compiler/xla/service:hlo_get_dimension_size_rewriter",
        "//tensorflow/compiler/xla/service:hlo_graph_dumper",
        "//tensorflow/compiler/xla/service:hlo_pass",
        "//tensorflow/compiler/xla/service:hlo_pass_pipeline",
        "//tensorflow/compiler/xla/service:hlo_subcomputation_unification",
        "//tensorflow/compiler/xla/service:map_inliner",
        "//tensorflow/compiler/xla/service:reshape_mover",
        "//tensorflow/compiler/xla/service:scatter_expander",
        "//tensorflow/compiler/xla/service:transfer_manager",
        "//tensorflow/compiler/xla/service:tuple_simplifier",
        "//tensorflow/compiler/xla/service:while_loop_constant_sinking",
        "//tensorflow/compiler/xla/service:zero_sized_hlo_elimination",
        "//tensorflow/core:framework_headers_lib",
        "//third_party/eigen3",
        "@jsoncpp_git//:jsoncpp",
        "@local_config_cuda//cuda:cuda_headers",
        "@local_config_poplar//poplar:poplar_headers",
        "@protobuf_archive//:protobuf_headers",
    ],
    alwayslink = True,
)

cc_library(
    name = "kernels",
    srcs = [
        "kernels/ipu_kernels.cc",
        "kernels/ipu_kernels_common.cc",
        "kernels/popnn_kernels.cc",
        "kernels/popops_kernels.cc",
    ],
    hdrs = [
        "kernels/ipu_kernels_common.h",
    ],
    deps = [
        ":common",
        ":custom_kernels_util",
        ":driver",
        "//tensorflow/core:framework_headers_lib",
        "//tensorflow/compiler/tf2xla:xla_compiler",
        "//third_party/eigen3",
        "@jsoncpp_git//:jsoncpp",
        "@protobuf_archive//:protobuf_headers",
    ],
    alwayslink = True,
)

cc_library(
    name = "ipu_ops",
    srcs = ["ops/ipu_ops.cc"],
    deps = ["//tensorflow/core:framework"],
    alwayslink = True,
)

tf_gen_op_wrapper_py(
    name = "ipu_ops_wrapper_py",
    out = "ops/gen_ipu_ops.py",
    deps = [":ipu_ops"],
)

tf_custom_op_py_library(
    name = "ipu_ops_py",
    kernels = [":ipu_ops"],
    deps = [":ipu_ops_wrapper_py"],
)

cc_library(
    name = "popnn_ops",
    srcs = ["ops/popnn_ops.cc"],
    deps = ["//tensorflow/core:framework"],
    alwayslink = True,
)

tf_gen_op_wrapper_py(
    name = "popnn_ops_wrapper_py",
    out = "ops/gen_popnn_ops.py",
    deps = [":popnn_ops"],
    visibility = ["//tensorflow:internal"],
)

tf_custom_op_py_library(
    name = "popnn_ops_py",
    kernels = [":popnn_ops"],
    deps = [":popnn_ops_wrapper_py"],
    srcs_version = "PY2AND3",
)

cc_library(
    name = "poplar_lib",
    srcs = [
        "driver/xla_ipu_device.cc",
    ],
    hdrs = [],
    deps = [
        ":driver",
        ":kernels",
        ":poplar_backend",
        ":ipu_ops",
        ":popnn_ops",
        "//tensorflow/compiler/jit/kernels:xla_ops",
        "//tensorflow/compiler/jit:xla_jit_headers_lib",
        "//tensorflow/compiler/jit:xla_device",
        "//tensorflow/compiler/tf2xla:xla_compiler",
        "//tensorflow/core:framework_headers_lib",
        "//tensorflow/core/kernels:constant_op",
    ],
    linkopts = [
        "$(locations @local_config_poplar//poplar:poplar_lib)",
        "-Wl,-rpath," + poplar_lib_directory(),
        "-Wl,-rpath," + poplibs_lib_directory(),
    ],
    data = [
        ":tf_graph_program",
        ":protos_py",
        "@local_config_poplar//poplar:poplar_lib",
    ],
    linkstatic=1,
    alwayslink = True,
)

cc_library(
    name = "poplar_backend",
    srcs = [
        "driver/xla_ipu_backend.cc",
    ],
    hdrs = [],
    deps = [
        ":common",
        "//tensorflow/compiler/tf2xla:xla_compiler",
        "//tensorflow/core:framework_headers_lib",
        "//third_party/eigen3",
        "@protobuf_archive//:protobuf_headers",
    ],
    linkstatic=1,
    alwayslink = True,
)

cc_library(
    name = "test_utils",
    srcs = [],
    hdrs = [
        "tests/test_utils.h",
    ],
    deps = [
        "//tensorflow/compiler/xla:array3d",
    ],
)

tf_cc_test(
    name = "graph_compile_io_map_test",
    srcs = ["tests/graph_compile_io_map_test.cc"],
    extra_copts = [
        "-fexceptions",
    ],
    deps = [
        ":poplar_lib",
        "//tensorflow/compiler/xla/service:hlo_matchers",
        "//tensorflow/compiler/xla/tests:hlo_test_base",
    ],
)

tf_cc_test(
    name = "conversions_test",
    srcs = ["tests/conversions_test.cc"],
    extra_copts = [
        "-fexceptions",
    ],
    deps = [
        ":poplar_lib",
        "//tensorflow/compiler/xla/service:hlo_matchers",
        "//tensorflow/compiler/xla/tests:hlo_test_base",
    ],
)

tf_cc_test(
    name = "dynamic_slice_layout_test",
    srcs = ["tests/dynamic_slice_layout_test.cc"],
    extra_copts = [
        "-fexceptions",
    ],
    deps = [
        ":poplar_lib",
        "//tensorflow/compiler/xla/service:hlo_matchers",
        "//tensorflow/compiler/xla/tests:hlo_test_base",
    ],
)

tf_cc_test(
    name = "sort_op_test",
    srcs = ["tests/sort_op_test.cc"],
    extra_copts = [
        "-fexceptions",
    ],
    deps = [
        ":poplar_lib",
        "//tensorflow/compiler/xla/service:hlo_matchers",
        "//tensorflow/compiler/xla/tests:hlo_test_base",
    ],
)

tf_cc_test(
    name = "convolution_classifier_test",
    srcs = ["tests/convolution_classifier_test.cc"],
    size = "small",
    deps = [
        ":optimizers",
        "//tensorflow/compiler/xla/service:hlo_matchers",
        "//tensorflow/compiler/xla/tests:hlo_test_base",
    ],
)

tf_cc_test(
    name = "inplace_test",
    srcs = ["tests/inplace_test.cc"],
    size = "small",
    deps = [
        ":optimizers",
        "//tensorflow/compiler/xla/service:hlo_matchers",
        "//tensorflow/compiler/xla/tests:hlo_test_base",
    ],
)

tf_cc_test(
    name = "hlo_hash_test",
    srcs = ["tests/hlo_hash_test.cc"],
    deps = [
        ":optimizers",
        "//tensorflow/compiler/xla/service:hlo_matchers",
        "//tensorflow/compiler/xla/tests:hlo_test_base",
    ],
)

tf_cc_test(
    name = "hlo_matcher_test",
    srcs = ["tests/hlo_matcher_test.cc"],
    deps = [
        ":optimizers",
        "//tensorflow/compiler/xla/service:hlo_matchers",
        "//tensorflow/compiler/xla/tests:hlo_test_base",
    ],
)


tf_cc_test(
    name = "expression_outliner_test",
    srcs = ["tests/expression_outliner_test.cc"],
    deps = [
        ":optimizers",
        ":test_utils",
        "//tensorflow/compiler/xla/service:hlo_matchers",
        "//tensorflow/compiler/xla/tests:hlo_test_base",
    ],
)

tf_cc_test(
    name = "allocation_finder_test",
    srcs = ["tests/allocation_finder_test.cc"],
    deps = [
        ":optimizers",
        "//tensorflow/compiler/xla/service:hlo_matchers",
        "//tensorflow/compiler/xla/service:hlo_query",
        "//tensorflow/compiler/xla/service:shape_inference",
        "//tensorflow/compiler/xla/tests:hlo_test_base",
    ],
)

tf_cc_test(
    name = "wide_const_finder_test",
    srcs = ["tests/wide_const_finder_test.cc"],
    deps = [
        ":optimizers",
        "//tensorflow/compiler/xla/service:hlo_matchers",
        "//tensorflow/compiler/xla/tests:hlo_test_base",
    ],
)

tf_cc_test(
    name = "while_loop_condition_simplify_test",
    srcs = ["tests/while_loop_condition_simplify_test.cc"],
    deps = [
        ":optimizers",
        "//tensorflow/compiler/xla/service:hlo_matchers",
        "//tensorflow/compiler/xla/tests:hlo_test_base",
    ],
)

tf_cc_test(
    name = "while_loop_to_repeat_simplify_test",
    srcs = ["tests/while_loop_to_repeat_simplify_test.cc"],
    deps = [
        ":optimizers",
        "//tensorflow/compiler/xla/service:hlo_matchers",
        "//tensorflow/compiler/xla/tests:hlo_test_base",
    ],
)

tf_cc_test(
    name = "commutative_instruction_reorder_operands_test",
    srcs = ["tests/commutative_instruction_reorder_operands_test.cc"],
    deps = [
        ":optimizers",
        "//tensorflow/compiler/xla/service:hlo_matchers",
        "//tensorflow/compiler/xla/tests:hlo_test_base",
    ],
)

tf_cc_test(
    name = "fuse_wide_const_test",
    srcs = ["tests/fuse_wide_const_test.cc"],
    deps = [
        ":optimizers",
        "//tensorflow/compiler/xla/service:hlo_matchers",
        "//tensorflow/compiler/xla/tests:hlo_test_base",
    ],
)

tf_cc_test(
    name = "scheduler_test",
    srcs = ["tests/scheduler_test.cc"],
    size = "small",
    deps = [
        ":optimizers",
        "//tensorflow/compiler/xla/service:hlo_matchers",
        "//tensorflow/compiler/xla/tests:hlo_test_base",
    ],
)

tf_cc_test(
    name = "hlo_computation_name_uniquify_test",
    srcs = ["tests/hlo_computation_name_uniquify_test.cc"],
    size = "small",
    deps = [
        ":optimizers",
        "//tensorflow/compiler/xla/service:hlo_matchers",
        "//tensorflow/compiler/xla/tests:hlo_test_base",
    ],
)

xla_test(
    name = "fused_batch_norm_test",
    srcs = ["tests/fused_batch_norm_test.cc"],
    backends = [
        "poplar",
    ],
    size = "medium",
    deps = [
        ":optimizers",
        ":test_utils",
        "//tensorflow/compiler/xla/service:hlo_matchers",
        "//tensorflow/compiler/xla:array3d",
        "//tensorflow/compiler/xla:literal",
        "//tensorflow/compiler/xla:reference_util",
        "//tensorflow/compiler/xla:shape_util",
        "//tensorflow/compiler/xla:status_macros",
        "//tensorflow/compiler/xla:statusor",
        "//tensorflow/compiler/xla:test",
        "//tensorflow/compiler/xla:util",
        "//tensorflow/compiler/xla:xla_data_proto",
        "//tensorflow/compiler/xla/client:global_data",
        "//tensorflow/compiler/xla/client:local_client",
        "//tensorflow/compiler/xla/client:xla_builder",
        "//tensorflow/compiler/xla/client:xla_computation",
        "//tensorflow/compiler/xla/client/lib:arithmetic",
        "//tensorflow/compiler/xla/client/lib:math",
        "//tensorflow/compiler/xla/service:hlo",
        "//tensorflow/compiler/xla/tests:client_library_test_base",
        "//tensorflow/compiler/xla/tests:hlo_test_base",
        "//tensorflow/compiler/xla/tests:literal_test_util",
        "//tensorflow/compiler/xla/tests:xla_internal_test_main",
        "//tensorflow/core:lib",
        "//tensorflow/core:test",
        "@com_google_absl//absl/strings",
    ],
)

tf_cc_test(
    name = "sharding_pass_test",
    srcs = ["tests/sharding_pass_test.cc"],
    size = "small",
    deps = [
        ":optimizers",
        "//tensorflow/compiler/xla/service:hlo_matchers",
        "//tensorflow/compiler/xla/tests:hlo_test_base",
    ],
)

tf_cc_test(
    name = "find_all_users_test",
    srcs = ["tests/find_all_users_test.cc"],
    extra_copts = [
        "-fexceptions",
    ],
    deps = [
        ":optimizers",
        "//tensorflow/compiler/xla/service:hlo_matchers",
        "//tensorflow/compiler/xla/tests:hlo_test_base",
    ],
)

py_library(
    name = "test_utils_py",
    srcs = ["tests/test_utils.py"],
    deps = [
        ":ipu_ops_py",
        "//tensorflow/compiler/tf2xla/python:xla",
    ],
    srcs_version = "PY2AND3"
)

py_test(
    name = "device_test",
    size = "small",
    srcs = ["tests/device_test.py"],
    deps = [
        ":test_utils_py",
        ":ipu_ops_py",
        "//tensorflow/compiler/tests:xla_test",
    ],
    srcs_version = "PY2AND3",
)

py_test(
    name = "ipu_model_device_test",
    size = "medium",
    srcs = ["tests/ipu_model_device_test.py"],
    deps = [
        ":test_utils_py",
        ":ipu_ops_py",
        "//tensorflow/compiler/tests:xla_test",
        "//tensorflow/python:array_ops",
        "//tensorflow/python:framework",
        "//tensorflow/python:math_ops",
        "//tensorflow/python:platform",
    ],
    srcs_version = "PY2AND3",
)

py_test(
    name = "simple_network_test",
    size = "small",
    srcs = ["tests/simple_network_test.py"],
    deps = [
        ":test_utils_py",
        "//tensorflow/compiler/tests:xla_test",
        "//tensorflow/python:array_ops",
        "//tensorflow/python:framework",
        "//tensorflow/python:math_ops",
        "//tensorflow/python:nn",
        "//tensorflow/python:platform",
        "//tensorflow/python:variables",
    ],
    srcs_version = "PY2AND3",
)

py_test(
    name = "matmul_test",
    size = "small",
    srcs = ["tests/matmul_test.py"],
    deps = [
        ":test_utils_py",
        "//tensorflow/compiler/tests:xla_test",
        "//tensorflow/python:array_ops",
        "//tensorflow/python:framework",
        "//tensorflow/python:init_ops",
        "//tensorflow/python:math_ops",
        "//tensorflow/python:nn",
        "//tensorflow/python:platform",
        "//tensorflow/python:variables",
    ],
    srcs_version = "PY2AND3",
)

py_test(
    name = "conv_test",
    size = "large",
    srcs = ["tests/conv_test.py"],
    deps = [
        ":test_utils_py",
        ":ipu_ops_py",
        "//tensorflow/compiler/tests:xla_test",
        "//tensorflow/python:array_ops",
        "//tensorflow/python:constant_op",
        "//tensorflow/python:nn_ops",
    ],
    srcs_version = "PY2AND3",
)

py_test(
    name = "conv3d_test",
    size = "large",
    srcs = ["tests/conv3d_test.py"],
    deps = [
        ":test_utils_py",
        ":ipu_ops_py",
        "//tensorflow/compiler/tests:xla_test",
        "//tensorflow/python:array_ops",
        "//tensorflow/python:constant_op",
        "//tensorflow/python:nn_ops",
    ],
    srcs_version = "PY2AND3",
)

py_test(
<<<<<<< HEAD
=======
    name = "constant_test",
    size = "large",
    srcs = ["tests/constant_test.py"],
    deps = [
        ":test_utils_py",
        ":ipu_ops_py",
        "//tensorflow/compiler/tests:xla_test",
        "//tensorflow/python:constant_op",
    ],
    srcs_version = "PY2AND3",
)

py_test(
>>>>>>> 4d2f0c6f
    name = "variable_test",
    size = "small",
    srcs = ["tests/variable_test.py"],
    deps = [
        ":test_utils_py",
        ":ipu_ops_py",
        "//tensorflow/compiler/tests:xla_test",
        "//tensorflow/python:array_ops",
        "//tensorflow/python:init_ops",
        "//tensorflow/python:framework",
        "//tensorflow/python:layers",
        "//tensorflow/python:math_ops",
        "//tensorflow/python:random_ops",
        "//tensorflow/python:resource_variable_ops",
        "//tensorflow/python:state_ops",
        "//tensorflow/python:platform",
        "//tensorflow/python:variables",
    ],
    srcs_version = "PY2AND3",
)

py_test(
    name = "multi_run_test",
    size = "small",
    srcs = ["tests/multi_run_test.py"],
    deps = [
        ":test_utils_py",
        "//tensorflow/compiler/tests:xla_test",
        "//tensorflow/python:array_ops",
        "//tensorflow/python:framework",
        "//tensorflow/python:platform",
    ],
    srcs_version = "PY2AND3",
)

py_test(
    name = "reduce_test",
    size = "small",
    srcs = ["tests/reduce_test.py"],
    deps = [
        ":test_utils_py",
        ":ipu_ops_py",
        "//tensorflow/compiler/tests:xla_test",
    ],
    srcs_version = "PY2AND3",
)

py_test(
    name = "f16_test",
    size = "small",
    srcs = ["tests/f16_test.py"],
    deps = [
        ":test_utils_py",
        "//tensorflow/compiler/tests:xla_test",
        "//tensorflow/python:array_ops",
        "//tensorflow/python:framework",
        "//tensorflow/python:platform",
    ],
    srcs_version = "PY2AND3",
)

py_test(
    name = "64_bit_test",
    size = "small",
    srcs = ["tests/64_bit_test.py"],
    deps = [
        ":test_utils_py",
        "//tensorflow/compiler/tests:xla_test",
        "//tensorflow/python:array_ops",
        "//tensorflow/python:framework",
        "//tensorflow/python:platform",
    ],
    srcs_version = "PY2AND3",
)

py_test(
    name = "batch_norm_test",
    size = "small",
    srcs = ["tests/batch_norm_test.py"],
    deps = [
        ":test_utils_py",
        ":ipu_ops_py",
        "//tensorflow/compiler/tests:xla_test",
        "//tensorflow/python:array_ops",
        "//tensorflow/python:framework",
        "//tensorflow/python:init_ops",
        "//tensorflow/python:layers",
        "//tensorflow/python:nn",
        "//tensorflow/python:platform",
        "//tensorflow/python:variables",
    ],
    srcs_version = "PY2AND3",
)

py_test(
    name = "fuse_ops_test",
    size = "medium",
    srcs = ["tests/fuse_ops_test.py"],
    deps = [
        ":test_utils_py",
        ":ipu_ops_py",
        "//tensorflow/compiler/tests:xla_test",
        "//tensorflow/python:array_ops",
        "//tensorflow/python:framework",
        "//tensorflow/python:layers",
        "//tensorflow/python:math_ops",
        "//tensorflow/python:platform",
    ],
    srcs_version = "PY2AND3",
)

py_test(
    name = "tensor_array_test",
    size = "small",
    srcs = ["tests/tensor_array_test.py"],
    deps = [
        ":test_utils_py",
        "//tensorflow/compiler/tests:xla_test",
        "//tensorflow/python:array_ops",
        "//tensorflow/python:framework",
        "//tensorflow/python:math_ops",
        "//tensorflow/python:tensor_array_grad",
        "//tensorflow/python:tensor_array_ops",
        "//tensorflow/python:platform",
        "//tensorflow/python:variables",
    ],
    srcs_version = "PY2AND3",
)

py_test(
    name = "monitored_session_test",
    size = "small",
    srcs = ["tests/monitored_session_test.py"],
    deps = [
        ":test_utils_py",
        "//tensorflow/compiler/tests:xla_test",
        "//tensorflow/python:array_ops",
        "//tensorflow/python:framework",
        "//tensorflow/python:layers",
        "//tensorflow/python:platform",
        "//tensorflow/python:variables",
    ],
    srcs_version = "PY2AND3",
)

py_test(
    name = "estimator_test",
    size = "medium",
    srcs = ["tests/estimator_test.py"],
    deps = [
        ":test_utils_py",
        ":ipu_ops_py",
        "//tensorflow/compiler/tests:xla_test",
        "//tensorflow/python:array_ops",
        "//tensorflow/python/data/ops:dataset_ops",
        "//tensorflow/python/estimator:estimator_py",
        "//tensorflow/python/estimator:model_fn",
        "//tensorflow/python/estimator:run_config",
        "//tensorflow/python:framework",
        "//tensorflow/python:init_ops",
        "//tensorflow/python:nn",
        "//tensorflow/python:platform",
        "//tensorflow/python:variables",
        "//tensorflow/python:layers",
    ],
    srcs_version = "PY2AND3",
)

py_test(
    name = "ipu_engine_cache_test",
    size = "medium",
    srcs = ["tests/ipu_engine_cache_test.py"],
    deps = [
        ":test_utils_py",
        ":ipu_ops_py",
        "//tensorflow/compiler/tests:xla_test",
        "//tensorflow/python:array_ops",
        "//tensorflow/python:framework",
        "//tensorflow/python:math_ops",
        "//tensorflow/python:platform",
    ],
    srcs_version = "PY2AND3",
)

py_test(
    name = "casts_elimination_test",
    size = "medium",
    srcs = ["tests/casts_elimination_test.py"],
    deps = [
        ":test_utils_py",
        ":ipu_ops_py",
        "//tensorflow/compiler/tests:xla_test",
        "//tensorflow/python:array_ops",
        "//tensorflow/python:framework",
        "//tensorflow/python:math_ops",
        "//tensorflow/python:platform",
    ],
    srcs_version = "PY2AND3",
)

py_test(
    name = "update_op_dependencies_test",
    size = "medium",
    srcs = ["tests/update_op_dependencies_test.py"],
    deps = [
        ":test_utils_py",
        ":ipu_ops_py",
        "//tensorflow/compiler/tests:xla_test",
        "//tensorflow/python:array_ops",
        "//tensorflow/python:framework",
        "//tensorflow/python:math_ops",
        "//tensorflow/python:platform",
    ],
    srcs_version = "PY2AND3",
)

py_test(
    name = "batch_norm_graph_caching_test",
    size = "medium",
    srcs = ["tests/batch_norm_graph_caching_test.py"],
    deps = [
        ":test_utils_py",
        ":ipu_ops_py",
        "//tensorflow/compiler/tests:xla_test",
        "//tensorflow/python:array_ops",
        "//tensorflow/python:framework",
        "//tensorflow/python:layers",
        "//tensorflow/python:math_ops",
        "//tensorflow/python:platform",
    ],
    srcs_version = "PY2AND3",
)

py_test(
    name = "conv_graph_caching_test",
    size = "medium",
    srcs = ["tests/conv_graph_caching_test.py"],
    deps = [
        ":test_utils_py",
        ":ipu_ops_py",
        "//tensorflow/compiler/tests:xla_test",
        "//tensorflow/python:array_ops",
        "//tensorflow/python:framework",
        "//tensorflow/python:layers",
        "//tensorflow/python:math_ops",
        "//tensorflow/python:platform",
    ],
    srcs_version = "PY2AND3",
)

py_test(
    name = "lstm_test",
    size = "medium",
    srcs = ["tests/lstm_test.py"],
    deps = [
        ":test_utils_py",
        ":ipu_ops_py",
        "//tensorflow/compiler/tests:xla_test",
        "//tensorflow/python:array_ops",
        "//tensorflow/python:framework",
        "//tensorflow/python:layers",
        "//tensorflow/python:math_ops",
        "//tensorflow/python:platform",
        "//tensorflow/python/ops/poplar:poplar"
    ],
    srcs_version = "PY2AND3",
)

py_test(
    name = "wide_const_expansion_test",
    size = "medium",
    srcs = ["tests/wide_const_expansion_test.py"],
    deps = [
        ":test_utils_py",
        ":ipu_ops_py",
        "//tensorflow/compiler/tests:xla_test",
        "//tensorflow/python:array_ops",
        "//tensorflow/python:framework",
        "//tensorflow/python:math_ops",
        "//tensorflow/python:platform",
    ],
    srcs_version = "PY2AND3",
)

py_test(
    name = "popops_custom_ops_test",
    size = "medium",
    srcs = ["tests/popops_custom_ops_test.py"],
    deps = [
        ":test_utils_py",
        ":ipu_ops_py",
        "//tensorflow/compiler/tests:xla_test",
        "//tensorflow/python:array_ops",
        "//tensorflow/python:framework",
        "//tensorflow/python:math_ops",
        "//tensorflow/python:platform",
    ],
    srcs_version = "PY2AND3",
)

test_suite(
    name = "all_tests",
    tests = [
        "device_test",
        "ipu_model_device_test",
        "simple_network_test",
        "matmul_test",
        "multi_run_test",
        "conv_test",
        "variable_test",
        "reduce_test",
        "f16_test",
        "graph_compile_io_map_test",
        "conversions_test",
        "64_bit_test",
        "allocation_finder_test",
        "batch_norm_test",
        "tensor_array_test",
        "hlo_hash_test",
        "hlo_matcher_test",
        "fuse_ops_test",
        "wide_const_finder_test",
        "monitored_session_test",
        "estimator_test",
        "expression_outliner_test",
        "convolution_classifier_test",
        "while_loop_condition_simplify_test",
        "conv3d_test",
        "ipu_engine_cache_test",
        "inplace_test",
        "commutative_instruction_reorder_operands_test",
        "casts_elimination_test",
        "update_op_dependencies_test",
        "fuse_wide_const_test",
        "batch_norm_graph_caching_test",
        "conv_graph_caching_test",
        "scheduler_test",
        "sharding_pass_test",
        "dynamic_slice_layout_test",
        "sort_op_test",
        "while_loop_to_repeat_simplify_test",
        "lstm_test",
        "wide_const_expansion_test",
        "fused_batch_norm_test",
        "find_all_users_test",
        "hlo_computation_name_uniquify_test",
        "popops_custom_ops_test",
    ],
)

exports_files([
    "disabled_manifest.txt",
    "disables_xla_tests_manifest.txt",
])

filegroup(
    name = "all_files",
    srcs = glob(
        ["**/*"],
        exclude = [
            "**/METADATA",
            "**/OWNERS",
        ],
    ),
)<|MERGE_RESOLUTION|>--- conflicted
+++ resolved
@@ -711,8 +711,6 @@
 )
 
 py_test(
-<<<<<<< HEAD
-=======
     name = "constant_test",
     size = "large",
     srcs = ["tests/constant_test.py"],
@@ -726,7 +724,6 @@
 )
 
 py_test(
->>>>>>> 4d2f0c6f
     name = "variable_test",
     size = "small",
     srcs = ["tests/variable_test.py"],
