# Installing TensorFlow on Ubuntu

This guide explains how to install TensorFlow on Ubuntu. These instructions
might also work on other Linux variants, but we have only tested (and we
only support) these instructions on Ubuntu 14.04 or higher.


## Determine which TensorFlow to install

You must choose one of the following types of TensorFlow to install:

  * **TensorFlow with CPU support only**. If your system does not have a
    NVIDIA® GPU, you must install this version. Note that this version of
    TensorFlow is typically much easier to install (typically,
    in 5 or 10 minutes), so even if you have an NVIDIA GPU, we recommend
    installing this version first.
  * **TensorFlow with GPU support**. TensorFlow programs typically run
    significantly faster on a GPU than on a CPU. Therefore, if your
    system has a NVIDIA® GPU meeting the prerequisites shown below and you
    need to run performance-critical applications, you should ultimately
    install this version.

<a name="NVIDIARequirements"></a>
### NVIDIA requirements to run TensorFlow with GPU support

If you are installing TensorFlow with GPU support using one of the
mechanisms described in this guide, then the following NVIDIA software
must be installed on your system:

  * CUDA® Toolkit 8.0. For details, see
    [NVIDIA's documentation](http://docs.nvidia.com/cuda/cuda-installation-guide-linux/#axzz4VZnqTJ2A).
    Ensure that you append the relevant Cuda pathnames to the
    `LD_LIBRARY_PATH` environment variable as described in the
    NVIDIA documentation.
  * The NVIDIA drivers associated with CUDA Toolkit 8.0.
  * cuDNN v6.0. For details, see
    [NVIDIA's documentation](https://developer.nvidia.com/cudnn).
    Ensure that you create the `CUDA_HOME` environment variable as
    described in the NVIDIA documentation.
  * GPU card with CUDA Compute Capability 3.0 or higher.  See
    [NVIDIA documentation](https://developer.nvidia.com/cuda-gpus) for
    a list of supported GPU cards.
  * The libcupti-dev library, which is the NVIDIA CUDA Profile Tools Interface.
    This library provides advanced profiling support. To install this library,
    issue the following command for CUDA Toolkit >= 8.0:

    <pre>
    $ <b>sudo apt-get install cuda-command-line-tools</b>
    </pre>
    
    and add its path to your `LD_LIBRARY_PATH` environment variable:

    <pre> 
    $ <b>export LD_LIBRARY_PATH=$LD_LIBRARY_PATH:/usr/local/cuda/extras/CUPTI/lib64</b> 
    </pre>

    For CUDA Toolkit <= 7.5 do:
    
    <pre>
    $ <b>sudo apt-get install libcupti-dev</b>
    </pre>

If you have an earlier version of the preceding packages, please upgrade to
the specified versions. If upgrading is not possible, then you may still run
TensorFlow with GPU support, but only if you do the following:

  * Install TensorFlow from sources as documented in
    @{$install_sources$Installing TensorFlow from Sources}.
  * Install or upgrade to at least the following NVIDIA versions:
    * CUDA toolkit 7.0 or greater
    * cuDNN v3 or greater
    * GPU card with CUDA Compute Capability 3.0 or higher.


## Determine how to install TensorFlow

You must pick the mechanism by which you install TensorFlow. The
supported choices are as follows:

  * [virtualenv](#InstallingVirtualenv)
  * ["native" pip](#InstallingNativePip)
  * [Docker](#InstallingDocker)
  * [Anaconda](#InstallingAnaconda)
  * installing from sources, which is documented in
    [a separate guide](https://www.tensorflow.org/install/install_sources).

**We recommend the virtualenv installation.**
[Virtualenv](https://virtualenv.pypa.io/en/stable/)
is a virtual Python environment isolated from other Python development,
incapable of interfering with or being affected by other Python programs
on the same machine.  During the virtualenv installation process,
you will install not only TensorFlow but also all the packages that
TensorFlow requires.  (This is actually pretty easy.)
To start working with TensorFlow, you simply need to "activate" the
virtual environment.  All in all, virtualenv provides a safe and
reliable mechanism for installing and running TensorFlow.

Native pip installs TensorFlow directly on your system without going
through any container system. **We recommend the native pip install for
system administrators aiming to make TensorFlow available to everyone on a
multi-user system.** Since a native pip installation is not walled-off in
a separate container, the pip installation might interfere with other
Python-based installations on your system. However, if you understand pip
and your Python environment, a native pip installation often entails only
a single command.

Docker completely isolates the TensorFlow installation
from pre-existing packages on your machine. The Docker container contains
TensorFlow and all its dependencies. Note that the Docker image can be quite
large (hundreds of MBs). You might choose the Docker installation if you are
incorporating TensorFlow into a larger application architecture that already
uses Docker.

In Anaconda, you may use conda to create a virtual environment.
However, within Anaconda, we recommend installing TensorFlow with the
`pip install` command, not with the `conda install` command.

**NOTE:** The conda package is community supported, not officially supported.
That is, the TensorFlow team neither tests nor maintains the conda package.
Use that package at your own risk.


<a name="InstallingVirtualenv"></a>
## Installing with virtualenv

Take the following steps to install TensorFlow with Virtualenv:

  1. Install pip and virtualenv by issuing one of the following commands:

     <pre>$ <b>sudo apt-get install python-pip python-dev python-virtualenv</b> # for Python 2.7
     $ <b>sudo apt-get install python3-pip python3-dev python-virtualenv</b> # for Python 3.n</pre>

  2. Create a virtualenv environment by issuing one of the following commands:

     <pre>$ <b>virtualenv --system-site-packages</b> <i>targetDirectory</i> # for Python 2.7
     $ <b>virtualenv --system-site-packages -p python3</b> <i>targetDirectory</i> # for Python 3.n</pre>

     where <code><em>targetDirectory</em></code> specifies the top of the
     virtualenv tree.  Our instructions assume that
     <code><em>targetDirectory</em></code> is `~/tensorflow`, but you may
     choose any directory.

  3. Activate the virtualenv environment by issuing one of the following
     commands:

     <pre>$ <b>source ~/tensorflow/bin/activate</b> # bash, sh, ksh, or zsh
     $ <b>source ~/tensorflow/bin/activate.csh</b>  # csh or tcsh</pre>

     The preceding <tt>source</tt> command should change your prompt
     to the following:

     <pre>(tensorflow)$ </pre>

  4. Ensure pip ≥8.1 is installed:

     <pre>(tensorflow)$ <b>easy_install -U pip</b></pre>

  5. Issue one of the following commands to install TensorFlow in the active
     virtualenv environment:

     <pre>(tensorflow)$ <b>pip install --upgrade tensorflow</b>      # for Python 2.7
     (tensorflow)$ <b>pip3 install --upgrade tensorflow</b>     # for Python 3.n
     (tensorflow)$ <b>pip install --upgrade tensorflow-gpu</b>  # for Python 2.7 and GPU
     (tensorflow)$ <b>pip3 install --upgrade tensorflow-gpu</b> # for Python 3.n and GPU</pre>

     If the preceding command succeeds, skip Step 6. If the preceding
     command fails, perform Step 6.

  6. (Optional) If Step 5 failed (typically because you invoked a pip version
     lower than 8.1), install TensorFlow in the active virtualenv environment
     by issuing a command of the following format:

     <pre>(tensorflow)$ <b>pip install --upgrade</b> <i>tfBinaryURL</i>   # Python 2.7
     (tensorflow)$ <b>pip3 install --upgrade</b> <i>tfBinaryURL</i>  # Python 3.n </pre>

     where <code><em>tfBinaryURL</em></code> identifies the URL of the
     TensorFlow Python package. The appropriate value of
     <code><em>tfBinaryURL</em></code>depends on the operating system,
     Python version, and GPU support. Find the appropriate value for
     <code><em>tfBinaryURL</em></code> for your system
     [here](#the_url_of_the_tensorflow_python_package).  For example, if you
     are installing TensorFlow for Linux, Python 3.4, and CPU-only support,
     issue the following command to install TensorFlow in the active
     virtualenv environment:

     <pre>(tensorflow)$ <b>pip3 install --upgrade \
<<<<<<< HEAD
     https://storage.googleapis.com/tensorflow/linux/cpu/tensorflow-1.4.0rc0-cp34-cp34m-linux_x86_64.whl</b></pre>
=======
     https://storage.googleapis.com/tensorflow/linux/cpu/tensorflow-1.4.0rc1-cp34-cp34m-linux_x86_64.whl</b></pre>
>>>>>>> 358298a3

If you encounter installation problems, see
[Common Installation Problems](#common_installation_problems).


### Next Steps

After installing TensorFlow,
[validate the installation](#ValidateYourInstallation).

Note that you must activate the virtualenv environment each time you
use TensorFlow. If the virtualenv environment is not currently active,
invoke one of the following commands:

<pre>$ <b>source ~/tensorflow/bin/activate</b>      # bash, sh, ksh, or zsh
$ <b>source ~/tensorflow/bin/activate.csh</b>  # csh or tcsh</pre>

When the virtualenv environment is active, you may run
TensorFlow programs from this shell.  Your prompt will become
the following to indicate that your tensorflow environment is active:

<pre>(tensorflow)$ </pre>

When you are done using TensorFlow, you may deactivate the
environment by invoking the `deactivate` function as follows:

<pre>(tensorflow)$ <b>deactivate</b> </pre>

The prompt will revert back to your default prompt (as defined by the
`PS1` environment variable).


### Uninstalling TensorFlow

To uninstall TensorFlow, simply remove the tree you created.
For example:

<pre>$ <b>rm -r</b> <i>targetDirectory</i> </pre>


<a name="InstallingNativePip"></a>
## Installing with native pip

You may install TensorFlow through pip, choosing between a simple
installation procedure or a more complex one.

**Note:** The
[REQUIRED_PACKAGES section of setup.py](https://github.com/tensorflow/tensorflow/blob/master/tensorflow/tools/pip_package/setup.py)
lists the TensorFlow packages that pip will install or upgrade.


### Prerequisite: Python and Pip

Python is automatically installed on Ubuntu.  Take a moment to confirm
(by issuing a `python -V` command) that one of the following Python
versions is already installed on your system:

  * Python 2.7
  * Python 3.4+

The pip or pip3 package manager is *usually* installed on Ubuntu.  Take a
moment to confirm (by issuing a `pip -V` or `pip3 -V` command)
that pip or pip3 is installed.  We strongly recommend version 8.1 or higher
of pip or pip3.  If Version 8.1 or later is not installed, issue the
following command, which will either install or upgrade to the latest
pip version:

<pre>$ <b>sudo apt-get install python-pip python-dev</b>   # for Python 2.7
$ <b>sudo apt-get install python3-pip python3-dev</b> # for Python 3.n
</pre>


### Install TensorFlow

Assuming the prerequisite software is installed on your Linux host,
take the following steps:

  1. Install TensorFlow by invoking **one** of the following commands:

     <pre>$ <b>pip install tensorflow</b>      # Python 2.7; CPU support (no GPU support)
     $ <b>pip3 install tensorflow</b>     # Python 3.n; CPU support (no GPU support)
     $ <b>pip install tensorflow-gpu</b>  # Python 2.7;  GPU support
     $ <b>pip3 install tensorflow-gpu</b> # Python 3.n; GPU support </pre>

     If the preceding command runs to completion, you should now
     [validate your installation](#ValidateYourInstallation).

  2. (Optional.) If Step 1 failed, install the latest version of TensorFlow
     by issuing a command of the following format:

     <pre>$ <b>sudo pip  install --upgrade</b> <i>tfBinaryURL</i>   # Python 2.7
     $ <b>sudo pip3 install --upgrade</b> <i>tfBinaryURL</i>   # Python 3.n </pre>

     where <code><em>tfBinaryURL</em></code> identifies the URL of the
     TensorFlow Python package. The appropriate value of
     <code><em>tfBinaryURL</em></code> depends on the operating system,
     Python version, and GPU support. Find the appropriate value for
     <code><em>tfBinaryURL</em></code>
     [here](#the_url_of_the_tensorflow_python_package).  For example, to
     install TensorFlow for Linux, Python 3.4, and CPU-only support, issue
     the following command:

     <pre>
     $ <b>sudo pip3 install --upgrade \
<<<<<<< HEAD
     https://storage.googleapis.com/tensorflow/linux/cpu/tensorflow-1.4.0rc0-cp34-cp34m-linux_x86_64.whl</b>
=======
     https://storage.googleapis.com/tensorflow/linux/cpu/tensorflow-1.4.0rc1-cp34-cp34m-linux_x86_64.whl</b>
>>>>>>> 358298a3
     </pre>

     If this step fails, see
     [Common Installation Problems](#common_installation_problems).


### Next Steps

After installing TensorFlow, [validate your installation](#ValidateYourInstallation).


### Uninstalling TensorFlow

To uninstall TensorFlow, issue one of following commands:

<pre>
$ <b>sudo pip uninstall tensorflow</b>  # for Python 2.7
$ <b>sudo pip3 uninstall tensorflow</b> # for Python 3.n
</pre>


<a name="InstallingDocker"></a>
## Installing with Docker

Take the following steps to install TensorFlow through Docker:

  1. Install Docker on your machine as described in the
     [Docker documentation](http://docs.docker.com/engine/installation/).
  2. Optionally, create a Linux group called <code>docker</code> to allow
     launching containers without sudo as described in the
     [Docker documentation](https://docs.docker.com/engine/installation/linux/linux-postinstall/).
     (If you don't do this step, you'll have to use sudo each time
     you invoke Docker.)
  3. To install a version of TensorFlow that supports GPUs, you must first
     install [nvidia-docker](https://github.com/NVIDIA/nvidia-docker), which
     is stored in github.
  4. Launch a Docker container that contains one of the
     [TensorFlow binary images](https://hub.docker.com/r/tensorflow/tensorflow/tags/).

The remainder of this section explains how to launch a Docker container.


### CPU-only

To launch a Docker container with CPU-only support (that is, without
GPU support), enter a command of the following format:

<pre>
$ docker run -it <i>-p hostPort:containerPort TensorFlowCPUImage</i>
</pre>

where:

  * <tt><i>-p hostPort:containerPort</i></tt> is optional.
    If you plan to run TensorFlow programs from the shell, omit this option.
    If you plan to run TensorFlow programs as Jupyter notebooks, set both
    <tt><i>hostPort</i></tt> and <tt><i>containerPort</i></tt>
    to <tt>8888</tt>.  If you'd like to run TensorBoard inside the container,
    add a second `-p` flag, setting both <i>hostPort</i> and <i>containerPort</i>
    to 6006.
  * <tt><i>TensorFlowCPUImage</i></tt> is required. It identifies the Docker
    container. Specify one of the following values:
    * <tt>gcr.io/tensorflow/tensorflow</tt>, which is the TensorFlow CPU binary image.
    * <tt>gcr.io/tensorflow/tensorflow:latest-devel</tt>, which is the latest
      TensorFlow CPU Binary image plus source code.
    * <tt>gcr.io/tensorflow/tensorflow:<i>version</i></tt>, which is the
      specified version (for example, 1.1.0rc1) of TensorFlow CPU binary image.
    * <tt>gcr.io/tensorflow/tensorflow:<i>version</i>-devel</tt>, which is
      the specified version (for example, 1.1.0rc1) of the TensorFlow GPU
      binary image plus source code.

    <tt>gcr.io</tt> is the Google Container Registry. Note that some
    TensorFlow images are also available at
    [dockerhub](https://hub.docker.com/r/tensorflow/tensorflow/).

For example, the following command launches the latest TensorFlow CPU binary image
in a Docker container from which you can run TensorFlow programs in a shell:

<pre>
$ <b>docker run -it gcr.io/tensorflow/tensorflow bash</b>
</pre>

The following command also launches the latest TensorFlow CPU binary image in a
Docker container. However, in this Docker container, you can run TensorFlow
programs in a Jupyter notebook:

<pre>
$ <b>docker run -it -p 8888:8888 gcr.io/tensorflow/tensorflow</b>
</pre>

Docker will download the TensorFlow binary image the first time you launch it.


### GPU support

Prior to installing TensorFlow with GPU support, ensure that your system meets all
[NVIDIA software requirements](#NVIDIARequirements).  To launch a Docker container
with NVidia GPU support, enter a command of the following format:

<pre>
$ <b>nvidia-docker run -it</b> <i>-p hostPort:containerPort TensorFlowGPUImage</i>
</pre>

where:

  * <tt><i>-p hostPort:containerPort</i></tt> is optional. If you plan
    to run TensorFlow programs from the shell, omit this option. If you plan
    to run TensorFlow programs as Jupyter notebooks, set both
    <tt><i>hostPort</i></tt> and <code><em>containerPort</em></code> to `8888`.
  * <i>TensorFlowGPUImage</i> specifies the Docker container. You must
    specify one of the following values:
    * <tt>gcr.io/tensorflow/tensorflow:latest-gpu</tt>, which is the latest
      TensorFlow GPU binary image.
    * <tt>gcr.io/tensorflow/tensorflow:latest-devel-gpu</tt>, which is
      the latest TensorFlow GPU Binary image plus source code.
    * <tt>gcr.io/tensorflow/tensorflow:<i>version</i>-gpu</tt>, which is the
      specified version (for example, 0.12.1) of the TensorFlow GPU
      binary image.
    * <tt>gcr.io/tensorflow/tensorflow:<i>version</i>-devel-gpu</tt>, which is
      the specified version (for example, 0.12.1) of the TensorFlow GPU
      binary image plus source code.

We recommend installing one of the `latest` versions. For example, the
following command launches the latest TensorFlow GPU binary image in a
Docker container from which you can run TensorFlow programs in a shell:

<pre>
$ <b>nvidia-docker run -it gcr.io/tensorflow/tensorflow:latest-gpu bash</b>
</pre>

The following command also launches the latest TensorFlow GPU binary image
in a Docker container. In this Docker container, you can run TensorFlow
programs in a Jupyter notebook:

<pre>
$ <b>nvidia-docker run -it -p 8888:8888 gcr.io/tensorflow/tensorflow:latest-gpu</b>
</pre>

The following command installs an older TensorFlow version (0.12.1):

<pre>
$ <b>nvidia-docker run -it -p 8888:8888 gcr.io/tensorflow/tensorflow:0.12.1-gpu</b>
</pre>

Docker will download the TensorFlow binary image the first time you launch it.
For more details see the
[TensorFlow docker readme](https://github.com/tensorflow/tensorflow/tree/master/tensorflow/tools/docker).


### Next Steps

You should now
[validate your installation](#ValidateYourInstallation).


<a name="InstallingAnaconda"></a>
## Installing with Anaconda

Take the following steps to install TensorFlow in an Anaconda environment:

  1. Follow the instructions on the
     [Anaconda download site](https://www.continuum.io/downloads)
     to download and install Anaconda.

  2. Create a conda environment named <tt>tensorflow</tt> to run a version
     of Python by invoking the following command:

     <pre>$ <b>conda create -n tensorflow pip python=2.7 # or python=3.3, etc.</b></pre>

  3. Activate the conda environment by issuing the following command:

     <pre>$ <b>source activate tensorflow</b>
     (tensorflow)$  # Your prompt should change </pre>

  4. Issue a command of the following format to install
     TensorFlow inside your conda environment:

     <pre>(tensorflow)$ <b>pip install --ignore-installed --upgrade</b> <i>tfBinaryURL</i></pre>

     where <code><em>tfBinaryURL</em></code> is the
     [URL of the TensorFlow Python package](#the_url_of_the_tensorflow_python_package).
     For example, the following command installs the CPU-only version of
     TensorFlow for Python 3.4:

     <pre>
     (tensorflow)$ <b>pip install --ignore-installed --upgrade \
<<<<<<< HEAD
     https://storage.googleapis.com/tensorflow/linux/cpu/tensorflow-1.4.0rc0-cp34-cp34m-linux_x86_64.whl</b></pre>
=======
     https://storage.googleapis.com/tensorflow/linux/cpu/tensorflow-1.4.0rc1-cp34-cp34m-linux_x86_64.whl</b></pre>
>>>>>>> 358298a3


<a name="ValidateYourInstallation"></a>
## Validate your installation

To validate your TensorFlow installation, do the following:

  1. Ensure that your environment is prepared to run TensorFlow programs.
  2. Run a short TensorFlow program.


### Prepare your environment

If you installed on native pip, virtualenv, or Anaconda, then
do the following:

  1. Start a terminal.
  2. If you installed with virtualenv or Anaconda, activate your container.
  3. If you installed TensorFlow source code, navigate to any
     directory *except* one containing TensorFlow source code.

If you installed through Docker, start a Docker container
from which you can run bash. For example:

<pre>
$ <b>docker run -it gcr.io/tensorflow/tensorflow bash</b>
</pre>


### Run a short TensorFlow program

Invoke python from your shell as follows:

<pre>$ <b>python</b></pre>

Enter the following short program inside the python interactive shell:

```python
# Python
import tensorflow as tf
hello = tf.constant('Hello, TensorFlow!')
sess = tf.Session()
print(sess.run(hello))
```

If the system outputs the following, then you are ready to begin writing
TensorFlow programs:

<pre>Hello, TensorFlow!</pre>

If you are new to TensorFlow, see @{$get_started/get_started$Getting Started with TensorFlow}.

If the system outputs an error message instead of a greeting, see [Common
installation problems](#common_installation_problems).

## Common installation problems

We are relying on Stack Overflow to document TensorFlow installation problems
and their remedies.  The following table contains links to Stack Overflow
answers for some common installation problems.
If you encounter an error message or other
installation problem not listed in the following table, search for it
on Stack Overflow.  If Stack Overflow doesn't show the error message,
ask a new question about it on Stack Overflow and specify
the `tensorflow` tag.

<table>
<tr> <th>Stack Overflow Link</th> <th>Error Message</th> </tr>

<tr>
  <td><a href="https://stackoverflow.com/q/36159194">36159194</a></td>
  <td><pre>ImportError: libcudart.so.<i>Version</i>: cannot open shared object file:
  No such file or directory</pre></td>
</tr>

<tr>
  <td><a href="https://stackoverflow.com/q/41991101">41991101</a></td>
  <td><pre>ImportError: libcudnn.<i>Version</i>: cannot open shared object file:
  No such file or directory</pre></td>
</tr>

<tr>
  <td><a href="http://stackoverflow.com/q/36371137">36371137</a> and
  <a href="#Protobuf31">here</a></td>
  <td><pre>libprotobuf ERROR google/protobuf/src/google/protobuf/io/coded_stream.cc:207] A
  protocol message was rejected because it was too big (more than 67108864 bytes).
  To increase the limit (or to disable these warnings), see
  CodedInputStream::SetTotalBytesLimit() in google/protobuf/io/coded_stream.h.</pre></td>
</tr>

<tr>
  <td><a href="https://stackoverflow.com/q/35252888">35252888</a></td>
  <td><pre>Error importing tensorflow. Unless you are using bazel, you should
  not try to import tensorflow from its source directory; please exit the
  tensorflow source tree, and relaunch your python interpreter from
  there.</pre></td>
</tr>

<tr>
  <td><a href="https://stackoverflow.com/q/33623453">33623453</a></td>
  <td><pre>IOError: [Errno 2] No such file or directory:
  '/tmp/pip-o6Tpui-build/setup.py'</tt></pre>
</tr>

<tr>
  <td><a href="http://stackoverflow.com/q/42006320">42006320</a></td>
  <td><pre>ImportError: Traceback (most recent call last):
  File ".../tensorflow/core/framework/graph_pb2.py", line 6, in <module>
  from google.protobuf import descriptor as _descriptor
  ImportError: cannot import name 'descriptor'</pre>
  </td>
</tr>

<tr>
  <td><a href="https://stackoverflow.com/questions/35190574">35190574</a> </td>
  <td><pre>SSLError: [SSL: CERTIFICATE_VERIFY_FAILED] certificate verify
  failed</pre></td>
</tr>

<tr>
  <td><a href="http://stackoverflow.com/q/42009190">42009190</a></td>
  <td><pre>
  Installing collected packages: setuptools, protobuf, wheel, numpy, tensorflow
  Found existing installation: setuptools 1.1.6
  Uninstalling setuptools-1.1.6:
  Exception:
  ...
  [Errno 1] Operation not permitted:
  '/tmp/pip-a1DXRT-uninstall/.../lib/python/_markerlib' </pre></td>
</tr>

<tr>
  <td><a href="http://stackoverflow.com/questions/36933958">36933958</a></td>
  <td><pre>
  ...
  Installing collected packages: setuptools, protobuf, wheel, numpy, tensorflow
  Found existing installation: setuptools 1.1.6
  Uninstalling setuptools-1.1.6:
  Exception:
  ...
  [Errno 1] Operation not permitted:
  '/tmp/pip-a1DXRT-uninstall/System/Library/Frameworks/Python.framework/
   Versions/2.7/Extras/lib/python/_markerlib'</pre>
  </td>
</tr>

</table>


<a name="TF_PYTHON_URL"></a>
## The URL of the TensorFlow Python package

A few installation mechanisms require the URL of the TensorFlow Python package.
The value you specify depends on three factors:

  * operating system
  * Python version
  * CPU only vs. GPU support

This section documents the relevant values for Linux installations.


### Python 2.7

CPU only:

<pre>
<<<<<<< HEAD
https://storage.googleapis.com/tensorflow/linux/cpu/tensorflow-1.4.0rc0-cp27-none-linux_x86_64.whl
=======
https://storage.googleapis.com/tensorflow/linux/cpu/tensorflow-1.4.0rc1-cp27-none-linux_x86_64.whl
>>>>>>> 358298a3
</pre>


GPU support:

<pre>
<<<<<<< HEAD
https://storage.googleapis.com/tensorflow/linux/gpu/tensorflow_gpu-1.4.0rc0-cp27-none-linux_x86_64.whl
=======
https://storage.googleapis.com/tensorflow/linux/gpu/tensorflow_gpu-1.4.0rc1-cp27-none-linux_x86_64.whl
>>>>>>> 358298a3
</pre>

Note that GPU support requires the NVIDIA hardware and software described in
[NVIDIA requirements to run TensorFlow with GPU support](#NVIDIARequirements).


### Python 3.4

CPU only:

<pre>
<<<<<<< HEAD
https://storage.googleapis.com/tensorflow/linux/cpu/tensorflow-1.4.0rc0-cp34-cp34m-linux_x86_64.whl
=======
https://storage.googleapis.com/tensorflow/linux/cpu/tensorflow-1.4.0rc1-cp34-cp34m-linux_x86_64.whl
>>>>>>> 358298a3
</pre>


GPU support:

<pre>
<<<<<<< HEAD
https://storage.googleapis.com/tensorflow/linux/gpu/tensorflow_gpu-1.4.0rc0-cp34-cp34m-linux_x86_64.whl
=======
https://storage.googleapis.com/tensorflow/linux/gpu/tensorflow_gpu-1.4.0rc1-cp34-cp34m-linux_x86_64.whl
>>>>>>> 358298a3
</pre>

Note that GPU support requires the NVIDIA hardware and software described in
[NVIDIA requirements to run TensorFlow with GPU support](#NVIDIARequirements).


### Python 3.5

CPU only:

<pre>
<<<<<<< HEAD
https://storage.googleapis.com/tensorflow/linux/cpu/tensorflow-1.4.0rc0-cp35-cp35m-linux_x86_64.whl
=======
https://storage.googleapis.com/tensorflow/linux/cpu/tensorflow-1.4.0rc1-cp35-cp35m-linux_x86_64.whl
>>>>>>> 358298a3
</pre>


GPU support:

<pre>
<<<<<<< HEAD
https://storage.googleapis.com/tensorflow/linux/gpu/tensorflow_gpu-1.4.0rc0-cp35-cp35m-linux_x86_64.whl
=======
https://storage.googleapis.com/tensorflow/linux/gpu/tensorflow_gpu-1.4.0rc1-cp35-cp35m-linux_x86_64.whl
>>>>>>> 358298a3
</pre>


Note that GPU support requires the NVIDIA hardware and software described in
[NVIDIA requirements to run TensorFlow with GPU support](#NVIDIARequirements).

### Python 3.6

CPU only:

<pre>
<<<<<<< HEAD
https://storage.googleapis.com/tensorflow/linux/cpu/tensorflow-1.4.0rc0-cp36-cp36m-linux_x86_64.whl
=======
https://storage.googleapis.com/tensorflow/linux/cpu/tensorflow-1.4.0rc1-cp36-cp36m-linux_x86_64.whl
>>>>>>> 358298a3
</pre>


GPU support:

<pre>
<<<<<<< HEAD
https://storage.googleapis.com/tensorflow/linux/gpu/tensorflow_gpu-1.4.0rc0-cp36-cp36m-linux_x86_64.whl
=======
https://storage.googleapis.com/tensorflow/linux/gpu/tensorflow_gpu-1.4.0rc1-cp36-cp36m-linux_x86_64.whl
>>>>>>> 358298a3
</pre>


Note that GPU support requires the NVIDIA hardware and software described in
[NVIDIA requirements to run TensorFlow with GPU support](#NVIDIARequirements).

<a name="Protobuf31"></a>
## Protobuf pip package 3.1

You can skip this section unless you are seeing problems related
to the protobuf pip package.

**NOTE:** If your TensorFlow programs are running slowly, you might
have a problem related to the protobuf pip package.

The TensorFlow pip package depends on protobuf pip package version 3.1. The
protobuf pip package downloaded from PyPI (when invoking
<tt>pip install protobuf</tt>) is a Python-only library containing
Python implementations of proto serialization/deserialization that can run
**10x-50x slower** than the C++ implementation. Protobuf also supports a
binary extension for the Python package that contains fast
C++ based proto parsing.  This extension is not available in the
standard Python-only pip package.  We have created a custom binary
pip package for protobuf that contains the binary extension. To install
the custom binary protobuf pip package, invoke one of the following commands:

  * for Python 2.7:

  <pre>
  $ <b>pip install --upgrade \
  https://storage.googleapis.com/tensorflow/linux/cpu/protobuf-3.1.0-cp27-none-linux_x86_64.whl</b></pre>

  * for Python 3.5:

  <pre>
  $ <b>pip3 install --upgrade \
  https://storage.googleapis.com/tensorflow/linux/cpu/protobuf-3.1.0-cp35-none-linux_x86_64.whl</b></pre>

Installing this protobuf package will overwrite the existing protobuf package.
Note that the binary pip package already has support for protobufs
larger than 64MB, which should fix errors such as these:

<pre>[libprotobuf ERROR google/protobuf/src/google/protobuf/io/coded_stream.cc:207]
A protocol message was rejected because it was too big (more than 67108864 bytes).
To increase the limit (or to disable these warnings), see
CodedInputStream::SetTotalBytesLimit() in google/protobuf/io/coded_stream.h.</pre><|MERGE_RESOLUTION|>--- conflicted
+++ resolved
@@ -42,20 +42,8 @@
     a list of supported GPU cards.
   * The libcupti-dev library, which is the NVIDIA CUDA Profile Tools Interface.
     This library provides advanced profiling support. To install this library,
-    issue the following command for CUDA Toolkit >= 8.0:
-
-    <pre>
-    $ <b>sudo apt-get install cuda-command-line-tools</b>
-    </pre>
-    
-    and add its path to your `LD_LIBRARY_PATH` environment variable:
-
-    <pre> 
-    $ <b>export LD_LIBRARY_PATH=$LD_LIBRARY_PATH:/usr/local/cuda/extras/CUPTI/lib64</b> 
-    </pre>
-
-    For CUDA Toolkit <= 7.5 do:
-    
+    issue the following command:
+
     <pre>
     $ <b>sudo apt-get install libcupti-dev</b>
     </pre>
@@ -184,11 +172,7 @@
      virtualenv environment:
 
      <pre>(tensorflow)$ <b>pip3 install --upgrade \
-<<<<<<< HEAD
-     https://storage.googleapis.com/tensorflow/linux/cpu/tensorflow-1.4.0rc0-cp34-cp34m-linux_x86_64.whl</b></pre>
-=======
      https://storage.googleapis.com/tensorflow/linux/cpu/tensorflow-1.4.0rc1-cp34-cp34m-linux_x86_64.whl</b></pre>
->>>>>>> 358298a3
 
 If you encounter installation problems, see
 [Common Installation Problems](#common_installation_problems).
@@ -293,11 +277,7 @@
 
      <pre>
      $ <b>sudo pip3 install --upgrade \
-<<<<<<< HEAD
-     https://storage.googleapis.com/tensorflow/linux/cpu/tensorflow-1.4.0rc0-cp34-cp34m-linux_x86_64.whl</b>
-=======
      https://storage.googleapis.com/tensorflow/linux/cpu/tensorflow-1.4.0rc1-cp34-cp34m-linux_x86_64.whl</b>
->>>>>>> 358298a3
      </pre>
 
      If this step fails, see
@@ -465,7 +445,7 @@
   2. Create a conda environment named <tt>tensorflow</tt> to run a version
      of Python by invoking the following command:
 
-     <pre>$ <b>conda create -n tensorflow pip python=2.7 # or python=3.3, etc.</b></pre>
+     <pre>$ <b>conda create -n tensorflow python=2.7 # or python=3.3, etc.</b></pre>
 
   3. Activate the conda environment by issuing the following command:
 
@@ -484,11 +464,7 @@
 
      <pre>
      (tensorflow)$ <b>pip install --ignore-installed --upgrade \
-<<<<<<< HEAD
-     https://storage.googleapis.com/tensorflow/linux/cpu/tensorflow-1.4.0rc0-cp34-cp34m-linux_x86_64.whl</b></pre>
-=======
      https://storage.googleapis.com/tensorflow/linux/cpu/tensorflow-1.4.0rc1-cp34-cp34m-linux_x86_64.whl</b></pre>
->>>>>>> 358298a3
 
 
 <a name="ValidateYourInstallation"></a>
@@ -656,22 +632,14 @@
 CPU only:
 
 <pre>
-<<<<<<< HEAD
-https://storage.googleapis.com/tensorflow/linux/cpu/tensorflow-1.4.0rc0-cp27-none-linux_x86_64.whl
-=======
 https://storage.googleapis.com/tensorflow/linux/cpu/tensorflow-1.4.0rc1-cp27-none-linux_x86_64.whl
->>>>>>> 358298a3
 </pre>
 
 
 GPU support:
 
 <pre>
-<<<<<<< HEAD
-https://storage.googleapis.com/tensorflow/linux/gpu/tensorflow_gpu-1.4.0rc0-cp27-none-linux_x86_64.whl
-=======
 https://storage.googleapis.com/tensorflow/linux/gpu/tensorflow_gpu-1.4.0rc1-cp27-none-linux_x86_64.whl
->>>>>>> 358298a3
 </pre>
 
 Note that GPU support requires the NVIDIA hardware and software described in
@@ -683,22 +651,14 @@
 CPU only:
 
 <pre>
-<<<<<<< HEAD
-https://storage.googleapis.com/tensorflow/linux/cpu/tensorflow-1.4.0rc0-cp34-cp34m-linux_x86_64.whl
-=======
 https://storage.googleapis.com/tensorflow/linux/cpu/tensorflow-1.4.0rc1-cp34-cp34m-linux_x86_64.whl
->>>>>>> 358298a3
 </pre>
 
 
 GPU support:
 
 <pre>
-<<<<<<< HEAD
-https://storage.googleapis.com/tensorflow/linux/gpu/tensorflow_gpu-1.4.0rc0-cp34-cp34m-linux_x86_64.whl
-=======
 https://storage.googleapis.com/tensorflow/linux/gpu/tensorflow_gpu-1.4.0rc1-cp34-cp34m-linux_x86_64.whl
->>>>>>> 358298a3
 </pre>
 
 Note that GPU support requires the NVIDIA hardware and software described in
@@ -710,22 +670,14 @@
 CPU only:
 
 <pre>
-<<<<<<< HEAD
-https://storage.googleapis.com/tensorflow/linux/cpu/tensorflow-1.4.0rc0-cp35-cp35m-linux_x86_64.whl
-=======
 https://storage.googleapis.com/tensorflow/linux/cpu/tensorflow-1.4.0rc1-cp35-cp35m-linux_x86_64.whl
->>>>>>> 358298a3
 </pre>
 
 
 GPU support:
 
 <pre>
-<<<<<<< HEAD
-https://storage.googleapis.com/tensorflow/linux/gpu/tensorflow_gpu-1.4.0rc0-cp35-cp35m-linux_x86_64.whl
-=======
 https://storage.googleapis.com/tensorflow/linux/gpu/tensorflow_gpu-1.4.0rc1-cp35-cp35m-linux_x86_64.whl
->>>>>>> 358298a3
 </pre>
 
 
@@ -737,22 +689,14 @@
 CPU only:
 
 <pre>
-<<<<<<< HEAD
-https://storage.googleapis.com/tensorflow/linux/cpu/tensorflow-1.4.0rc0-cp36-cp36m-linux_x86_64.whl
-=======
 https://storage.googleapis.com/tensorflow/linux/cpu/tensorflow-1.4.0rc1-cp36-cp36m-linux_x86_64.whl
->>>>>>> 358298a3
 </pre>
 
 
 GPU support:
 
 <pre>
-<<<<<<< HEAD
-https://storage.googleapis.com/tensorflow/linux/gpu/tensorflow_gpu-1.4.0rc0-cp36-cp36m-linux_x86_64.whl
-=======
 https://storage.googleapis.com/tensorflow/linux/gpu/tensorflow_gpu-1.4.0rc1-cp36-cp36m-linux_x86_64.whl
->>>>>>> 358298a3
 </pre>
 
 
