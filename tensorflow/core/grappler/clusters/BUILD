load("@local_config_cuda//cuda:build_defs.bzl", "if_cuda")
load("//tensorflow:tensorflow.bzl", "tf_cc_test", "tf_cuda_library")
load("//tensorflow:tensorflow.default.bzl", "filegroup")
load(
    "//tensorflow/core/platform:build_config_root.bzl",
    "tf_cuda_tests_tags",
)
load("//tensorflow/core/platform:rules_cc.bzl", "cc_library")

package(
    # copybara:uncomment default_applicable_licenses = ["//tensorflow:license"],
    licenses = ["notice"],
)

tf_cuda_library(
    name = "utils",
    srcs = ["utils.cc"],
    hdrs = ["utils.h"],
    cuda_deps = [
        "@local_config_cuda//cuda:cudnn_header",
    ],
    visibility = ["//visibility:public"],
    deps = [
        "//tensorflow/core:framework",
        "//tensorflow/core:lib",
        "//tensorflow/core:protos_all_cc",
        "//tensorflow/core/common_runtime/gpu:gpu_id",
        "@eigen_archive//:eigen3",
    ],
)

tf_cc_test(
    name = "utils_test",
    srcs = ["utils_test.cc"],
    linkstatic = if_cuda(1, 0),
    tags = tf_cuda_tests_tags(),
    deps = [
        ":utils",
        "//tensorflow/core:lib",
        "//tensorflow/core:protos_all_cc",
        "//tensorflow/core:test",
        "//tensorflow/core:test_main",
        "//tensorflow/core/common_runtime/gpu:gpu_id",
    ],
)

filegroup(
    name = "pywrap_required_hdrs",
    srcs = [
        "cluster.h",
        "single_machine.h",
        "utils.h",
        "virtual_cluster.h",
    ],
    visibility = [
        "//tensorflow/python/grappler:__pkg__",
    ],
)

cc_library(
    name = "cluster",
    srcs = ["cluster.cc"],
    hdrs = [
        "cluster.h",
    ],
    visibility = ["//visibility:public"],
    deps = [
        "//tensorflow/core:core_cpu_lib",
        "//tensorflow/core:framework",
        "//tensorflow/core:lib",
        "//tensorflow/core:protos_all_cc",
        "//tensorflow/core:session_options",
        "//tensorflow/core/grappler:grappler_item",
        "@com_google_absl//absl/status",
    ],
)

cc_library(
    name = "virtual_cluster",
    srcs = ["virtual_cluster.cc"],
    hdrs = [
        "virtual_cluster.h",
    ],
    visibility = ["//visibility:public"],
    deps = [
        ":cluster",
        ":utils",
        "//tensorflow/core:core_cpu_base",
        "//tensorflow/core:framework",
        "//tensorflow/core:protos_all_cc",
        "//tensorflow/core/grappler/costs:analytical_cost_estimator",
        "//tensorflow/core/grappler/costs:op_level_cost_estimator",
        "//tensorflow/core/grappler/costs:virtual_scheduler",
        "@com_google_absl//absl/status",
    ],
)

tf_cc_test(
    name = "virtual_cluster_test",
    srcs = ["virtual_cluster_test.cc"],
    deps = [
        ":virtual_cluster",
        "//tensorflow/cc:cc_ops",
        "//tensorflow/cc:scope",
        "//tensorflow/core:protos_all_cc",
        "//tensorflow/core:test",
        "//tensorflow/core:test_main",
        "//tensorflow/core/grappler:grappler_item",
        "//tensorflow/core/grappler/inputs:trivial_test_graph_input_yielder",
        "@com_google_absl//absl/log:check",
        "@com_google_absl//absl/status",
        "@local_xla//xla/tsl/protobuf:error_codes_proto_impl_cc",
    ],
)

cc_library(
    name = "single_machine",
    srcs = ["single_machine.cc"],
    hdrs = [
        "single_machine.h",
    ],
    visibility = ["//visibility:public"],
    deps = [
        ":cluster",
        ":utils",
        "//tensorflow/cc:coordinator",
        "//tensorflow/cc:queue_runner",
        "//tensorflow/core:framework",
        "//tensorflow/core:lib",
        "//tensorflow/core/common_runtime:core_cpu",
        "//tensorflow/core/common_runtime:core_cpu_lib",
        "//tensorflow/core/common_runtime:direct_session_internal",
        "//tensorflow/core/common_runtime/gpu:gpu_id",
        "//tensorflow/core/framework:cost_graph_proto_cc",
        "//tensorflow/core/framework:graph_proto_cc",
        "//tensorflow/core/grappler:utils",
        "//tensorflow/core/kernels:ops_util",
        "//tensorflow/core/protobuf:for_core_protos_cc",
        "@com_google_absl//absl/log",
        "@com_google_absl//absl/log:check",
        "@com_google_absl//absl/status",
        "@com_google_absl//absl/strings",
        "@com_google_absl//absl/types:optional",
    ],
    alwayslink = 1,
)

tf_cc_test(
    name = "single_machine_test",
    srcs = ["single_machine_test.cc"],
    args = ["--heap_check="],  # The GPU tracer leaks memory. TODO(b/185483595): use a dependency instead of a flag
    extra_copts = ["-DTENSORFLOW_USE_ROCM=1"],
    tags = [
<<<<<<< HEAD
#        "no_cuda_on_cpu_tap",
#        "no_gpu",
#        "nomsan",  # TODO(b/160921160): broken by NOAUTOROLLBACK CL
=======
        "no_cuda_on_cpu_tap",
        "no_gpu",
        "nomac",  # TODO(b/392221164)
        "nomsan",  # TODO(b/160921160): broken by NOAUTOROLLBACK CL
>>>>>>> b58e0ff4
    ],
    deps = [
        ":single_machine",
        "//tensorflow/cc:cc_ops",
        "//tensorflow/cc:resource_variable_ops",
        "//tensorflow/cc:scope",
        "//tensorflow/core:core_cpu_internal",
        "//tensorflow/core:lib_proto_parsing",
        "//tensorflow/core:protos_all_cc",
        "//tensorflow/core:test",
        "//tensorflow/core:test_main",
        "//tensorflow/core/grappler:grappler_item",
        "//tensorflow/core/grappler:utils",
        "//tensorflow/core/grappler/inputs:trivial_test_graph_input_yielder",
    ],
)<|MERGE_RESOLUTION|>--- conflicted
+++ resolved
@@ -151,16 +151,10 @@
     args = ["--heap_check="],  # The GPU tracer leaks memory. TODO(b/185483595): use a dependency instead of a flag
     extra_copts = ["-DTENSORFLOW_USE_ROCM=1"],
     tags = [
-<<<<<<< HEAD
-#        "no_cuda_on_cpu_tap",
-#        "no_gpu",
-#        "nomsan",  # TODO(b/160921160): broken by NOAUTOROLLBACK CL
-=======
         "no_cuda_on_cpu_tap",
         "no_gpu",
         "nomac",  # TODO(b/392221164)
         "nomsan",  # TODO(b/160921160): broken by NOAUTOROLLBACK CL
->>>>>>> b58e0ff4
     ],
     deps = [
         ":single_machine",
