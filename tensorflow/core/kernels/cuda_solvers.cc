--- conflicted
+++ resolved
@@ -174,11 +174,7 @@
         }
         info_checker_callback(status, host_lapack_infos);
       };
-<<<<<<< HEAD
   
-=======
-
->>>>>>> 155b4569
   auto cb =
       std::bind(wrapped_info_checker_callback, context_,
                 std::move(info_checker_callback), std::move(host_lapack_infos));
