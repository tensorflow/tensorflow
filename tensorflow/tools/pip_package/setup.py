--- conflicted
+++ resolved
@@ -35,13 +35,8 @@
     'enum34 >= 1.1.6',
     'numpy >= 1.12.1',
     'six >= 1.10.0',
-<<<<<<< HEAD
-    'protobuf >= 3.3.0',
+    'protobuf >= 3.4.0',
     'tensorflow-tensorboard >= 0.4.0rc1, < 0.5.0',
-=======
-    'protobuf >= 3.4.0',
-    'tensorflow-tensorboard >= 0.1.0, < 0.2.0',
->>>>>>> 5565aac7
 ]
 
 project_name = 'tensorflow'
