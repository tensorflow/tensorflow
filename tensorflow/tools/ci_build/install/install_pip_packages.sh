--- conflicted
+++ resolved
@@ -60,15 +60,9 @@
 # https://github.com/tensorflow/tensorflow/issues/6968
 # This workaround isn't needed for Ubuntu 16.04 or later.
 if $(cat /etc/*-release | grep -q 14.04); then
-<<<<<<< HEAD
-  pip3 install --no-binary=:all: --upgrade numpy>=1.14.5
+  pip3 install --upgrade numpy>=1.14.5
 else
-  pip3 install --upgrade numpy>=1.14.5
-=======
-  pip3 install --upgrade numpy==1.14.5
-else
-  pip3 install --upgrade numpy~=1.19.2
->>>>>>> 6ca5f397
+  pip3 install --upgrade numpy>=1.19.2
 fi
 
 pip3 install scipy==1.4.1
