--- conflicted
+++ resolved
@@ -264,13 +264,15 @@
 )
 
 config_setting(
-<<<<<<< HEAD
     name = "with_ignite_support_windows_override",
     define_values = {"with_ignite_support": "true"},
-=======
+    values = {"cpu": "x64_windows"},
+    visibility = ["//visibility:public"],
+)
+
+config_setting(
     name = "with_cuda_support_windows_override",
     define_values = {"using_cuda_nvcc": "true"},
->>>>>>> 519487fb
     values = {"cpu": "x64_windows"},
     visibility = ["//visibility:public"],
 )
