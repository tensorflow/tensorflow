load(
    "//tensorflow/lite/micro:build_def.bzl",
    "micro_copts",
)

package(
    features = ["-layering_check"],
    licenses = ["notice"],
)

config_setting(
    name = "xtensa_hifimini",
    define_values = {"tflm_build": "xtensa_hifimini"},
)

package_group(
    name = "micro",
    packages = ["//tensorflow/lite/micro/..."],
)

package_group(
    name = "micro_top_level",
    packages = ["//tensorflow/lite/micro"],
)

####################################
# C++ libraries
####################################

cc_library(
    name = "activation_utils",
    hdrs = ["activation_utils.h"],
    deps = [
        "//tensorflow/lite/c:common",
        "//tensorflow/lite/kernels/internal:cppmath",
    ],
)

cc_library(
    name = "circular_buffer_flexbuffers_generated_data",
    srcs = [
        "circular_buffer_flexbuffers_generated_data.cc",
    ],
    hdrs = [
        "circular_buffer_flexbuffers_generated_data.h",
    ],
)

cc_library(
    name = "conv",
    srcs = [
        "conv_common.cc",
    ] + select({
        "//conditions:default": [
            "conv.cc",
        ],
        ":xtensa_hifimini": [
            "xtensa/conv.cc",
        ],
    }),
    hdrs = ["conv.h"],
    copts = micro_copts(),
    visibility = [
        # Kernel variants need to be visible to the examples and benchmarks.
        ":micro",
    ],
    deps = [
        ":fixedpoint_utils",
        ":kernel_util",
        ":xtensa",
        "//tensorflow/lite/c:common",
        "//tensorflow/lite/kernels/internal:common",
        "//tensorflow/lite/kernels/internal:quantization_util",
        "//tensorflow/lite/kernels/internal:reference_base",
        "//tensorflow/lite/kernels/internal:tensor",
        "//tensorflow/lite/kernels:kernel_util",
        "//tensorflow/lite/kernels:padding",
    ] + select({
        "//conditions:default": [],
        ":xtensa_hifimini": [
            #"//third_party/xtensa/cstub64s:hifi_mini",
        ],
    }),
)

cc_library(
    name = "conv_test_common",
    srcs = [
        "conv_test_common.cc",
    ],
    hdrs = [
        "conv_test.h",
    ],
    deps = [
        ":kernel_runner",
        ":micro_ops",
        "//tensorflow/lite/c:common",
        "//tensorflow/lite/micro:test_helpers",
        "//tensorflow/lite/micro/testing:micro_test",
    ],
)

cc_library(
    name = "depthwise_conv",
    srcs = [
        "depthwise_conv_common.cc",
    ] + select({
        "//conditions:default": [
            "depthwise_conv.cc",
        ],
        ":xtensa_hifimini": [
            "xtensa/depthwise_conv.cc",
        ],
    }),
    hdrs = ["depthwise_conv.h"],
    copts = micro_copts(),
    visibility = [
        # Kernel variants need to be visible to the examples and benchmarks.
        ":micro",
    ],
    deps = [
        ":conv",
        ":fixedpoint_utils",
        ":kernel_util",
        ":xtensa",
        "//tensorflow/lite/c:common",
        "//tensorflow/lite/kernels/internal:common",
        "//tensorflow/lite/kernels/internal:quantization_util",
        "//tensorflow/lite/kernels/internal:reference_base",
        "//tensorflow/lite/kernels/internal:tensor",
        "//tensorflow/lite/kernels:kernel_util",
        "//tensorflow/lite/kernels:padding",
    ] + select({
        "//conditions:default": [],
        ":xtensa_hifimini": [
            #"//third_party/xtensa/cstub64s:hifi_mini",
        ],
    }),
)

cc_library(
    name = "ethosu",
    srcs = [
        "ethosu.cc",
    ],
    hdrs = ["ethosu.h"],
    copts = micro_copts(),
    visibility = [
        # Kernel variants need to be visible to the examples and benchmarks.
        ":micro",
    ],
    deps = [
        "//tensorflow/lite/c:common",
    ],
)

cc_library(
    name = "fixedpoint_utils",
    hdrs = select({
        "//conditions:default": [
        ],
        ":xtensa_hifimini": [
            "xtensa/fixedpoint_utils.h",
        ],
    }),
    copts = micro_copts(),
    deps = [
        ":xtensa",
    ] + select({
        "//conditions:default": [],
        ":xtensa_hifimini": [
            #"//third_party/xtensa/cstub64s:hifi_mini",
            "//tensorflow/lite/kernels/internal:compatibility",
        ],
    }),
)

cc_library(
    name = "detection_postprocess_flexbuffers_generated_data",
    srcs = [
        "detection_postprocess_flexbuffers_generated_data.cc",
    ],
    hdrs = [
        "detection_postprocess_flexbuffers_generated_data.h",
    ],
)

cc_library(
    name = "fully_connected",
    srcs = [
        "fully_connected_common.cc",
    ] + select({
        "//conditions:default": [
            "fully_connected.cc",
        ],
        ":xtensa_hifimini": [
            "xtensa/fully_connected.cc",
        ],
    }),
    hdrs = ["fully_connected.h"],
    copts = micro_copts(),
    visibility = [
        # Kernel variants need to be visible to the examples and benchmarks.
        ":micro",
    ],
    deps = [
        ":fixedpoint_utils",
        ":kernel_util",
        ":xtensa",
        "//tensorflow/lite/c:common",
        "//tensorflow/lite/kernels:kernel_util",
        "//tensorflow/lite/kernels/internal:common",
        "//tensorflow/lite/kernels/internal:quantization_util",
        "//tensorflow/lite/kernels/internal:reference_base",
        "//tensorflow/lite/kernels/internal:tensor",
    ] + select({
        "//conditions:default": [],
        ":xtensa_hifimini": [
            #"//third_party/xtensa/cstub64s:hifi_mini",
        ],
    }),
)

cc_library(
    name = "kernel_runner",
    srcs = [
        "kernel_runner.cc",
    ],
    hdrs = ["kernel_runner.h"],
    visibility = [
        "//visibility:public",
    ],
    deps = [
        "//tensorflow/lite/c:common",
        "//tensorflow/lite/kernels/internal:compatibility",
        "//tensorflow/lite/micro:micro_error_reporter",
        "//tensorflow/lite/micro:micro_framework",
    ],
)

cc_library(
    name = "kernel_util",
    srcs = [
        "kernel_util.cc",
    ],
    hdrs = ["kernel_util.h"],
    deps = [
        "//tensorflow/lite/c:common",
        "//tensorflow/lite/kernels/internal:compatibility",
        "//tensorflow/lite/kernels/internal:types",
        "//tensorflow/lite/micro:debug_log",
    ],
)

cc_library(
    name = "micro_ops",
    srcs = [
        "activations.cc",
        "hard_swish.cc",
        "add.cc",
        "add_n.cc",
        "arg_min_max.cc",
        "batch_to_space_nd.cc",
        "cast.cc",
        "ceil.cc",
        "circular_buffer.cc",
        "comparisons.cc",
        "concatenation.cc",
        "cumsum.cc",
        "dequantize.cc",
        "detection_postprocess.cc",
        "elementwise.cc",
        "elu.cc",
        "exp.cc",
        "expand_dims.cc",
        "fill.cc",
        "floor.cc",
        "floor_div.cc",
<<<<<<< HEAD
        "gather.cc",
=======
        "floor_mod.cc",
>>>>>>> 6122e98a
        "l2norm.cc",
        "l2_pool_2d.cc",
        "leaky_relu.cc",
        "logical.cc",
        "logistic.cc",
        "maximum_minimum.cc",
        "mul.cc",
        "neg.cc",
        "pack.cc",
        "pad.cc",
        "pooling.cc",
        "prelu.cc",
        "quantize_common.cc",
        "reduce.cc",
        "reshape.cc",
        "resize_nearest_neighbor.cc",
        "round.cc",
        "shape.cc",
        "softmax_common.cc",
        "space_to_batch_nd.cc",
        "split.cc",
        "split_v.cc",
        "squeeze.cc",
        "strided_slice.cc",
        "sub.cc",
        "svdf_common.cc",
        "tanh.cc",
        "transpose_conv.cc",
        "unpack.cc",
        "zeros_like.cc",
    ] + select({
        "//conditions:default": [
            "quantize.cc",
            "softmax.cc",
            "svdf.cc",
        ],
        ":xtensa_hifimini": [
            "xtensa/quantize.cc",
            "xtensa/softmax.cc",
            "xtensa/svdf.cc",
        ],
    }),
    hdrs = [
        "micro_ops.h",
        "quantize.h",
        "softmax.h",
        "svdf.h",
    ],
    copts = micro_copts(),
    visibility = [
        # Needed for micro:op_resolvers but visibility can not be finer-grained
        # than a package.
        ":micro_top_level",
    ],
    deps = [
        ":activation_utils",
        ":fixedpoint_utils",
        ":kernel_util",
        ":micro_utils",
        ":xtensa",
        "@flatbuffers",
        "//tensorflow/lite/c:common",
        "//tensorflow/lite/kernels:kernel_util",
        "//tensorflow/lite/kernels:op_macros",
        "//tensorflow/lite/kernels:padding",
        "//tensorflow/lite/kernels/internal:common",
        "//tensorflow/lite/kernels/internal:compatibility",
        "//tensorflow/lite/kernels/internal:quantization_util",
        "//tensorflow/lite/kernels/internal:reference_base",
        "//tensorflow/lite/kernels/internal:tensor",
        "//tensorflow/lite/kernels/internal:types",
        "//tensorflow/lite/micro:memory_helpers",
        "//tensorflow/lite/micro:micro_utils",
    ] + select({
        "//conditions:default": [],
        ":xtensa_hifimini": [
            #"//third_party/xtensa/cstub64s:hifi_mini",
        ],
    }),
)

cc_library(
    name = "micro_utils",
    hdrs = ["micro_utils.h"],
)

cc_library(
    name = "xtensa",
    hdrs = select({
        "//conditions:default": [
        ],
        ":xtensa_hifimini": [
            "xtensa/xtensa.h",
        ],
    }),
    copts = micro_copts(),
    deps = select({
        "//conditions:default": [],
        ":xtensa_hifimini": [
            #"//third_party/xtensa/cstub64s:hifi_mini",
        ],
    }),
)

####################################
# C++ tests
####################################

cc_test(
    name = "activations_test",
    srcs = [
        "activations_test.cc",
    ],
    deps = [
        ":kernel_runner",
        "//tensorflow/lite/c:common",
        "//tensorflow/lite/micro:op_resolvers",
        "//tensorflow/lite/micro:test_helpers",
        "//tensorflow/lite/micro/testing:micro_test",
    ],
)

cc_test(
    name = "add_n_test",
    srcs = [
        "add_n_test.cc",
    ],
    deps = [
        ":kernel_runner",
        "//tensorflow/lite/c:common",
        "//tensorflow/lite/micro:debug_log",
        "//tensorflow/lite/micro:op_resolvers",
        "//tensorflow/lite/micro:test_helpers",
        "//tensorflow/lite/micro/testing:micro_test",
    ],
)

cc_test(
    name = "add_test",
    srcs = [
        "add_test.cc",
    ],
    deps = [
        ":kernel_runner",
        "//tensorflow/lite/c:common",
        "//tensorflow/lite/micro:op_resolvers",
        "//tensorflow/lite/micro:test_helpers",
        "//tensorflow/lite/micro/testing:micro_test",
    ],
)

cc_test(
    name = "arg_min_max_test",
    srcs = [
        "arg_min_max_test.cc",
    ],
    deps = [
        ":kernel_runner",
        "//tensorflow/lite/c:common",
        "//tensorflow/lite/micro:op_resolvers",
        "//tensorflow/lite/micro:test_helpers",
        "//tensorflow/lite/micro/testing:micro_test",
    ],
)

cc_test(
    name = "batch_to_space_nd_test",
    srcs = [
        "batch_to_space_nd_test.cc",
    ],
    deps = [
        ":kernel_runner",
        "//tensorflow/lite/c:common",
        "//tensorflow/lite/micro:op_resolvers",
        "//tensorflow/lite/micro:test_helpers",
        "//tensorflow/lite/micro/testing:micro_test",
    ],
)

cc_test(
    name = "cast_test",
    srcs = ["cast_test.cc"],
    deps = [
        ":kernel_runner",
        "//tensorflow/lite/c:common",
        "//tensorflow/lite/micro:debug_log",
        "//tensorflow/lite/micro:op_resolvers",
        "//tensorflow/lite/micro:test_helpers",
        "//tensorflow/lite/micro/testing:micro_test",
    ],
)

cc_test(
    name = "ceil_test",
    srcs = [
        "ceil_test.cc",
    ],
    deps = [
        ":kernel_runner",
        "//tensorflow/lite/c:common",
        "//tensorflow/lite/micro:op_resolvers",
        "//tensorflow/lite/micro:test_helpers",
        "//tensorflow/lite/micro/testing:micro_test",
    ],
)

cc_test(
    name = "circular_buffer_test",
    srcs = [
        "circular_buffer_test.cc",
    ],
    deps = [
        "circular_buffer_flexbuffers_generated_data",
        ":kernel_runner",
        ":micro_ops",
        "//tensorflow/lite/c:common",
        "//tensorflow/lite/micro:op_resolvers",
        "//tensorflow/lite/micro:test_helpers",
        "//tensorflow/lite/micro/testing:micro_test",
    ],
)

cc_test(
    name = "comparisons_test",
    srcs = [
        "comparisons_test.cc",
    ],
    deps = [
        ":kernel_runner",
        "//tensorflow/lite/c:common",
        "//tensorflow/lite/micro:test_helpers",
        "//tensorflow/lite/micro/testing:micro_test",
    ],
)

cc_test(
    name = "concatenation_test",
    srcs = [
        "concatenation_test.cc",
    ],
    deps = [
        ":kernel_runner",
        "//tensorflow/lite/c:common",
        "//tensorflow/lite/micro:test_helpers",
        "//tensorflow/lite/micro/testing:micro_test",
    ],
)

cc_test(
    name = "conv_test",
    srcs = [
        "conv_test.cc",
    ],
    deps = [
        ":conv_test_common",
        ":kernel_runner",
        "//tensorflow/lite/c:common",
        "//tensorflow/lite/micro:micro_utils",
        "//tensorflow/lite/micro:test_helpers",
        "//tensorflow/lite/micro/testing:micro_test",
    ],
)

cc_test(
    name = "cumsum_test",
    srcs = [
        "cumsum_test.cc",
    ],
    deps = [
        ":kernel_runner",
        "//tensorflow/lite/c:common",
        "//tensorflow/lite/micro:debug_log",
        "//tensorflow/lite/micro:op_resolvers",
        "//tensorflow/lite/micro:test_helpers",
        "//tensorflow/lite/micro/testing:micro_test",
    ],
)

cc_test(
    name = "depthwise_conv_test",
    srcs = [
        "depthwise_conv_test.cc",
    ],
    deps = [
        ":kernel_runner",
        "//tensorflow/lite/c:common",
        "//tensorflow/lite/kernels/internal:tensor",
        "//tensorflow/lite/micro:test_helpers",
        "//tensorflow/lite/micro/testing:micro_test",
    ],
)

cc_test(
    name = "dequantize_test",
    srcs = [
        "dequantize_test.cc",
    ],
    deps = [
        ":kernel_runner",
        "//tensorflow/lite/c:common",
        "//tensorflow/lite/micro:test_helpers",
        "//tensorflow/lite/micro/testing:micro_test",
    ],
)

cc_test(
    name = "detection_postprocess_test",
    srcs = [
        "detection_postprocess_test.cc",
    ],
    deps = [
        ":detection_postprocess_flexbuffers_generated_data",
        ":kernel_runner",
        "//tensorflow/lite/c:common",
        "//tensorflow/lite/kernels/internal:tensor",
        "//tensorflow/lite/micro:test_helpers",
        "//tensorflow/lite/micro/testing:micro_test",
        "@flatbuffers",
    ],
)

cc_test(
    name = "elementwise_test",
    srcs = ["elementwise_test.cc"],
    deps = [
        ":kernel_runner",
        "//tensorflow/lite/c:common",
        "//tensorflow/lite/micro:debug_log",
        "//tensorflow/lite/micro:op_resolvers",
        "//tensorflow/lite/micro:test_helpers",
        "//tensorflow/lite/micro/testing:micro_test",
    ],
)

cc_test(
    name = "elu_test",
    srcs = [
        "elu_test.cc",
    ],
    deps = [
        ":kernel_runner",
        "//tensorflow/lite/c:common",
        "//tensorflow/lite/micro:debug_log",
        "//tensorflow/lite/micro:op_resolvers",
        "//tensorflow/lite/micro:test_helpers",
        "//tensorflow/lite/micro/testing:micro_test",
    ],
)

cc_test(
    name = "exp_test",
    srcs = ["exp_test.cc"],
    deps = [
        ":kernel_runner",
        "//tensorflow/lite/c:common",
        "//tensorflow/lite/micro:debug_log",
        "//tensorflow/lite/micro:op_resolvers",
        "//tensorflow/lite/micro:test_helpers",
        "//tensorflow/lite/micro/testing:micro_test",
    ],
)

cc_test(
    name = "expand_dims_test",
    srcs = ["expand_dims_test.cc"],
    deps = [
        ":kernel_runner",
        "//tensorflow/lite/c:common",
        "//tensorflow/lite/micro:debug_log",
        "//tensorflow/lite/micro:op_resolvers",
        "//tensorflow/lite/micro:test_helpers",
        "//tensorflow/lite/micro/testing:micro_test",
    ],
)

cc_test(
    name = "fill_test",
    srcs = [
        "fill_test.cc",
    ],
    deps = [
        ":kernel_runner",
        "//tensorflow/lite/c:common",
        "//tensorflow/lite/micro:op_resolvers",
        "//tensorflow/lite/micro:test_helpers",
        "//tensorflow/lite/micro/testing:micro_test",
    ],
)

cc_test(
    name = "floor_div_test",
    srcs = ["floor_div_test.cc"],
    deps = [
        ":kernel_runner",
        "//tensorflow/lite/c:common",
        "//tensorflow/lite/micro:debug_log",
        "//tensorflow/lite/micro:op_resolvers",
        "//tensorflow/lite/micro:test_helpers",
        "//tensorflow/lite/micro/testing:micro_test",
    ],
)

cc_test(
    name = "floor_mod_test",
    srcs = ["floor_mod_test.cc"],
    deps = [
        ":kernel_runner",
        "//tensorflow/lite/c:common",
        "//tensorflow/lite/micro:debug_log",
        "//tensorflow/lite/micro:op_resolvers",
        "//tensorflow/lite/micro:test_helpers",
        "//tensorflow/lite/micro/testing:micro_test",
    ],
)

cc_test(
    name = "floor_test",
    srcs = [
        "floor_test.cc",
    ],
    deps = [
        ":kernel_runner",
        "//tensorflow/lite/c:common",
        "//tensorflow/lite/micro:op_resolvers",
        "//tensorflow/lite/micro:test_helpers",
        "//tensorflow/lite/micro/testing:micro_test",
    ],
)

cc_test(
    name = "fully_connected_test",
    srcs = [
        "fully_connected_test.cc",
    ],
    deps = [
        ":kernel_runner",
        "//tensorflow/lite/c:common",
        "//tensorflow/lite/micro:micro_utils",
        "//tensorflow/lite/micro:op_resolvers",
        "//tensorflow/lite/micro:test_helpers",
        "//tensorflow/lite/micro/testing:micro_test",
    ],
)

cc_test(
    name = "gather_test",
    srcs = [
        "gather_test.cc",
    ],
    deps = [
        ":kernel_runner",
        "//tensorflow/lite/c:common",
        "//tensorflow/lite/micro:micro_utils",
        "//tensorflow/lite/micro:op_resolvers",
        "//tensorflow/lite/micro:test_helpers",
        "//tensorflow/lite/micro/testing:micro_test",
    ],
)

cc_test(
    name = "hard_swish_test",
    srcs = ["hard_swish_test.cc"],
    deps = [
        ":kernel_runner",
        "//tensorflow/lite/c:common",
        "//tensorflow/lite/micro:op_resolvers",
        "//tensorflow/lite/micro:test_helpers",
        "//tensorflow/lite/micro/testing:micro_test",
    ],
)

cc_test(
    name = "l2norm_test",
    srcs = [
        "l2norm_test.cc",
    ],
    deps = [
        ":kernel_runner",
        "//tensorflow/lite/c:common",
        "//tensorflow/lite/micro:op_resolvers",
        "//tensorflow/lite/micro:test_helpers",
        "//tensorflow/lite/micro/testing:micro_test",
    ],
)

cc_test(
    name = "l2_pool_2d_test",
    srcs = [
        "l2_pool_2d_test.cc",
    ],
    deps = [
        ":kernel_runner",
        "//tensorflow/lite/c:common",
        "//tensorflow/lite/micro:debug_log",
        "//tensorflow/lite/micro:op_resolvers",
        "//tensorflow/lite/micro:test_helpers",
        "//tensorflow/lite/micro/testing:micro_test",
    ],
)

cc_test(
    name = "leaky_relu_test",
    srcs = [
        "leaky_relu_test.cc",
    ],
    deps = [
        ":kernel_runner",
        "//tensorflow/lite/c:common",
        "//tensorflow/lite/micro:debug_log",
        "//tensorflow/lite/micro:op_resolvers",
        "//tensorflow/lite/micro:test_helpers",
        "//tensorflow/lite/micro/testing:micro_test",
    ],
)

cc_test(
    name = "logical_test",
    srcs = [
        "logical_test.cc",
    ],
    deps = [
        ":kernel_runner",
        "//tensorflow/lite/c:common",
        "//tensorflow/lite/micro:op_resolvers",
        "//tensorflow/lite/micro:test_helpers",
        "//tensorflow/lite/micro/testing:micro_test",
    ],
)

cc_test(
    name = "logistic_test",
    srcs = [
        "logistic_test.cc",
    ],
    deps = [
        ":kernel_runner",
        "//tensorflow/lite/c:common",
        "//tensorflow/lite/micro:op_resolvers",
        "//tensorflow/lite/micro:test_helpers",
        "//tensorflow/lite/micro/testing:micro_test",
    ],
)

cc_test(
    name = "maximum_minimum_test",
    srcs = [
        "maximum_minimum_test.cc",
    ],
    deps = [
        ":kernel_runner",
        "//tensorflow/lite/c:common",
        "//tensorflow/lite/micro:op_resolvers",
        "//tensorflow/lite/micro:test_helpers",
        "//tensorflow/lite/micro/testing:micro_test",
    ],
)

cc_test(
    name = "mul_test",
    srcs = [
        "mul_test.cc",
    ],
    deps = [
        ":kernel_runner",
        "//tensorflow/lite/c:common",
        "//tensorflow/lite/micro:test_helpers",
        "//tensorflow/lite/micro/testing:micro_test",
    ],
)

cc_test(
    name = "neg_test",
    srcs = [
        "neg_test.cc",
    ],
    deps = [
        ":kernel_runner",
        "//tensorflow/lite/c:common",
        "//tensorflow/lite/micro:op_resolvers",
        "//tensorflow/lite/micro:test_helpers",
        "//tensorflow/lite/micro/testing:micro_test",
    ],
)

cc_test(
    name = "pack_test",
    srcs = [
        "pack_test.cc",
    ],
    deps = [
        ":kernel_runner",
        "//tensorflow/lite/c:common",
        "//tensorflow/lite/micro:debug_log",
        "//tensorflow/lite/micro:test_helpers",
        "//tensorflow/lite/micro/testing:micro_test",
    ],
)

cc_test(
    name = "pad_test",
    srcs = [
        "pad_test.cc",
    ],
    tags = [
        "noasan",
        "nomsan",  # TODO(b/175133159): currently failing with asan and msan
    ],
    deps = [
        ":kernel_runner",
        "//tensorflow/lite/c:common",
        "//tensorflow/lite/micro:op_resolvers",
        "//tensorflow/lite/micro:test_helpers",
        "//tensorflow/lite/micro/testing:micro_test",
    ],
)

cc_test(
    name = "pooling_test",
    srcs = [
        "pooling_test.cc",
    ],
    deps = [
        ":kernel_runner",
        "//tensorflow/lite/c:common",
        "//tensorflow/lite/micro:test_helpers",
        "//tensorflow/lite/micro/testing:micro_test",
    ],
)

cc_test(
    name = "prelu_test",
    srcs = [
        "prelu_test.cc",
    ],
    deps = [
        ":kernel_runner",
        "//tensorflow/lite/c:common",
        "//tensorflow/lite/micro:test_helpers",
        "//tensorflow/lite/micro/testing:micro_test",
    ],
)

cc_test(
    name = "quantization_util_test",
    srcs = [
        "quantization_util_test.cc",
    ],
    deps = [
        "//tensorflow/lite/c:common",
        "//tensorflow/lite/kernels/internal:quantization_util",
        "//tensorflow/lite/micro/testing:micro_test",
    ],
)

cc_test(
    name = "quantize_test",
    srcs = [
        "quantize_test.cc",
    ],
    deps = [
        ":kernel_runner",
        "//tensorflow/lite/c:common",
        "//tensorflow/lite/micro:test_helpers",
        "//tensorflow/lite/micro/testing:micro_test",
    ],
)

cc_test(
    name = "reduce_test",
    srcs = [
        "reduce_test.cc",
    ],
    deps = [
        ":kernel_runner",
        "//tensorflow/lite/c:common",
        "//tensorflow/lite/micro:op_resolvers",
        "//tensorflow/lite/micro:test_helpers",
        "//tensorflow/lite/micro/testing:micro_test",
    ],
)

cc_test(
    name = "reshape_test",
    srcs = [
        "reshape_test.cc",
    ],
    deps = [
        ":kernel_runner",
        "//tensorflow/lite/c:common",
        "//tensorflow/lite/kernels/internal:tensor",
        "//tensorflow/lite/micro:micro_utils",
        "//tensorflow/lite/micro:test_helpers",
        "//tensorflow/lite/micro/testing:micro_test",
    ],
)

cc_test(
    name = "resize_nearest_neighbor_test",
    srcs = [
        "resize_nearest_neighbor_test.cc",
    ],
    deps = [
        ":kernel_runner",
        "//tensorflow/lite/c:common",
        "//tensorflow/lite/micro:op_resolvers",
        "//tensorflow/lite/micro:test_helpers",
        "//tensorflow/lite/micro/testing:micro_test",
    ],
)

cc_test(
    name = "round_test",
    srcs = [
        "round_test.cc",
    ],
    deps = [
        ":kernel_runner",
        "//tensorflow/lite/c:common",
        "//tensorflow/lite/micro:op_resolvers",
        "//tensorflow/lite/micro:test_helpers",
        "//tensorflow/lite/micro/testing:micro_test",
    ],
)

cc_test(
    name = "shape_test",
    srcs = ["shape_test.cc"],
    deps = [
        ":kernel_runner",
        "//tensorflow/lite/c:common",
        "//tensorflow/lite/micro:op_resolvers",
        "//tensorflow/lite/micro:test_helpers",
        "//tensorflow/lite/micro/testing:micro_test",
    ],
)

cc_test(
    name = "softmax_test",
    srcs = [
        "softmax_test.cc",
    ],
    deps = [
        ":kernel_runner",
        "//tensorflow/lite/c:common",
        "//tensorflow/lite/micro:op_resolvers",
        "//tensorflow/lite/micro:test_helpers",
        "//tensorflow/lite/micro/testing:micro_test",
    ],
)

cc_test(
    name = "space_to_batch_nd_test",
    srcs = [
        "space_to_batch_nd_test.cc",
    ],
    deps = [
        ":kernel_runner",
        "//tensorflow/lite/c:common",
        "//tensorflow/lite/micro:micro_utils",
        "//tensorflow/lite/micro:test_helpers",
        "//tensorflow/lite/micro/testing:micro_test",
    ],
)

cc_test(
    name = "split_test",
    srcs = [
        "split_test.cc",
    ],
    deps = [
        ":kernel_runner",
        "//tensorflow/lite/c:common",
        "//tensorflow/lite/micro:debug_log",
        "//tensorflow/lite/micro:op_resolvers",
        "//tensorflow/lite/micro:test_helpers",
        "//tensorflow/lite/micro/testing:micro_test",
    ],
)

cc_test(
    name = "split_v_test",
    srcs = [
        "split_v_test.cc",
    ],
    deps = [
        ":kernel_runner",
        "//tensorflow/lite/c:common",
        "//tensorflow/lite/micro:debug_log",
        "//tensorflow/lite/micro:op_resolvers",
        "//tensorflow/lite/micro:test_helpers",
        "//tensorflow/lite/micro/testing:micro_test",
    ],
)

cc_test(
    name = "squeeze_test",
    srcs = ["squeeze_test.cc"],
    deps = [
        ":kernel_runner",
        "//tensorflow/lite/c:common",
        "//tensorflow/lite/micro:op_resolvers",
        "//tensorflow/lite/micro:test_helpers",
        "//tensorflow/lite/micro/testing:micro_test",
    ],
)

cc_test(
    name = "strided_slice_test",
    srcs = [
        "strided_slice_test.cc",
    ],
    deps = [
        ":kernel_runner",
        "//tensorflow/lite/c:common",
        "//tensorflow/lite/micro:op_resolvers",
        "//tensorflow/lite/micro:test_helpers",
        "//tensorflow/lite/micro/testing:micro_test",
    ],
)

cc_test(
    name = "sub_test",
    srcs = [
        "sub_test.cc",
    ],
    deps = [
        ":kernel_runner",
        "//tensorflow/lite/c:common",
        "//tensorflow/lite/micro:test_helpers",
        "//tensorflow/lite/micro/testing:micro_test",
    ],
)

cc_test(
    name = "svdf_test",
    srcs = [
        "svdf_test.cc",
    ],
    deps = [
        ":kernel_runner",
        "//tensorflow/lite/c:common",
        "//tensorflow/lite/micro:test_helpers",
        "//tensorflow/lite/micro/testing:micro_test",
    ],
)

cc_test(
    name = "tanh_test",
    srcs = ["tanh_test.cc"],
    deps = [
        ":kernel_runner",
        "//tensorflow/lite/c:common",
        "//tensorflow/lite/micro:test_helpers",
        "//tensorflow/lite/micro/testing:micro_test",
    ],
)

cc_test(
    name = "transpose_conv_test",
    srcs = [
        "transpose_conv_test.cc",
    ],
    deps = [
        ":conv_test_common",
        ":kernel_runner",
        "//tensorflow/lite/c:common",
        "//tensorflow/lite/micro:micro_utils",
        "//tensorflow/lite/micro:op_resolvers",
        "//tensorflow/lite/micro:test_helpers",
        "//tensorflow/lite/micro/testing:micro_test",
    ],
)

cc_test(
    name = "unpack_test",
    srcs = [
        "unpack_test.cc",
    ],
    deps = [
        ":kernel_runner",
        "//tensorflow/lite/c:common",
        "//tensorflow/lite/micro:debug_log",
        "//tensorflow/lite/micro:test_helpers",
        "//tensorflow/lite/micro/testing:micro_test",
    ],
)

cc_test(
    name = "zeros_like_test",
    srcs = ["zeros_like_test.cc"],
    deps = [
        ":kernel_runner",
        "//tensorflow/lite/c:common",
        "//tensorflow/lite/micro:debug_log",
        "//tensorflow/lite/micro:op_resolvers",
        "//tensorflow/lite/micro:test_helpers",
        "//tensorflow/lite/micro/testing:micro_test",
    ],
)<|MERGE_RESOLUTION|>--- conflicted
+++ resolved
@@ -276,11 +276,8 @@
         "fill.cc",
         "floor.cc",
         "floor_div.cc",
-<<<<<<< HEAD
+        "floor_mod.cc",
         "gather.cc",
-=======
-        "floor_mod.cc",
->>>>>>> 6122e98a
         "l2norm.cc",
         "l2_pool_2d.cc",
         "leaky_relu.cc",
