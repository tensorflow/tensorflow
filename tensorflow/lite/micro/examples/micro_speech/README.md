# Micro Speech Example

This example shows how to run a 20 kB model that can recognize 2 keywords,
"yes" and "no", from speech data.

The application listens to its surroundings with a microphone and indicates
when it has detected a word by lighting an LED or displaying data on a
screen, depending on the capabilities of the device.

![Animation on Arduino](images/animation_on_arduino.gif)

The code has a small footprint (for example, around 22 kilobytes on a Cortex
M3) and only uses about 10 kilobytes of RAM for working memory, so it's able to
run on systems like an STM32F103 with only 20 kilobytes of total SRAM and 64
kilobytes of Flash.

## Table of contents

-   [Deploy to ARC EM SDP](#deploy-to-arc-em-sdp)
-   [Deploy to Arduino](#deploy-to-arduino)
-   [Deploy to ESP32](#deploy-to-esp32)
-   [Deploy to SparkFun Edge](#deploy-to-sparkfun-edge)
-   [Deploy to STM32F746](#deploy-to-STM32F746)
-   [Deploy to NXP FRDM K66F](#deploy-to-nxp-frdm-k66f)
-   [Deploy to HIMAX WE1 EVB](#deploy-to-himax-we1-evb)
<<<<<<< HEAD
-   [Deploy to CEVA-SP500](#deploy-to-ceva-SP500)
=======
-   [Deploy to CEVA-BX1](#deploy-to-ceva-bx1)
>>>>>>> 21fd1bfc
-   [Run on macOS](#run-on-macos)
-   [Run the tests on a development machine](#run-the-tests-on-a-development-machine)
-   [Train your own model](#train-your-own-model)

## Deploy to ARC EM SDP

The following instructions will help you to build and deploy this example to
[ARC EM SDP](https://www.synopsys.com/dw/ipdir.php?ds=arc-em-software-development-platform)
board. General information and instructions on using the board with TensorFlow
Lite Micro can be found in the common
[ARC targets description](/tensorflow/lite/micro/tools/make/targets/arc/README.md).

This example uses asymmetric int8 quantization and can therefore leverage
optimized int8 kernels from the embARC MLI library

The ARC EM SDP board contains a rich set of extension interfaces. You can choose
any compatible microphone and modify
[audio_provider.cc](/tensorflow/lite/micro/examples/micro_speech/audio_provider.cc)
file accordingly to use input from your specific microphone. By default, results
of running this example are printed to the console. If you would like to instead
implement some target-specific actions, you need to modify
[command_responder.cc](/tensorflow/lite/micro/examples/micro_speech/command_responder.cc)
accordingly.

The reference implementations of these files are used by default on the EM SDP.

### Initial setup

Follow the instructions on the
[ARC EM SDP Initial Setup](/tensorflow/lite/micro/tools/make/targets/arc/README.md#ARC-EM-Software-Development-Platform-ARC-EM-SDP)
to get and install all required tools for work with ARC EM SDP.

### Generate Example Project

As default example doesn’t provide any output without real audio, it is
recommended to get started with example for mock data. The project for ARC EM
SDP platform can be generated with the following command:

```
make -f tensorflow/lite/micro/tools/make/Makefile \
TARGET=arc_emsdp TAGS=reduce_codesize  \
generate_micro_speech_mock_make_project
```

Note that `TAGS=reduce_codesize` applies example specific changes of code to
reduce total size of application. It can be ommited.

### Build and Run Example

For more detailed information on building and running examples see the
appropriate sections of general descriptions of the
[ARC EM SDP usage with TFLM](/tensorflow/lite/micro/tools/make/targets/arc/README.md#ARC-EM-Software-Development-Platform-ARC-EM-SDP).
In the directory with generated project you can also find a
*README_ARC_EMSDP.md* file with instructions and options on building and
running. Here we only briefly mention main steps which are typically enough to
get it started.

1.  You need to
    [connect the board](/tensorflow/lite/micro/tools/make/targets/arc/README.md#connect-the-board)
    and open an serial connection.

2.  Go to the generated example project director

    ```
    cd tensorflow/lite/micro/tools/make/gen/arc_emsdp_arc/prj/micro_speech_mock/make
    ```

3.  Build the example using

    ```
    make app
    ```

4.  To generate artefacts for self-boot of example from the board use

    ```
    make flash
    ```

5.  To run application from the board using microSD card:

    *   Copy the content of the created /bin folder into the root of microSD
        card. Note that the card must be formatted as FAT32 with default cluster
        size (but less than 32 Kbytes)
    *   Plug in the microSD card into the J11 connector.
    *   Push the RST button. If a red LED is lit beside RST button, push the CFG
        button.
    *   Type or copy next commands one-by-another into serial terminal: `setenv
        loadaddr 0x10800000 setenv bootfile app.elf setenv bootdelay 1 setenv
        bootcmd fatload mmc 0 \$\{loadaddr\} \$\{bootfile\} \&\& bootelf
        saveenv`
    *   Push the RST button.

6.  If you have the MetaWare Debugger installed in your environment:

    *   To run application from the console using it type `make run`.
    *   To stop the execution type `Ctrl+C` in the console several times.

In both cases (step 5 and 6) you will see the application output in the serial
terminal.

## Deploy to Arduino

The following instructions will help you build and deploy this example to
[Arduino](https://www.arduino.cc/) devices.

The example has been tested with the following devices:

- [Arduino Nano 33 BLE Sense](https://store.arduino.cc/usa/nano-33-ble-sense-with-headers)

The Arduino Nano 33 BLE Sense is currently the only Arduino with a built-in
microphone. If you're using a different Arduino board and attaching your own
microphone, you'll need to implement your own +audio_provider.cc+. It also has a
built-in LED, which is used to indicate that a word has been recognized.

### Install the Arduino_TensorFlowLite library

This example application is included as part of the official TensorFlow Lite
Arduino library. To install it, open the Arduino library manager in
`Tools -> Manage Libraries...` and search for `Arduino_TensorFlowLite`.

### Load and run the example

Once the library has been added, go to `File -> Examples`. You should see an
example near the bottom of the list named `TensorFlowLite:micro_speech`. Select
it and click `micro_speech` to load the example.

Use the Arduino IDE to build and upload the example. Once it is running, you
should see the built-in LED on your device flashing. Saying the word "yes" will
cause the LED to remain on for 3 seconds. The current model has fairly low
accuracy, so you may have to repeat "yes" a few times.

The program also outputs inference results to the serial port, which appear as
follows:

```
Heard yes (201) @4056ms
Heard no (205) @6448ms
Heard unknown (201) @13696ms
Heard yes (205) @15000ms
```

The number after each detected word is its score. By default, the program only
considers matches as valid if their score is over 200, so all of the scores you
see will be at least 200.

When the program is run, it waits 5 seconds for a USB-serial connection to be
available. If there is no connection available, it will not output data. To see
the serial output in the Arduino desktop IDE, do the following:

1. Open the Arduino IDE
1. Connect the Arduino board to your computer via USB
1. Press the reset button on the Arduino board
1. Within 5 seconds, go to `Tools -> Serial Monitor` in the Arduino IDE. You may
   have to try several times, since the board will take a moment to connect.

If you don't see any output, repeat the process again.

## Deploy to ESP32

The following instructions will help you build and deploy this example to
[ESP32](https://www.espressif.com/en/products/hardware/esp32/overview) devices
using the [ESP IDF](https://github.com/espressif/esp-idf).

The example has been tested on ESP-IDF version 4.0 with the following devices: -
[ESP32-DevKitC](http://esp-idf.readthedocs.io/en/latest/get-started/get-started-devkitc.html) -
[ESP-EYE](https://github.com/espressif/esp-who/blob/master/docs/en/get-started/ESP-EYE_Getting_Started_Guide.md)

ESP-EYE is a board which has a built-in microphone which can be used to run this
example , if you want to use other esp boards you will have to connect
microphone externally and write your own
[audio_provider.cc](esp/audio_provider.cc).
You can also edit the
[command_responder.cc](command_responder.cc)
to define your own actions after detecting command.

### Install the ESP IDF

Follow the instructions of the
[ESP-IDF get started guide](https://docs.espressif.com/projects/esp-idf/en/latest/get-started/index.html)
to setup the toolchain and the ESP-IDF itself.

The next steps assume that the
[IDF environment variables are set](https://docs.espressif.com/projects/esp-idf/en/latest/get-started/index.html#step-4-set-up-the-environment-variables) :

*   The `IDF_PATH` environment variable is set
*   `idf.py` and Xtensa-esp32 tools (e.g. `xtensa-esp32-elf-gcc`) are in `$PATH`

### Generate the examples

The example project can be generated with the following command: `make -f
tensorflow/lite/micro/tools/make/Makefile TARGET=esp
generate_micro_speech_esp_project`

### Building the example

Go the the example project directory `cd
tensorflow/lite/micro/tools/make/gen/esp_xtensa-esp32/prj/micro_speech/esp-idf`

Then build with `idf.py` `idf.py build`

### Load and run the example

To flash (replace `/dev/ttyUSB0` with the device serial port): `idf.py --port
/dev/ttyUSB0 flash`

Monitor the serial output: `idf.py --port /dev/ttyUSB0 monitor`

Use `Ctrl+]` to exit.

The previous two commands can be combined: `idf.py --port /dev/ttyUSB0 flash
monitor`

## Deploy to SparkFun Edge

The following instructions will help you build and deploy this example on the
[SparkFun Edge development board](https://sparkfun.com/products/15170).

The program will toggle the blue LED on and off with each inference. It will
switch on the yellow LED when a "yes" is heard, the red LED when a "no" is
heard, and the green LED when an unknown command is heard.

The [AI on a microcontroller with TensorFlow Lite and SparkFun Edge](https://codelabs.developers.google.com/codelabs/sparkfun-tensorflow)
walks through the deployment process in detail. The steps are also
summarized below.

### Compile the binary

The following command will download the required dependencies and then compile a
binary for the SparkFun Edge:

```
make -f tensorflow/lite/micro/tools/make/Makefile TARGET=sparkfun_edge TAGS="cmsis-nn" micro_speech_bin
```

The binary will be created in the following location:

```
tensorflow/lite/micro/tools/make/gen/sparkfun_edge_cortex-m4/bin/micro_speech.bin
```

### Sign the binary

The binary must be signed with cryptographic keys to be deployed to the device.
We'll now run some commands that will sign our binary so it can be flashed to
the SparkFun Edge. The scripts we are using come from the Ambiq SDK, which is
downloaded when the `Makefile` is run.

Enter the following command to set up some dummy cryptographic keys we can use
for development:

```
cp tensorflow/lite/micro/tools/make/downloads/AmbiqSuite-Rel2.2.0/tools/apollo3_scripts/keys_info0.py \
tensorflow/lite/micro/tools/make/downloads/AmbiqSuite-Rel2.2.0/tools/apollo3_scripts/keys_info.py
```

Next, run the following command to create a signed binary:

```
python3 tensorflow/lite/micro/tools/make/downloads/AmbiqSuite-Rel2.2.0/tools/apollo3_scripts/create_cust_image_blob.py \
--bin tensorflow/lite/micro/tools/make/gen/sparkfun_edge_cortex-m4/bin/micro_speech.bin \
--load-address 0xC000 \
--magic-num 0xCB \
-o main_nonsecure_ota \
--version 0x0
```

This will create the file `main_nonsecure_ota.bin`. We'll now run another
command to create a final version of the file that can be used to flash our
device with the bootloader script we will use in the next step:

```
python3 tensorflow/lite/micro/tools/make/downloads/AmbiqSuite-Rel2.2.0/tools/apollo3_scripts/create_cust_wireupdate_blob.py \
--load-address 0x20000 \
--bin main_nonsecure_ota.bin \
-i 6 \
-o main_nonsecure_wire \
--options 0x1
```

You should now have a file called `main_nonsecure_wire.bin` in the directory
where you ran the commands. This is the file we'll be flashing to the device.

### Flash the binary

Next, attach the board to your computer via a USB-to-serial adapter.

**Note:** If you're using the [SparkFun Serial Basic Breakout](https://www.sparkfun.com/products/15096),
you should [install the latest drivers](https://learn.sparkfun.com/tutorials/sparkfun-serial-basic-ch340c-hookup-guide#drivers-if-you-need-them)
before you continue.

Once connected, assign the USB device name to an environment variable:

```
export DEVICENAME=put your device name here
```

Set another variable with the baud rate:

```
export BAUD_RATE=921600
```

Now, hold the button marked `14` on the device. While still holding the button,
hit the button marked `RST`. Continue holding the button marked `14` while
running the following command:

```
python3 tensorflow/lite/micro/tools/make/downloads/AmbiqSuite-Rel2.2.0/tools/apollo3_scripts/uart_wired_update.py \
-b ${BAUD_RATE} ${DEVICENAME} \
-r 1 \
-f main_nonsecure_wire.bin \
-i 6
```

You should see a long stream of output as the binary is flashed to the device.
Once you see the following lines, flashing is complete:

```
Sending Reset Command.
Done.
```

If you don't see these lines, flashing may have failed. Try running through the
steps in [Flash the binary](#flash-the-binary) again (you can skip over setting
the environment variables). If you continue to run into problems, follow the
[AI on a microcontroller with TensorFlow Lite and SparkFun Edge](https://codelabs.developers.google.com/codelabs/sparkfun-tensorflow)
codelab, which includes more comprehensive instructions for the flashing
process.

The binary should now be deployed to the device. Hit the button marked `RST` to
reboot the board.

You should see the device's blue LED flashing. The yellow LED should light when
a "yes" is heard, the red LED when a "no" is heard, and the green LED when an
unknown command is heard. The current model has fairly low accuracy, so you may
have to repeat "yes" a few times.

Debug information is logged by the board while the program is running. To view
it, establish a serial connection to the board using a baud rate of `115200`.
On OSX and Linux, the following command should work:

```
screen ${DEVICENAME} 115200
```

You will see a line output for every word that is detected:

```
Heard yes (201) @4056ms
Heard no (205) @6448ms
Heard unknown (201) @13696ms
Heard yes (205) @15000ms
```

The number after each detected word is its score. By default, the program only
considers matches as valid if their score is over 200, so all of the scores you
see will be at least 200.

To stop viewing the debug output with `screen`, hit `Ctrl+A`, immediately
followed by the `K` key, then hit the `Y` key.

## Deploy to STM32F746

The following instructions will help you build and deploy the example to the
[STM32F7 discovery kit](https://os.mbed.com/platforms/ST-Discovery-F746NG/)
using [ARM Mbed](https://github.com/ARMmbed/mbed-cli).

Before we begin, you'll need the following:

- STM32F7 discovery kit board
- Mini-USB cable
- ARM Mbed CLI ([installation instructions](https://os.mbed.com/docs/mbed-os/v5.12/tools/installation-and-setup.html))
- Python 2.7 and pip

Since Mbed requires a special folder structure for projects, we'll first run a
command to generate a subfolder containing the required source files in this
structure:

```
make -f tensorflow/lite/micro/tools/make/Makefile TARGET=mbed TAGS="CMSIS disco_f746ng" generate_micro_speech_mbed_project
```

Running the make command will result in the creation of a new folder:

```
tensorflow/lite/micro/tools/make/gen/mbed_cortex-m4/prj/micro_speech/mbed
```

This folder contains all of the example's dependencies structured in the correct
way for Mbed to be able to build it.

Change into the directory and run the following commands, making sure you are
using Python 2.7.15.

First, tell Mbed that the current directory is the root of an Mbed project:

```
mbed config root .
```

Next, tell Mbed to download the dependencies and prepare to build:

```
mbed deploy
```

By default, Mbed will build the project using C++98. However, TensorFlow Lite
requires C++11. Run the following Python snippet to modify the Mbed
configuration files so that it uses C++11:

```
python -c 'import fileinput, glob;
for filename in glob.glob("mbed-os/tools/profiles/*.json"):
  for line in fileinput.input(filename, inplace=True):
    print line.replace("\"-std=gnu++98\"","\"-std=c++11\", \"-fpermissive\"")'

```

Finally, run the following command to compile:

```
mbed compile -m DISCO_F746NG -t GCC_ARM
```

This should result in a binary at the following path:

```
./BUILD/DISCO_F746NG/GCC_ARM/mbed.bin
```

To deploy, plug in your STM board and copy the file to it. On macOS, you can do
this with the following command:

```
cp ./BUILD/DISCO_F746NG/GCC_ARM/mbed.bin /Volumes/DIS_F746NG/
```

Copying the file will initiate the flashing process.

The inference results are logged by the board while the program is running.
To view it, establish a serial connection to the board
using a baud rate of `9600`. On OSX and Linux, the following command should
work, replacing `/dev/tty.devicename` with the name of your device as it appears
in `/dev`:

```
screen /dev/tty.devicename 9600
```

You will see a line output for every word that is detected:

```
Heard yes (201) @4056ms
Heard no (205) @6448ms
Heard unknown (201) @13696ms
Heard yes (205) @15000ms
```

The number after each detected word is its score. By default, the program only
considers matches as valid if their score is over 200, so all of the scores you
see will be at least 200.

To stop viewing the debug output with `screen`, hit `Ctrl+A`, immediately
followed by the `K` key, then hit the `Y` key.

## Deploy to NXP FRDM K66F

The following instructions will help you build and deploy the example to the
[NXP FRDM K66F](https://www.nxp.com/design/development-boards/freedom-development-boards/mcu-boards/freedom-development-platform-for-kinetis-k66-k65-and-k26-mcus:FRDM-K66F)
using [ARM Mbed](https://github.com/ARMmbed/mbed-cli).

1.  Download
    [the TensorFlow source code](https://github.com/tensorflow/tensorflow).
2.  Follow instructions from
    [mbed website](https://os.mbed.com/docs/mbed-os/v5.13/tools/installation-and-setup.html)
    to setup and install mbed CLI.
3.  Compile TensorFlow with the following command to generate mbed project:

    ```
    make -f tensorflow/lite/micro/tools/make/Makefile TARGET=mbed TAGS="nxp_k66f" generate_micro_speech_mbed_project
    ```

4.  Go to the location of the generated project. The generated project is
    usually in
    `tensorflow/lite/micro/tools/make/gen/mbed_cortex-m4/prj/micro_speech/mbed`

5.  Create a mbed project using the generated files: `mbed new .`

6.  Change the project setting to use C++ 11 rather than C++ 14 using:

    ```
    python -c 'import fileinput, glob;
    for filename in glob.glob("mbed-os/tools/profiles/*.json"):
      for line in fileinput.input(filename, inplace=True):
        print line.replace("\"-std=gnu++14\"","\"-std=c++11\", \"-fpermissive\"")'
    ```

7.  To compile project, use the following command:

    ```
    mbed compile --target K66F --toolchain GCC_ARM --profile release
    ```

8.  For some mbed compilers, you may get compile error in mbed_rtc_time.cpp. Go
    to `mbed-os/platform/mbed_rtc_time.h` and comment line 32 and line 37:

    ```
    //#if !defined(__GNUC__) || defined(__CC_ARM) || defined(__clang__)
    struct timeval {
    time_t tv_sec;
    int32_t tv_usec;
    };
    //#endif
    ```

9.  Look at helpful resources from NXP website such as
    [NXP FRDM-K66F User guide](https://www.nxp.com/docs/en/user-guide/FRDMK66FUG.pdf)
    and
    [NXP FRDM-K66F Getting Started](https://www.nxp.com/document/guide/get-started-with-the-frdm-k66f:NGS-FRDM-K66F)
    to understand information about the board.

10. Connect the USB cable to the micro USB port. When the Ethernet port is
    facing towards you, the micro USB port is left of the Ethernet port.

11. To compile and flash in a single step, add the `--flash` option:

    ```
    mbed compile --target K66F --toolchain GCC_ARM --profile release --flash
    ```

12. Disconnect USB cable from the device to power down the device and connect
    back the power cable to start running the model.

13. Connect to serial port with baud rate of 9600 and correct serial device to
    view the output from the MCU. In linux, you can run the following screen
    command if the serial device is `/dev/ttyACM0`:

    ```
    sudo screen /dev/ttyACM0 9600
    ```

14. Saying "Yes" will print "Yes" and "No" will print "No" on the serial port.

15. A loopback path from microphone to headset jack is enabled. Headset jack is
    in black color. If there is no output on the serial port, you can connect
    headphone to headphone port to check if audio loopback path is working.

## Deploy to HIMAX WE1 EVB

The following instructions will help you build and deploy this example to
[HIMAX WE1 EVB](https://github.com/HimaxWiseEyePlus/bsp_tflu/tree/master/HIMAX_WE1_EVB_board_brief)
board. To undstand more about using this board, please check
[HIMAX WE1 EVB user guide](https://github.com/HimaxWiseEyePlus/bsp_tflu/tree/master/HIMAX_WE1_EVB_user_guide).

### Initial Setup

To use the HIMAX WE1 EVB, please make sure following software are installed:

#### MetaWare Development Toolkit

See
[Install the Synopsys DesignWare ARC MetaWare Development Toolkit](/tensorflow/lite/micro/tools/make/targets/arc/README.md#install-the-synopsys-designware-arc-metaware-development-toolkit)
section for instructions on toolchain installation.

#### Make Tool version

A `'make'` tool is required for deploying Tensorflow Lite Micro applications on
HIMAX WE1 EVB, See
[Check make tool version](/tensorflow/lite/micro/tools/make/targets/arc/README.md#make-tool)
section for proper environment.

#### Serial Terminal Emulation Application

There are 2 main purposes for HIMAX WE1 EVB Debug UART port

-   print application output
-   burn application to flash by using xmodem send application binary

You can use any terminal emulation program (like [PuTTY](https://www.putty.org/)
or [minicom](https://linux.die.net/man/1/minicom)).

### Generate Example Project

The example project for HIMAX WE1 EVB platform can be generated with the
following command:

Download related third party data

```
make -f tensorflow/lite/micro/tools/make/Makefile TARGET=himax_we1_evb third_party_downloads
```

Generate micro speech project

```
make -f tensorflow/lite/micro/tools/make/Makefile generate_micro_speech_make_project TARGET=himax_we1_evb
```

### Build and Burn Example

Following the Steps to run micro speech example at HIMAX WE1 EVB platform.

1.  Go to the generated example project directory.

    ```
    cd tensorflow/lite/micro/tools/make/gen/himax_we1_evb_arc/prj/micro_speech/make
    ```

2.  Build the example using

    ```
    make app
    ```

3.  After example build finish, copy ELF file and map file to image generate
    tool directory. \
    image generate tool directory located at
    `'tensorflow/lite/micro/tools/make/downloads/himax_we1_sdk/image_gen_linux_v3/'`

    ```
    cp micro_speech.elf himax_we1_evb.map ../../../../../downloads/himax_we1_sdk/image_gen_linux_v3/
    ```

4.  Go to flash image generate tool directory.

    ```
    cd ../../../../../downloads/himax_we1_sdk/image_gen_linux_v3/
    ```

    make sure this tool directory is in $PATH. You can permanently set it to
    PATH by

    ```
    export PATH=$PATH:$(pwd)
    ```

5.  run image generate tool, generate flash image file.

    *   Before running image generate tool, by typing `sudo chmod +x image_gen`
        and `sudo chmod +x sign_tool` to make sure it is executable.

    ```
    image_gen -e micro_speech.elf -m himax_we1_evb.map -o out.img
    ```

6.  Download flash image file to HIMAX WE1 EVB by UART:

    *   more detail about download image through UART can be found at
        [HIMAX WE1 EVB update Flash image](https://github.com/HimaxWiseEyePlus/bsp_tflu/tree/master/HIMAX_WE1_EVB_user_guide#flash-image-update)

After these steps, press reset button on the HIMAX WE1 EVB, you will see
application output in the serial terminal and lighting LED.

![Animation on Himax WE1 EVB](https://raw.githubusercontent.com/HimaxWiseEyePlus/bsp_tflu/master/HIMAX_WE1_EVB_user_guide/images/tflm_example_micro_speech_int8_led.gif)

<<<<<<< HEAD
## Deploy to CEVA-SP500
The following instructions will help you build and deploy the sample to the 
[CEVA-SP500](https://www.ceva-dsp.com/product/ceva-senspro/)

1. Contact CEVA at [sales@ceva-dsp.com](mailto:sales@ceva-dsp.com)
2. Download and install CEVA-BX Toolbox v20.0.1 and run CEVA-SensPro_set.sh
3. Set the TARGET_TOOLCHAIN_ROOT variable in  /tensorflow/lite/micro/tools/make/templates/ceva_SP500/ceva_app_makefile.tpl
   To your installation location. For example:
   TARGET_TOOLCHAIN_ROOT := /home/myuser/work/CEVA-ToolBox/V20/SensPro
4. Generate the Makefile for the project:
	/tensorflow$ make -f tensorflow/lite/micro/tools/make/Makefile TARGET=ceva TARGET_ARCH=SP500  generate_micro_speech_make_project
5. Build the project:
	/tensorflow/lite/micro/tools/make/gen/ceva_SP500/prj/micro_speech/make$ make
5. This should build the project and create a file called micro_speech.elf.
6. The supplied configuarion reads input from a files and expects a file called input.wav (easily changed in audio_provider.cc)
   to be placed in the same directory of the .elf file
7. We used Google's speech command dataset:
	V0.0.2: http://download.tensorflow.org/data/speech_commands_v0.02.tar.gz
	V0.0.1: http://download.tensorflow.org/data/speech_commands_v0.01.tar.gz
8. Follow CEVA Toolbox instructions for creating a debug target and running the project.
9. Output should look like:
Heard silence (208) @352ms
Heard no (201) @1696ms
Heard yes (203) @3904ms
=======
## Deploy to CEVA-BX1

The following instructions will help you build and deploy the sample to the
[CEVA-BX1](https://www.ceva-dsp.com/product/ceva-bx1-sound/)

1.  Contact CEVA at [sales@ceva-dsp.com](mailto:sales@ceva-dsp.com)
2.  Download and install CEVA-BX Toolbox v18.0.2 and run
3.  Set the TARGET_TOOLCHAIN_ROOT variable in
    /tensorflow/lite/micro/tools/make/templates/ceva_bx1/ceva_app_makefile.tpl
    To your installation location. For example: TARGET_TOOLCHAIN_ROOT :=
    /home/myuser/work/CEVA-ToolBox/V18/BX
4.  Generate the Makefile for the project: /tensorflow$ make -f
    tensorflow/lite/micro/tools/make/Makefile TARGET=ceva TARGET_ARCH=bx1
    generate_micro_speech_make_project
5.  Build the project:
    /tensorflow/lite/micro/tools/make/gen/ceva_bx1/prj/micro_speech/make$ make
6.  This should build the project and create a file called micro_speech.elf.
7.  The supplied configuarion reads input from a files and expects a file called
    input.wav (easily changed in audio_provider.cc) to be placed in the same
    directory of the .elf file
8.  We used Google's speech command dataset: V0.0.2:
    http://download.tensorflow.org/data/speech_commands_v0.02.tar.gz V0.0.1:
    http://download.tensorflow.org/data/speech_commands_v0.01.tar.gz
9.  Follow CEVA Toolbox instructions for creating a debug target and running the
    project.
10. Output should look like: Heard silence (208) @352ms Heard no (201) @1696ms
    Heard yes (203) @3904ms
>>>>>>> 21fd1bfc

## Run on macOS

The example contains an audio provider compatible with macOS. If you have access
to a Mac, you can run the example on your development machine.

First, use the following command to build it:

```
make -f tensorflow/lite/micro/tools/make/Makefile micro_speech
```

Once the build completes, you can run the example with the following command:

```
tensorflow/lite/micro/tools/make/gen/osx_x86_64/bin/micro_speech
```

You might see a pop-up asking for microphone access. If so, grant it, and the
program will start.

Try saying "yes" and "no". You should see output that looks like the following:

```
Heard yes (201) @4056ms
Heard no (205) @6448ms
Heard unknown (201) @13696ms
Heard yes (205) @15000ms
Heard yes (205) @16856ms
Heard unknown (204) @18704ms
Heard no (206) @21000ms
```

The number after each detected word is its score. By default, the recognize
commands component only considers matches as valid if their score is over 200,
so all of the scores you see will be at least 200.

The number after the score is the number of milliseconds since the program was
started.

If you don't see any output, make sure your Mac's internal microphone is
selected in the Mac's *Sound* menu, and that its input volume is turned up high
enough.

## Run the tests on a development machine

To compile and test this example on a desktop Linux or macOS machine, download
[the TensorFlow source code](https://github.com/tensorflow/tensorflow), `cd`
into the source directory from a terminal, and then run the following command:

```
make -f tensorflow/lite/micro/tools/make/Makefile test_micro_speech_test
```

This will take a few minutes, and downloads frameworks the code uses like
[CMSIS](https://developer.arm.com/embedded/cmsis) and
[flatbuffers](https://google.github.io/flatbuffers/). Once that process has
finished, you should see a series of files get compiled, followed by some
logging output from a test, which should conclude with `~~~ALL TESTS PASSED~~~`.

If you see this, it means that a small program has been built and run that loads
the trained TensorFlow model, runs some example inputs through it, and got the
expected outputs.

To understand how TensorFlow Lite does this, you can look at the source in
[micro_speech_test.cc](micro_speech_test.cc).
It's a fairly small amount of code that creates an interpreter, gets a handle to
a model that's been compiled into the program, and then invokes the interpreter
with the model and sample inputs.

## Train your own model

So far you have used an existing trained model to run inference on
microcontrollers. If you wish to train your own model, follow the instructions
given in the [train/](train/) directory.<|MERGE_RESOLUTION|>--- conflicted
+++ resolved
@@ -23,11 +23,8 @@
 -   [Deploy to STM32F746](#deploy-to-STM32F746)
 -   [Deploy to NXP FRDM K66F](#deploy-to-nxp-frdm-k66f)
 -   [Deploy to HIMAX WE1 EVB](#deploy-to-himax-we1-evb)
-<<<<<<< HEAD
 -   [Deploy to CEVA-SP500](#deploy-to-ceva-SP500)
-=======
 -   [Deploy to CEVA-BX1](#deploy-to-ceva-bx1)
->>>>>>> 21fd1bfc
 -   [Run on macOS](#run-on-macos)
 -   [Run the tests on a development machine](#run-the-tests-on-a-development-machine)
 -   [Train your own model](#train-your-own-model)
@@ -684,7 +681,7 @@
 
 ![Animation on Himax WE1 EVB](https://raw.githubusercontent.com/HimaxWiseEyePlus/bsp_tflu/master/HIMAX_WE1_EVB_user_guide/images/tflm_example_micro_speech_int8_led.gif)
 
-<<<<<<< HEAD
+
 ## Deploy to CEVA-SP500
 The following instructions will help you build and deploy the sample to the 
 [CEVA-SP500](https://www.ceva-dsp.com/product/ceva-senspro/)
@@ -709,7 +706,8 @@
 Heard silence (208) @352ms
 Heard no (201) @1696ms
 Heard yes (203) @3904ms
-=======
+
+
 ## Deploy to CEVA-BX1
 
 The following instructions will help you build and deploy the sample to the
@@ -735,9 +733,11 @@
     http://download.tensorflow.org/data/speech_commands_v0.01.tar.gz
 9.  Follow CEVA Toolbox instructions for creating a debug target and running the
     project.
-10. Output should look like: Heard silence (208) @352ms Heard no (201) @1696ms
-    Heard yes (203) @3904ms
->>>>>>> 21fd1bfc
+10. Output should look like:
+ Heard silence (208) @352ms
+ Heard no (201) @1696ms
+ Heard yes (203) @3904ms
+
 
 ## Run on macOS
 
