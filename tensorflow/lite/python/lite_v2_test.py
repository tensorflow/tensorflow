# Copyright 2019 The TensorFlow Authors. All Rights Reserved.
#
# Licensed under the Apache License, Version 2.0 (the "License");
# you may not use this file except in compliance with the License.
# You may obtain a copy of the License at
#
#     http://www.apache.org/licenses/LICENSE-2.0
#
# Unless required by applicable law or agreed to in writing, software
# distributed under the License is distributed on an "AS IS" BASIS,
# WITHOUT WARRANTIES OR CONDITIONS OF ANY KIND, either express or implied.
# See the License for the specific language governing permissions and
# limitations under the License.
# ==============================================================================
"""Tests for lite.py functionality related to TensorFlow 2.0."""

from __future__ import absolute_import
from __future__ import division
from __future__ import print_function

import os
import numpy as np

from tensorflow.lite.python import lite
from tensorflow.lite.python.interpreter import Interpreter
from tensorflow.python import keras
from tensorflow.python.eager import def_function
from tensorflow.python.framework import constant_op
from tensorflow.python.framework import dtypes
from tensorflow.python.framework import tensor_spec
from tensorflow.python.framework import test_util
from tensorflow.python.ops import array_ops
from tensorflow.python.ops import gen_array_ops
from tensorflow.python.ops import math_ops
from tensorflow.python.ops import nn_ops
from tensorflow.python.ops import variables
from tensorflow.python.platform import test
from tensorflow.python.saved_model.save import save
from tensorflow.python.training.tracking import tracking


class TestModels(test_util.TensorFlowTestCase):

  def _evaluateTFLiteModel(self, tflite_model, input_data):
    """Evaluates the model on the `input_data`."""
    interpreter = Interpreter(model_content=tflite_model)
    interpreter.allocate_tensors()

    input_details = interpreter.get_input_details()
    output_details = interpreter.get_output_details()

    for input_tensor, tensor_data in zip(input_details, input_data):
      interpreter.set_tensor(input_tensor['index'], tensor_data.numpy())
    interpreter.invoke()
    return interpreter.get_tensor(output_details[0]['index'])

  def _getSimpleVariableModel(self):
    root = tracking.AutoTrackable()
    root.v1 = variables.Variable(3.)
    root.v2 = variables.Variable(2.)
    root.f = def_function.function(lambda x: root.v1 * root.v2 * x)
    return root

  def _getMultiFunctionModel(self):

    class BasicModel(tracking.AutoTrackable):

      def __init__(self):
        self.y = None
        self.z = None

      @def_function.function
      def add(self, x):
        if self.y is None:
          self.y = variables.Variable(2.)
        return x + self.y

      @def_function.function
      def sub(self, x):
        if self.z is None:
          self.z = variables.Variable(3.)
        return x - self.z

    return BasicModel()

  def _assertValidDebugInfo(self, debug_info):
    """Verify the DebugInfo is valid."""
    file_names = set()
    for file_path in debug_info.files:
      file_names.add(os.path.basename(file_path))
    # To make the test independent on how the nodes are created, we only assert
    # the name of this test file.
    self.assertIn('lite_v2_test.py', file_names)
    self.assertNotIn('lite_test.py', file_names)


class FromConcreteFunctionTest(TestModels):

  @test_util.run_v2_only
  def testTypeInvalid(self):
    root = self._getSimpleVariableModel()
    with self.assertRaises(ValueError) as error:
      _ = lite.TFLiteConverterV2.from_concrete_functions([root.f])
    self.assertIn('call from_concrete_function', str(error.exception))

  @test_util.run_v2_only
  def testFloat(self):
    root = self._getSimpleVariableModel()
    input_data = constant_op.constant(1., shape=[1])
    concrete_func = root.f.get_concrete_function(input_data)

    # Convert model.
    converter = lite.TFLiteConverterV2.from_concrete_functions([concrete_func])
    tflite_model = converter.convert()

    # Check values from converted model.
    expected_value = root.f(input_data)
    actual_value = self._evaluateTFLiteModel(tflite_model, [input_data])
    self.assertEqual(expected_value.numpy(), actual_value)

  @test_util.run_v2_only
  def testScalarInput(self):
    root = self._getSimpleVariableModel()
    input_data = constant_op.constant(1., shape=[])
    concrete_func = root.f.get_concrete_function(input_data)

    # Convert model.
    converter = lite.TFLiteConverterV2.from_concrete_functions([concrete_func])
    tflite_model = converter.convert()

    # Check values from converted model.
    expected_value = root.f(input_data)
    actual_value = self._evaluateTFLiteModel(tflite_model, [input_data])
    self.assertEqual(expected_value.numpy(), actual_value)

  @test_util.run_v2_only
  def testMultiFunctionModel(self):
    """Convert a single model in a multi-functional model."""
    root = self._getMultiFunctionModel()
    input_data = constant_op.constant(1., shape=[1])
    concrete_func = root.add.get_concrete_function(input_data)

    # Convert model and ensure model is not None.
    converter = lite.TFLiteConverterV2.from_concrete_functions([concrete_func])
    tflite_model = converter.convert()

    # Check values from converted model.
    expected_value = root.add(input_data)
    actual_value = self._evaluateTFLiteModel(tflite_model, [input_data])
    self.assertEqual(expected_value.numpy(), actual_value)

  @test_util.run_v2_only
  def testConvertMultipleFunctions(self):
    """Convert multiple functions in a multi-functional model."""
    root = self._getMultiFunctionModel()
    input_data = constant_op.constant(1., shape=[1])
    add_func = root.add.get_concrete_function(input_data)
    sub_func = root.sub.get_concrete_function(input_data)

    # Try converting multiple functions.
    converter = lite.TFLiteConverterV2.from_concrete_functions(
        [add_func, sub_func])
    with self.assertRaises(ValueError) as error:
      _ = converter.convert()
    self.assertIn('can only convert a single ConcreteFunction',
                  str(error.exception))

  def _getCalibrationQuantizeModel(self):
    np.random.seed(0)

    root = tracking.AutoTrackable()

    @def_function.function(input_signature=[
        tensor_spec.TensorSpec(shape=[1, 5, 5, 3], dtype=dtypes.float32)
    ])
    def func(inp):
      conv = nn_ops.conv2d(
          inp,
          filter=array_ops.ones([3, 3, 3, 16]),
          strides=[1, 1, 1, 1],
          padding='SAME')
      output = nn_ops.relu(conv, name='output')
      return output

    def calibration_gen():
      for _ in range(5):
        yield [np.random.uniform(-1, 1, size=(1, 5, 5, 3)).astype(np.float32)]

    root.f = func
    to_save = root.f.get_concrete_function()
    return (to_save, calibration_gen)

  def testPostTrainingCalibrateAndQuantize(self):
    func, calibration_gen = self._getCalibrationQuantizeModel()

    # Convert float model.
    float_converter = lite.TFLiteConverterV2.from_concrete_functions([func])
    float_tflite = float_converter.convert()
    self.assertTrue(float_tflite)

    # Convert quantized model.
    quantized_converter = lite.TFLiteConverterV2.from_concrete_functions([func])
    quantized_converter.optimizations = [lite.Optimize.DEFAULT]
    quantized_converter.representative_dataset = calibration_gen
    quantized_tflite = quantized_converter.convert()
    self.assertTrue(quantized_tflite)

    # The default input and output types should be float.
    interpreter = Interpreter(model_content=quantized_tflite)
    interpreter.allocate_tensors()
    input_details = interpreter.get_input_details()
    self.assertEqual(1, len(input_details))
    self.assertEqual(np.float32, input_details[0]['dtype'])
    output_details = interpreter.get_output_details()
    self.assertEqual(1, len(output_details))
    self.assertEqual(np.float32, output_details[0]['dtype'])

    # Ensure that the quantized weights tflite model is smaller.
    self.assertLess(len(quantized_tflite), len(float_tflite))

  def testCalibrateAndQuantizeBuiltinInt8(self):
    func, calibration_gen = self._getCalibrationQuantizeModel()

    # Convert float model.
    float_converter = lite.TFLiteConverterV2.from_concrete_functions([func])
    float_tflite = float_converter.convert()
    self.assertTrue(float_tflite)

    # Convert model by specifying target spec (instead of optimizations), since
    # when targeting an integer only backend, quantization is mandatory.
    quantized_converter = lite.TFLiteConverterV2.from_concrete_functions([func])
    quantized_converter.target_spec.supported_ops = [
        lite.OpsSet.TFLITE_BUILTINS_INT8
    ]
    quantized_converter.representative_dataset = calibration_gen
    quantized_tflite = quantized_converter.convert()
    self.assertTrue(quantized_tflite)

    # The default input and output types should be float.
    interpreter = Interpreter(model_content=quantized_tflite)
    interpreter.allocate_tensors()
    input_details = interpreter.get_input_details()
    self.assertEqual(1, len(input_details))
    self.assertEqual(np.float32, input_details[0]['dtype'])
    output_details = interpreter.get_output_details()
    self.assertEqual(1, len(output_details))
    self.assertEqual(np.float32, output_details[0]['dtype'])

    # Ensure that the quantized weights tflite model is smaller.
    self.assertLess(len(quantized_tflite), len(float_tflite))

  @test_util.run_v2_only
  def testGraphDebugInfo(self):
    """Test a concrete function has debug info captured."""
    root = tracking.AutoTrackable()
    root.v1 = variables.Variable(3.)
    root.f = def_function.function(lambda x: root.v1 * x)
    input_data = constant_op.constant(1., shape=[1])
    concrete_func = root.f.get_concrete_function(input_data)

    # Convert model.
    converter = lite.TFLiteConverterV2.from_concrete_functions([concrete_func])
    converter.convert()
    self._assertValidDebugInfo(converter._debug_info)


class FromSavedModelTest(TestModels):

  @test_util.run_v2_only
  def testConstModel(self):
    """Test a basic model with functions to make sure functions are inlined."""
    input_data = constant_op.constant(1., shape=[1])
    root = tracking.AutoTrackable()
    root.f = def_function.function(lambda x: 2. * x)
    to_save = root.f.get_concrete_function(input_data)

    save_dir = os.path.join(self.get_temp_dir(), 'saved_model')
    save(root, save_dir, to_save)

    # Convert model and ensure model is not None.
    converter = lite.TFLiteConverterV2.from_saved_model(save_dir)
    tflite_model = converter.convert()

    # Check values from converted model.
    expected_value = root.f(input_data)
    actual_value = self._evaluateTFLiteModel(tflite_model, [input_data])
    self.assertEqual(expected_value.numpy(), actual_value)

  @test_util.run_v2_only
  def testVariableModel(self):
    """Test a basic model with Variables with saving/loading the SavedModel."""
    root = self._getSimpleVariableModel()
    input_data = constant_op.constant(1., shape=[1])
    to_save = root.f.get_concrete_function(input_data)

    save_dir = os.path.join(self.get_temp_dir(), 'saved_model')
    save(root, save_dir, to_save)

    # Convert model and ensure model is not None.
    converter = lite.TFLiteConverterV2.from_saved_model(save_dir)
    tflite_model = converter.convert()

    # Check values from converted model.
    expected_value = root.f(input_data)
    actual_value = self._evaluateTFLiteModel(tflite_model, [input_data])
    self.assertEqual(expected_value.numpy(), actual_value)

  @test_util.run_v2_only
  def testSignatures(self):
    """Test values for `signature_keys` argument."""
    root = self._getSimpleVariableModel()
    input_data = constant_op.constant(1., shape=[1])
    to_save = root.f.get_concrete_function(input_data)

    save_dir = os.path.join(self.get_temp_dir(), 'saved_model')
    save(root, save_dir, to_save)

    # Convert model with invalid `signature_keys`.
    with self.assertRaises(ValueError) as error:
      _ = lite.TFLiteConverterV2.from_saved_model(
          save_dir, signature_keys=['INVALID'])
    self.assertIn("Invalid signature key 'INVALID'", str(error.exception))

    # Convert model with empty `signature_keys`.
    converter = lite.TFLiteConverterV2.from_saved_model(
        save_dir, signature_keys=[])
    tflite_model = converter.convert()

    # Check values from converted model.
    expected_value = root.f(input_data)
    actual_value = self._evaluateTFLiteModel(tflite_model, [input_data])
    self.assertEqual(expected_value.numpy(), actual_value)

  @test_util.run_v2_only
  def testMultipleFunctionModel(self):
    """Convert multiple functions in a multi-functional model."""
    root = self._getMultiFunctionModel()
    input_data = constant_op.constant(1., shape=[1])
    add_func = root.add.get_concrete_function(input_data)
    sub_func = root.sub.get_concrete_function(input_data)

    save_dir = os.path.join(self.get_temp_dir(), 'saved_model')
    save(root, save_dir, {'add': add_func, 'sub': sub_func})

    # Ensure the converter generates.
    converter = lite.TFLiteConverterV2.from_saved_model(save_dir)
    self.assertEqual(len(converter._funcs), 2)

    # Try converting multiple functions.
    with self.assertRaises(ValueError) as error:
      _ = converter.convert()
    self.assertIn('This converter can only convert a single ConcreteFunction',
                  str(error.exception))

  @test_util.run_v2_only
  def testKerasSequentialModel(self):
    """Test a simple sequential tf.Keras model."""
    input_data = constant_op.constant(1., shape=[1, 1])

    x = np.array([[1.], [2.]])
    y = np.array([[2.], [4.]])

    model = keras.models.Sequential([
        keras.layers.Dropout(0.2),
        keras.layers.Dense(1),
    ])
    model.compile(optimizer='sgd', loss='mean_squared_error')
    model.fit(x, y, epochs=1)

    save_dir = os.path.join(self.get_temp_dir(), 'saved_model')
    save(model, save_dir)

    # Convert model and ensure model is not None.
    converter = lite.TFLiteConverterV2.from_saved_model(save_dir)
    tflite_model = converter.convert()

    # Check values from converted model.
    expected_value = model.predict(input_data)
    actual_value = self._evaluateTFLiteModel(tflite_model, [input_data])
    self.assertEqual(expected_value, actual_value)

<<<<<<< HEAD
=======
  @test_util.run_v2_only
  def testGraphDebugInfo(self):
    """Test a SavedModel has debug info captured."""
    input_data = constant_op.constant(1., shape=[1])
    root = tracking.AutoTrackable()
    root.f = def_function.function(lambda x: 2. * x)
    to_save = root.f.get_concrete_function(input_data)

    save_dir = os.path.join(self.get_temp_dir(), 'saved_model')
    save(root, save_dir, to_save)

    # Convert model and ensure model is not None.
    converter = lite.TFLiteConverterV2.from_saved_model(save_dir)
    converter.convert()
    self._assertValidDebugInfo(converter._debug_info)

>>>>>>> 6c553ffc

class FromKerasModelTest(TestModels):

  @test_util.run_v2_only
  def testSequentialModel(self):
    """Test a simple sequential tf.Keras model."""
    input_data = constant_op.constant(1., shape=[1, 1])

    # Create a simple Keras model.
    x = np.array([[1.], [2.]])
    y = np.array([[2.], [4.]])

    model = keras.models.Sequential([
        keras.layers.Dropout(0.2),
        keras.layers.Dense(units=1, input_shape=[1])
    ])
    model.compile(optimizer='sgd', loss='mean_squared_error')
    model.fit(x, y, epochs=1)

    # Convert model and ensure model is not None.
    converter = lite.TFLiteConverterV2.from_keras_model(model)
    tflite_model = converter.convert()

    # Check values from converted model.
    expected_value = model.predict(input_data)
    actual_value = self._evaluateTFLiteModel(tflite_model, [input_data])
    self.assertEqual(expected_value, actual_value)

  @test_util.run_v2_only
  def testSequentialMultiInputOutputModel(self):
    """Test a tf.Keras model with multiple inputs and outputs."""
    left_input_data = constant_op.constant(1., shape=[1, 3])
    right_input_data = constant_op.constant(1., shape=[1, 3])

    # Create a simple Keras model.
    input_a_np = np.random.random((10, 3))
    input_b_np = np.random.random((10, 3))
    output_c_np = np.random.random((10, 3))
    output_d_np = np.random.random((10, 2))

    input_a = keras.layers.Input(shape=(3,), name='input_a')
    input_b = keras.layers.Input(shape=(3,), name='input_b')

    dense = keras.layers.Dense(8, name='dense_1')
    interm_a = dense(input_a)
    interm_b = dense(input_b)
    merged = keras.layers.concatenate([interm_a, interm_b], name='merge')

    output_c = keras.layers.Dense(
        3, activation='softmax', name='dense_2')(
            merged)
    output_d = keras.layers.Dense(
        2, activation='softmax', name='dense_3')(
            merged)

    model = keras.models.Model(
        inputs=[input_a, input_b], outputs=[output_c, output_d])
    model.compile(optimizer='sgd', loss='mean_squared_error')
    model.fit([input_a_np, input_b_np], [output_c_np, output_d_np], epochs=1)

    # Convert model and ensure model is not None.
    converter = lite.TFLiteConverterV2.from_keras_model(model)
    tflite_model = converter.convert()

    # Check values from converted model.
    input_data = [left_input_data, right_input_data]
    expected_value = model.predict(input_data)
    actual_value = self._evaluateTFLiteModel(tflite_model, input_data)
    for tf_result, tflite_result in zip(expected_value, actual_value):
      np.testing.assert_almost_equal(tf_result[0], tflite_result, 5)

  @test_util.run_v2_only
  def testGraphDebugInfo(self):
    """Test a tf.Keras model has debug info captured."""
    # Create a simple Keras model.
    x = [-1, 0, 1, 2, 3, 4]
    y = [-3, -1, 1, 3, 5, 7]
    model = keras.models.Sequential(
        [keras.layers.Dense(units=1, input_shape=[1])])
    model.compile(optimizer='sgd', loss='mean_squared_error')
    model.fit(x, y, epochs=1)
    converter = lite.TFLiteConverterV2.from_keras_model(model)
    converter.convert()
    self._assertValidDebugInfo(converter._debug_info)


class GrapplerTest(TestModels):

  @test_util.run_v2_only
  def testConstantFolding(self):
    # Constant folding handles the tf.broadcast_to operation which was not
    # supported by the TFLite at the time this test was added.
    input_data = constant_op.constant([1., 2., 3., 4., 5., 6., 7., 8., 9.],
                                      shape=[3, 3])

    @def_function.function
    def func(x):
      y_const = constant_op.constant([1., 2., 3.])
      y_broadcast = gen_array_ops.broadcast_to(y_const, [3, 3])
      return math_ops.matmul(x, y_broadcast)

    root = tracking.AutoTrackable()
    root.f = func
    concrete_func = root.f.get_concrete_function(input_data)

    # Convert model.
    converter = lite.TFLiteConverterV2.from_concrete_functions([concrete_func])
    tflite_model = converter.convert()

    # Check values from converted model.
    expected_value = root.f(input_data)
    actual_value = self._evaluateTFLiteModel(tflite_model, [input_data])
    np.testing.assert_array_equal(expected_value.numpy(), actual_value)


if __name__ == '__main__':
  test.main()<|MERGE_RESOLUTION|>--- conflicted
+++ resolved
@@ -379,8 +379,6 @@
     actual_value = self._evaluateTFLiteModel(tflite_model, [input_data])
     self.assertEqual(expected_value, actual_value)
 
-<<<<<<< HEAD
-=======
   @test_util.run_v2_only
   def testGraphDebugInfo(self):
     """Test a SavedModel has debug info captured."""
@@ -397,7 +395,6 @@
     converter.convert()
     self._assertValidDebugInfo(converter._debug_info)
 
->>>>>>> 6c553ffc
 
 class FromKerasModelTest(TestModels):
 
