--- conflicted
+++ resolved
@@ -482,7 +482,6 @@
     self.assertTrue(([1, 16, 16, 3] == output_details[0]['shape']).all())
     self.assertTrue(output_details[0]['quantization'][0] > 0)  # scale
 
-<<<<<<< HEAD
   def testDefaultRangesStatsInvalid(self):
     in_tensor = array_ops.placeholder(
         shape=[1, 16, 16, 3], dtype=dtypes.float32)
@@ -515,7 +514,7 @@
     self.assertEqual(np.float32, output_details[0]['dtype'])
     self.assertTrue(([1, 16, 16, 3] == output_details[0]['shape']).all())
     self.assertTrue(output_details[0]['quantization'][0] == 0)  # scale
-=======
+
   def testPostTrainingQuantizeDeprecatedAttribute(self):
     in_tensor_1 = array_ops.placeholder(
         shape=[33, 33], dtype=dtypes.float32, name='inputA')
@@ -538,7 +537,6 @@
 
     quantized_tflite = quantized_converter.convert()
     self.assertTrue(quantized_tflite)
->>>>>>> 91950501
 
   def testPostTrainingQuantize(self):
     np.random.seed(0)
