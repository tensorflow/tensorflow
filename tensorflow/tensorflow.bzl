# -*- Python -*-

# Given a source file, generate a test name.
# i.e. "common_runtime/direct_session_test.cc" becomes
#      "common_runtime_direct_session_test"
def src_to_test_name(src):
  return src.replace("/", "_").split(".")[0]

# Return the options to use for a C++ library or binary build.
# Uses the ":optmode" config_setting to pick the options.
load(
    "//tensorflow/core:platform/default/build_config_root.bzl",
    "tf_cuda_tests_tags",
    "tf_sycl_tests_tags",
    "tf_additional_xla_deps_py",
)
load(
    "@local_config_cuda//cuda:build_defs.bzl",
    "if_cuda",
    "cuda_default_copts"
)

load(
    "//third_party/mkl:build_defs.bzl",
    "if_mkl",
)

# List of proto files for android builds
def tf_android_core_proto_sources(core_proto_sources_relative):
  return ["//tensorflow/core:" + p
          for p in core_proto_sources_relative]

# Returns the list of pb.h and proto.h headers that are generated for
# tf_android_core_proto_sources().
def tf_android_core_proto_headers(core_proto_sources_relative):
  return (["//tensorflow/core/" + p.replace(".proto", ".pb.h")
          for p in core_proto_sources_relative] +
         ["//tensorflow/core/" + p.replace(".proto", ".proto.h")
          for p in core_proto_sources_relative])

def if_android_arm(a):
  return select({
      "//tensorflow:android_arm": a,
      "//conditions:default": [],
  })

def if_android_arm64(a):
  return select({
      "//tensorflow:android_arm64": a,
      "//conditions:default": [],
  })

def if_not_android(a):
  return select({
      "//tensorflow:android": [],
      "//conditions:default": a,
  })

def if_android(a):
  return select({
      "//tensorflow:android": a,
      "//conditions:default": [],
  })

def if_ios(a):
  return select({
      "//tensorflow:ios": a,
      "//conditions:default": [],
  })

def if_mobile(a):
  return select({
      "//tensorflow:android": a,
      "//tensorflow:ios": a,
      "//conditions:default": [],
  })

def if_not_mobile(a):
  return select({
      "//tensorflow:android": [],
      "//tensorflow:ios": [],
      "//conditions:default": a,
  })

def if_not_windows(a):
  return select({
      "//tensorflow:windows": [],
      "//conditions:default": a,
  })

def if_x86(a):
  return select({
      "//tensorflow:linux_x86_64": a,
      "//tensorflow:windows": a,
      "//conditions:default": [],
  })

# LINT.IfChange
def tf_copts():
  return (["-DEIGEN_AVOID_STL_ARRAY",
           "-Iexternal/gemmlowp",
           "-Wno-sign-compare",
           "-fno-exceptions",] +
          if_cuda(["-DGOOGLE_CUDA=1"]) +
          if_mkl(["-DINTEL_MKL=1"]) +
          if_android_arm(["-mfpu=neon"]) +
          if_x86(["-msse3"]) +
          select({
              "//tensorflow:android": [
                  "-std=c++11",
                  "-DTF_LEAN_BINARY",
                  "-O2",
              ],
              "//tensorflow:darwin": [],
              "//tensorflow:windows": [
                "/DLANG_CXX11",
                "/D__VERSION__=\\\"MSVC\\\"",
                "/DPLATFORM_WINDOWS",
                "/DEIGEN_HAS_C99_MATH",
                "/DTENSORFLOW_USE_EIGEN_THREADPOOL",
<<<<<<< HEAD
                "/DEIGEN_VECTORIZE_SSE3",  # To flush denormals without __SSE3__ set.
=======
>>>>>>> 32e4c38f
              ],
              "//tensorflow:ios": ["-std=c++11"],
              "//conditions:default": ["-pthread"]}))

def tf_opts_nortti_if_android():
  return if_android([
      "-fno-rtti",
      "-DGOOGLE_PROTOBUF_NO_RTTI",
      "-DGOOGLE_PROTOBUF_NO_STATIC_INITIALIZER",
  ])
# LINT.ThenChange(//tensorflow/contrib/android/cmake/CMakeLists.txt)

# Given a list of "op_lib_names" (a list of files in the ops directory
# without their .cc extensions), generate a library for that file.
def tf_gen_op_libs(op_lib_names, deps=None):
  # Make library out of each op so it can also be used to generate wrappers
  # for various languages.
  if not deps:
    deps = []
  for n in op_lib_names:
    native.cc_library(name=n + "_op_lib",
                      copts=tf_copts(),
                      srcs=["ops/" + n + ".cc"],
                      deps=deps + ["//tensorflow/core:framework"],
                      visibility=["//visibility:public"],
                      alwayslink=1,
                      linkstatic=1,)

def tf_gen_op_wrapper_cc(name, out_ops_file, pkg="",
                         op_gen="//tensorflow/cc:cc_op_gen_main",
                         deps=None,
                         override_file=None,
                         include_internal_ops=0):
  # Construct an op generator binary for these ops.
  tool = out_ops_file + "_gen_cc"
  if deps == None:
    deps = [pkg + ":" + name + "_op_lib"]
  native.cc_binary(
      name = tool,
      copts = tf_copts(),
      linkopts = ["-lm"],
      linkstatic = 1,   # Faster to link this one-time-use binary dynamically
      deps = [op_gen] + deps
  )

  if override_file == None:
    srcs = []
    override_arg = ","
  else:
    srcs = [override_file]
    override_arg = "$(location " + override_file + ")"
  native.genrule(
      name=name + "_genrule",
      outs=[out_ops_file + ".h", out_ops_file + ".cc",
            out_ops_file + "_internal.h", out_ops_file + "_internal.cc"],
      srcs=srcs,
      tools=[":" + tool],
      cmd=("$(location :" + tool + ") $(location :" + out_ops_file + ".h) " +
           "$(location :" + out_ops_file + ".cc) " + override_arg + " " +
           str(include_internal_ops)))

# Given a list of "op_lib_names" (a list of files in the ops directory
# without their .cc extensions), generate individual C++ .cc and .h
# files for each of the ops files mentioned, and then generate a
# single cc_library called "name" that combines all the
# generated C++ code.
#
# For example, for:
#  tf_gen_op_wrappers_cc("tf_ops_lib", [ "array_ops", "math_ops" ])
#
#
# This will ultimately generate ops/* files and a library like:
#
# cc_library(name = "tf_ops_lib",
#            srcs = [ "ops/array_ops.cc",
#                     "ops/math_ops.cc" ],
#            hdrs = [ "ops/array_ops.h",
#                     "ops/math_ops.h" ],
#            deps = [ ... ])
#
# Plus a private library for the "hidden" ops.
# cc_library(name = "tf_ops_lib_internal",
#            srcs = [ "ops/array_ops_internal.cc",
#                     "ops/math_ops_internal.cc" ],
#            hdrs = [ "ops/array_ops_internal.h",
#                     "ops/math_ops_internal.h" ],
#            deps = [ ... ])
# TODO(josh11b): Cleaner approach for hidden ops.
def tf_gen_op_wrappers_cc(name,
                          op_lib_names=[],
                          other_srcs=[],
                          other_hdrs=[],
                          pkg="",
                          deps=[
                              "//tensorflow/cc:ops",
                              "//tensorflow/cc:scope",
                              "//tensorflow/cc:const_op",
                          ],
                          op_gen="//tensorflow/cc:cc_op_gen_main",
                          override_file=None,
                          include_internal_ops=0,
                          visibility=None):
  subsrcs = other_srcs
  subhdrs = other_hdrs
  internalsrcs = []
  internalhdrs = []
  for n in op_lib_names:
    tf_gen_op_wrapper_cc(
        n, "ops/" + n, pkg=pkg, op_gen=op_gen, override_file=override_file,
        include_internal_ops=include_internal_ops)
    subsrcs += ["ops/" + n + ".cc"]
    subhdrs += ["ops/" + n + ".h"]
    internalsrcs += ["ops/" + n + "_internal.cc"]
    internalhdrs += ["ops/" + n + "_internal.h"]

  native.cc_library(name=name,
                    srcs=subsrcs,
                    hdrs=subhdrs,
                    deps=deps + if_not_android([
                        "//tensorflow/core:core_cpu",
                        "//tensorflow/core:framework",
                        "//tensorflow/core:lib",
                        "//tensorflow/core:protos_all_cc",
                    ]) + if_android([
                        "//tensorflow/core:android_tensorflow_lib",
                    ]),
                    copts=tf_copts(),
                    alwayslink=1,
                    visibility=visibility)
  native.cc_library(name=name + "_internal",
                    srcs=internalsrcs,
                    hdrs=internalhdrs,
                    deps=deps + if_not_android([
                        "//tensorflow/core:core_cpu",
                        "//tensorflow/core:framework",
                        "//tensorflow/core:lib",
                        "//tensorflow/core:protos_all_cc",
                    ]) + if_android([
                        "//tensorflow/core:android_tensorflow_lib",
                    ]),
                    copts=tf_copts(),
                    alwayslink=1,
                    visibility=["//tensorflow:internal"])

# Invoke this rule in .../tensorflow/python to build the wrapper library.
def tf_gen_op_wrapper_py(name, out=None, hidden=None, visibility=None, deps=[],
                         require_shape_functions=False, hidden_file=None,
                         generated_target_name=None):
  # Construct a cc_binary containing the specified ops.
  tool_name = "gen_" + name + "_py_wrappers_cc"
  if not deps:
    deps = ["//tensorflow/core:" + name + "_op_lib"]
  native.cc_binary(
      name = tool_name,
      linkopts = ["-lm"],
      copts = tf_copts(),
      linkstatic = 1,   # Faster to link this one-time-use binary dynamically
      deps = (["//tensorflow/core:framework",
               "//tensorflow/python:python_op_gen_main"] + deps),
      visibility = ["//tensorflow:internal"],
  )

  # Invoke the previous cc_binary to generate a python file.
  if not out:
    out = "ops/gen_" + name + ".py"

  if hidden:
    # `hidden` is a list of op names to be hidden in the generated module.
    native.genrule(
        name=name + "_pygenrule",
        outs=[out],
        tools=[tool_name],
        cmd=("$(location " + tool_name + ") " + ",".join(hidden)
             + " " + ("1" if require_shape_functions else "0") + " > $@"))
  elif hidden_file:
    # `hidden_file` is file containing a list of op names to be hidden in the
    # generated module.
    native.genrule(
        name=name + "_pygenrule",
        outs=[out],
        srcs=[hidden_file],
        tools=[tool_name],
        cmd=("$(location " + tool_name + ") @$(location "
             + hidden_file + ") " + ("1" if require_shape_functions else "0")
             + " > $@"))
  else:
    # No ops should be hidden in the generated module.
    native.genrule(
        name=name + "_pygenrule",
        outs=[out],
        tools=[tool_name],
        cmd=("$(location " + tool_name + ") "
             + ("1" if require_shape_functions else "0") + " > $@"))

  # Make a py_library out of the generated python file.
  if not generated_target_name:
    generated_target_name = name
  native.py_library(name=generated_target_name,
                    srcs=[out],
                    srcs_version="PY2AND3",
                    visibility=visibility,
                    deps=[
                        "//tensorflow/python:framework_for_generated_wrappers",
                    ],)

# Define a bazel macro that creates cc_test for tensorflow.
# TODO(opensource): we need to enable this to work around the hidden symbol
# __cudaRegisterFatBinary error. Need more investigations.
def tf_cc_test(name, srcs, deps, linkstatic=0, tags=[], data=[], size="medium",
               suffix="", args=None, linkopts=[]):
  native.cc_test(name="%s%s" % (name, suffix),
                 srcs=srcs,
                 size=size,
                 args=args,
                 copts=tf_copts(),
                 data=data,
                 deps=deps,
                 linkopts=["-lpthread", "-lm"] + linkopts,
                 linkstatic=linkstatic,
                 tags=tags)

# Part of the testing workflow requires a distinguishable name for the build
# rules that involve a GPU, even if otherwise identical to the base rule.
def tf_cc_test_gpu(name, srcs, deps, linkstatic=0, tags=[], data=[],
                   size="medium", suffix="", args=None):
  tf_cc_test(name, srcs, deps, linkstatic=linkstatic, tags=tags, data=data,
             size=size, suffix=suffix, args=args)

def tf_cuda_cc_test(name, srcs=[], deps=[], tags=[], data=[], size="medium",
                    linkstatic=0, args=[], linkopts=[]):
  tf_cc_test(name=name,
             srcs=srcs,
             deps=deps,
             tags=tags + ["manual"],
             data=data,
             size=size,
             linkstatic=linkstatic,
             linkopts=linkopts,
             args=args)
  tf_cc_test(name=name,
             srcs=srcs,
             suffix="_gpu",
             deps=deps + if_cuda(["//tensorflow/core:gpu_runtime"]),
             linkstatic=if_cuda(1, 0),
             tags=tags + tf_cuda_tests_tags(),
             data=data,
             size=size,
             linkopts=linkopts,
             args=args)

# Create a cc_test for each of the tensorflow tests listed in "tests"
def tf_cc_tests(srcs, deps, name='', linkstatic=0, tags=[], size="medium",
                args=None, linkopts=[]):
  for src in srcs:
    tf_cc_test(
        name=src_to_test_name(src),
        srcs=[src],
        deps=deps,
        linkstatic=linkstatic,
        tags=tags,
        size=size,
        args=args,
        linkopts=linkopts)

def tf_cc_test_mkl(srcs, deps, name='', linkstatic=0, tags=[], size="medium",
                    args=None):
  tf_cc_tests(srcs, deps, linkstatic, tags=tags, size=size, args=args)

def tf_cc_tests_gpu(srcs, deps, name='', linkstatic=0, tags=[], size="medium",
                    args=None):
  tf_cc_tests(srcs, deps, linkstatic, tags=tags, size=size, args=args)


def tf_cuda_cc_tests(srcs, deps, name='', tags=[], size="medium", linkstatic=0,
                     args=None, linkopts=[]):
  for src in srcs:
    tf_cuda_cc_test(
        name=src_to_test_name(src),
        srcs=[src],
        deps=deps,
        tags=tags,
        size=size,
        linkstatic=linkstatic,
        args=args,
        linkopts=linkopts)

def _cuda_copts():
    """Gets the appropriate set of copts for (maybe) CUDA compilation.

    If we're doing CUDA compilation, returns copts for our particular CUDA
    compiler.  If we're not doing CUDA compilation, returns an empty list.

    """
    return cuda_default_copts() + select({
        "//conditions:default": [],
        "@local_config_cuda//cuda:using_nvcc": (
            [
                "-nvcc_options=relaxed-constexpr",
                "-nvcc_options=ftz=true",
            ]
        ),
        "@local_config_cuda//cuda:using_clang": (
            [
                "-fcuda-flush-denormals-to-zero",
            ]
        ),
    })

# Build defs for TensorFlow kernels

# When this target is built using --config=cuda, a cc_library is built
# that passes -DGOOGLE_CUDA=1 and '-x cuda', linking in additional
# libraries needed by GPU kernels.
def tf_gpu_kernel_library(srcs, copts=[], cuda_copts=[], deps=[], hdrs=[],
                          **kwargs):
  copts = copts + _cuda_copts() + if_cuda(cuda_copts) + tf_copts()

  native.cc_library(
      srcs = srcs,
      hdrs = hdrs,
      copts = copts,
      deps = deps + if_cuda([
          "//tensorflow/core:cuda",
          "//tensorflow/core:gpu_lib",
      ]),
      alwayslink=1,
      **kwargs)

def tf_cuda_library(deps=None, cuda_deps=None, copts=None, **kwargs):
  """Generate a cc_library with a conditional set of CUDA dependencies.

  When the library is built with --config=cuda:

  - both deps and cuda_deps are used as dependencies
  - the cuda runtime is added as a dependency (if necessary)
  - The library additionally passes -DGOOGLE_CUDA=1 to the list of copts

  Args:
  - cuda_deps: BUILD dependencies which will be linked if and only if:
      '--config=cuda' is passed to the bazel command line.
  - deps: dependencies which will always be linked.
  - copts: copts always passed to the cc_library.
  - kwargs: Any other argument to cc_library.
  """
  if not deps:
    deps = []
  if not cuda_deps:
    cuda_deps = []
  if not copts:
    copts = []

  native.cc_library(
      deps = deps + if_cuda(cuda_deps + [
          "//tensorflow/core:cuda",
          "@local_config_cuda//cuda:cuda_headers"
      ]),
      copts = copts + if_cuda(["-DGOOGLE_CUDA=1"]) + if_mkl(["-DINTEL_MKL=1"]),
      **kwargs)

def tf_kernel_library(name, prefix=None, srcs=None, gpu_srcs=None, hdrs=None,
                      deps=None, alwayslink=1, copts=tf_copts(), **kwargs):
  """A rule to build a TensorFlow OpKernel.

  May either specify srcs/hdrs or prefix.  Similar to tf_cuda_library,
  but with alwayslink=1 by default.  If prefix is specified:
    * prefix*.cc (except *.cu.cc) is added to srcs
    * prefix*.h (except *.cu.h) is added to hdrs
    * prefix*.cu.cc and prefix*.h (including *.cu.h) are added to gpu_srcs.
  With the exception that test files are excluded.
  For example, with prefix = "cast_op",
    * srcs = ["cast_op.cc"]
    * hdrs = ["cast_op.h"]
    * gpu_srcs = ["cast_op_gpu.cu.cc", "cast_op.h"]
    * "cast_op_test.cc" is excluded
  With prefix = "cwise_op"
    * srcs = ["cwise_op_abs.cc", ..., "cwise_op_tanh.cc"],
    * hdrs = ["cwise_ops.h", "cwise_ops_common.h"],
    * gpu_srcs = ["cwise_op_gpu_abs.cu.cc", ..., "cwise_op_gpu_tanh.cu.cc",
                  "cwise_ops.h", "cwise_ops_common.h",
                  "cwise_ops_gpu_common.cu.h"]
    * "cwise_ops_test.cc" is excluded
  """
  if not srcs:
    srcs = []
  if not hdrs:
    hdrs = []
  if not deps:
    deps = []

  if prefix:
    if native.glob([prefix + "*.cu.cc"], exclude = ["*test*"]):
      if not gpu_srcs:
        gpu_srcs = []
      gpu_srcs = gpu_srcs + native.glob([prefix + "*.cu.cc", prefix + "*.h"],
                                        exclude = ["*test*"])
    srcs = srcs + native.glob([prefix + "*.cc"],
                              exclude = ["*test*", "*.cu.cc"])
    hdrs = hdrs + native.glob([prefix + "*.h"], exclude = ["*test*", "*.cu.h"])

  cuda_deps = ["//tensorflow/core:gpu_lib"]
  if gpu_srcs:
    for gpu_src in gpu_srcs:
      if gpu_src.endswith(".cc") and not gpu_src.endswith(".cu.cc"):
        fail("{} not allowed in gpu_srcs. .cc sources must end with .cu.cc".format(gpu_src))
    tf_gpu_kernel_library(
        name = name + "_gpu",
        srcs = gpu_srcs,
        deps = deps,
        **kwargs)
    cuda_deps.extend([":" + name + "_gpu"])
  tf_cuda_library(
      name = name,
      srcs = srcs,
      hdrs = hdrs,
      copts = copts,
      cuda_deps = cuda_deps,
      linkstatic = 1,   # Needed since alwayslink is broken in bazel b/27630669
      alwayslink = alwayslink,
      deps = deps,
      **kwargs)

# Bazel rules for building swig files.
def _py_wrap_cc_impl(ctx):
  srcs = ctx.files.srcs
  if len(srcs) != 1:
    fail("Exactly one SWIG source file label must be specified.", "srcs")
  module_name = ctx.attr.module_name
  src = ctx.files.srcs[0]
  inputs = set([src])
  inputs += ctx.files.swig_includes
  for dep in ctx.attr.deps:
    inputs += dep.cc.transitive_headers
  inputs += ctx.files._swiglib
  inputs += ctx.files.toolchain_deps
  swig_include_dirs = set(_get_repository_roots(ctx, inputs))
  swig_include_dirs += sorted([f.dirname for f in ctx.files._swiglib])
  args = ["-c++",
          "-python",
          "-module", module_name,
          "-o", ctx.outputs.cc_out.path,
          "-outdir", ctx.outputs.py_out.dirname]
  args += ["-l" + f.path for f in ctx.files.swig_includes]
  args += ["-I" + i for i in swig_include_dirs]
  args += [src.path]
  outputs = [ctx.outputs.cc_out,
             ctx.outputs.py_out]
  ctx.action(executable=ctx.executable._swig,
             arguments=args,
             inputs=list(inputs),
             outputs=outputs,
             mnemonic="PythonSwig",
             progress_message="SWIGing " + src.path)
  return struct(files=set(outputs))

_py_wrap_cc = rule(
    attrs = {
        "srcs": attr.label_list(
            mandatory = True,
            allow_files = True,
        ),
        "swig_includes": attr.label_list(
            cfg = "data",
            allow_files = True,
        ),
        "deps": attr.label_list(
            allow_files = True,
            providers = ["cc"],
        ),
        "toolchain_deps": attr.label_list(
            allow_files = True,
        ),
        "module_name": attr.string(mandatory = True),
        "py_module_name": attr.string(mandatory = True),
        "_swig": attr.label(
            default = Label("@swig//:swig"),
            executable = True,
            cfg = "host",
        ),
        "_swiglib": attr.label(
            default = Label("@swig//:templates"),
            allow_files = True,
        ),
    },
    outputs = {
        "cc_out": "%{module_name}.cc",
        "py_out": "%{py_module_name}.py",
    },
    implementation = _py_wrap_cc_impl,
)

def _get_repository_roots(ctx, files):
  """Returns abnormal root directories under which files reside.

  When running a ctx.action, source files within the main repository are all
  relative to the current directory; however, files that are generated or exist
  in remote repositories will have their root directory be a subdirectory,
  e.g. bazel-out/local-fastbuild/genfiles/external/jpeg_archive. This function
  returns the set of these devious directories, ranked and sorted by popularity
  in order to hopefully minimize the number of I/O system calls within the
  compiler, because includes have quadratic complexity.
  """
  result = {}
  for f in files:
    root = f.root.path
    if root:
      if root not in result:
        result[root] = 0
      result[root] -= 1
    work = f.owner.workspace_root
    if work:
      if root:
        root += "/"
      root += work
    if root:
      if root not in result:
        result[root] = 0
      result[root] -= 1
  return [k for v, k in sorted([(v, k) for k, v in result.items()])]

# Bazel rule for collecting the header files that a target depends on.
def _transitive_hdrs_impl(ctx):
  outputs = set()
  for dep in ctx.attr.deps:
    outputs += dep.cc.transitive_headers
  return struct(files=outputs)

_transitive_hdrs = rule(
    attrs = {
        "deps": attr.label_list(
            allow_files = True,
            providers = ["cc"],
        ),
    },
    implementation = _transitive_hdrs_impl,
)

def transitive_hdrs(name, deps=[], **kwargs):
  _transitive_hdrs(name=name + "_gather",
                   deps=deps)
  native.filegroup(name=name,
                   srcs=[":" + name + "_gather"])

# Create a header only library that includes all the headers exported by
# the libraries in deps.
def cc_header_only_library(name, deps=[], **kwargs):
  _transitive_hdrs(name=name + "_gather",
                   deps=deps)
  native.cc_library(name=name,
                    hdrs=[":" + name + "_gather"],
                    **kwargs)

def tf_custom_op_library_additional_deps():
  return [
      "//:protobuf_headers",
      "//third_party/eigen3",
      "//tensorflow/core:framework_headers_lib",
  ]

# Traverse the dependency graph along the "deps" attribute of the
# target and return a struct with one field called 'tf_collected_deps'.
# tf_collected_deps will be the union of the deps of the current target
# and the tf_collected_deps of the dependencies of this target.
def _collect_deps_aspect_impl(target, ctx):
  alldeps = set()
  if hasattr(ctx.rule.attr, "deps"):
    for dep in ctx.rule.attr.deps:
      alldeps = alldeps | set([dep.label])
      if hasattr(dep, "tf_collected_deps"):
        alldeps = alldeps | dep.tf_collected_deps
  return struct(tf_collected_deps=alldeps)

collect_deps_aspect = aspect(
    implementation=_collect_deps_aspect_impl,
    attr_aspects=["deps"])

def _dep_label(dep):
  label = dep.label
  return label.package + ":" + label.name

# This rule checks that the transitive dependencies of targets listed
# in the 'deps' attribute don't depend on the targets listed in
# the 'disallowed_deps' attribute.
def _check_deps_impl(ctx):
  disallowed_deps = ctx.attr.disallowed_deps
  for input_dep in ctx.attr.deps:
    if not hasattr(input_dep, "tf_collected_deps"):
      continue
    for dep in input_dep.tf_collected_deps:
      for disallowed_dep in disallowed_deps:
        if dep == disallowed_dep.label:
          fail(_dep_label(input_dep) + " cannot depend on " +
               _dep_label(disallowed_dep))
  return struct()

check_deps = rule(
    _check_deps_impl,
    attrs = {
        "deps": attr.label_list(
            aspects=[collect_deps_aspect],
            mandatory = True,
            allow_files = True
        ),
        "disallowed_deps": attr.label_list(
            mandatory = True,
            allow_files = True
        )},
)

# Helper to build a dynamic library (.so) from the sources containing
# implementations of custom ops and kernels.
def tf_custom_op_library(name, srcs=[], gpu_srcs=[], deps=[]):
  cuda_deps = [
      "//tensorflow/core:stream_executor_headers_lib",
      "@local_config_cuda//cuda:cudart_static",
  ]
  deps = deps + tf_custom_op_library_additional_deps()
  if gpu_srcs:
    basename = name.split(".")[0]
    native.cc_library(
        name = basename + "_gpu",
        srcs = gpu_srcs,
        copts = _cuda_copts(),
        deps = deps + if_cuda(cuda_deps))
    cuda_deps.extend([":" + basename + "_gpu"])

  check_deps(name=name+"_check_deps",
             deps=deps + if_cuda(cuda_deps),
             disallowed_deps=["//tensorflow/core:framework",
                              "//tensorflow/core:lib"])

  native.cc_binary(name=name,
                   srcs=srcs,
                   deps=deps + if_cuda(cuda_deps),
                   data=[name + "_check_deps"],
                   copts=tf_copts(),
                   linkshared=1,
                   linkopts = select({
                       "//conditions:default": [
                           "-lm",
                       ],
                       "//tensorflow:darwin": [],
                   }),
  )

def tf_extension_linkopts():
  return []  # No extension link opts

def tf_extension_copts():
  return []  # No extension c opts

def tf_py_wrap_cc(name, srcs, swig_includes=[], deps=[], copts=[], **kwargs):
  module_name = name.split("/")[-1]
  # Convert a rule name such as foo/bar/baz to foo/bar/_baz.so
  # and use that as the name for the rule producing the .so file.
  cc_library_name = "/".join(name.split("/")[:-1] + ["_" + module_name + ".so"])
  cc_library_pyd_name = "/".join(name.split("/")[:-1] + ["_" + module_name + ".pyd"])
  extra_deps = []
  _py_wrap_cc(name=name + "_py_wrap",
              srcs=srcs,
              swig_includes=swig_includes,
              deps=deps + extra_deps,
              toolchain_deps=["//tools/defaults:crosstool"],
              module_name=module_name,
              py_module_name=name)
  extra_linkopts = select({
      "@local_config_cuda//cuda:darwin": [
          "-Wl,-exported_symbols_list",
          "//tensorflow:tf_exported_symbols.lds"
      ],
      "//tensorflow:windows": [
      ],
      "//conditions:default": [
          "-Wl,--version-script",
          "//tensorflow:tf_version_script.lds"
      ]})
  extra_deps += select({
      "@local_config_cuda//cuda:darwin": [
        "//tensorflow:tf_exported_symbols.lds"
      ],
      "//tensorflow:windows": [
      ],
      "//conditions:default": [
        "//tensorflow:tf_version_script.lds"
      ]
  })

  native.cc_binary(
      name=cc_library_name,
      srcs=[module_name + ".cc"],
      copts=(copts + ["-Wno-self-assign",
                      "-Wno-sign-compare",
                      "-Wno-write-strings"]
             + tf_extension_copts()),
      linkopts=tf_extension_linkopts() + extra_linkopts,
      linkstatic=1,
      linkshared=1,
      deps=deps + extra_deps)
  native.genrule(
      name = "gen_" + cc_library_pyd_name,
      srcs = [":" + cc_library_name],
      outs = [cc_library_pyd_name],
      cmd = "cp $< $@",
  )
  native.py_library(name=name,
                    srcs=[":" + name + ".py"],
                    srcs_version="PY2AND3",
                    data=select({
                      "//tensorflow:windows": [":" + cc_library_pyd_name],
                      "//conditions:default": [":" + cc_library_name],
                    }))

def py_test(deps=[], **kwargs):
  native.py_test(
      deps=select({
          "//conditions:default" : deps,
          "//tensorflow:no_tensorflow_py_deps" : []
      }),
      **kwargs)

def tf_py_test(name, srcs, size="medium", data=[], main=None, args=[],
               tags=[], shard_count=1, additional_deps=[], flaky=0,
               xla_enabled=False):
  if xla_enabled:
    additional_deps += tf_additional_xla_deps_py()
  native.py_test(
      name=name,
      size=size,
      srcs=srcs,
      main=main,
      args=args,
      tags=tags,
      visibility=["//tensorflow:internal"],
      shard_count=shard_count,
      data=data,
      deps=select({
          "//conditions:default" : [
            "//tensorflow/python:extra_py_tests_deps",
            "//tensorflow/python:gradient_checker",
          ] + additional_deps,
          "//tensorflow:no_tensorflow_py_deps" : []
      }),
      flaky=flaky,
      srcs_version="PY2AND3")

def cuda_py_test(name, srcs, size="medium", data=[], main=None, args=[],
                 shard_count=1, additional_deps=[], tags=[], flaky=0,
                 xla_enabled=False):
  test_tags = tags + tf_cuda_tests_tags()
  tf_py_test(name=name,
             size=size,
             srcs=srcs,
             data=data,
             main=main,
             args=args,
             tags=test_tags,
             shard_count=shard_count,
             additional_deps=additional_deps,
             flaky=flaky,
             xla_enabled=xla_enabled)

def sycl_py_test(name, srcs, size="medium", data=[], main=None, args=[],
                 shard_count=1, additional_deps=[], tags=[], flaky=0,
                 xla_enabled=False):
 test_tags = tags + tf_sycl_tests_tags()
 tf_py_test(name=name,
            size=size,
            srcs=srcs,
            data=data,
            main=main,
            args=args,
            tags=test_tags,
            shard_count=shard_count,
            additional_deps=additional_deps,
            flaky=flaky,
            xla_enabled=xla_enabled)

def py_tests(name,
             srcs,
             size="medium",
             additional_deps=[],
             data=[],
             tags=[],
             shard_count=1,
             prefix="",
             xla_enabled=False):
  for src in srcs:
    test_name = src.split("/")[-1].split(".")[0]
    if prefix:
      test_name = "%s_%s" % (prefix, test_name)
    tf_py_test(name=test_name,
               size=size,
               srcs=[src],
               main=src,
               tags=tags,
               shard_count=shard_count,
               data=data,
               additional_deps=additional_deps,
               xla_enabled=xla_enabled)

def cuda_py_tests(name, srcs, size="medium", additional_deps=[], data=[],
                  shard_count=1, tags=[], prefix="", xla_enabled=False):
  test_tags = tags + tf_cuda_tests_tags()
  py_tests(name=name, size=size, srcs=srcs, additional_deps=additional_deps,
           data=data, tags=test_tags, shard_count=shard_count,prefix=prefix,
           xla_enabled=xla_enabled)

# Creates a genrule named <name> for running tools/proto_text's generator to
# make the proto_text functions, for the protos passed in <srcs>.
#
# Return a struct with fields (hdrs, srcs) containing the names of the
# generated files.
def tf_generate_proto_text_sources(name, srcs_relative_dir, srcs):
  out_hdrs = ([p.replace(".proto", ".pb_text.h") for p in srcs] +
              [p.replace(".proto", ".pb_text-impl.h") for p in srcs])
  out_srcs = [p.replace(".proto", ".pb_text.cc") for p in srcs]
  native.genrule(
        name = name,
        srcs = srcs + ["//tensorflow/tools/proto_text:placeholder.txt"],
        outs = out_hdrs + out_srcs,
        cmd = "$(location //tensorflow/tools/proto_text:gen_proto_text_functions) " +
              "$(@D) " + srcs_relative_dir + " $(SRCS)",
        tools = ["//tensorflow/tools/proto_text:gen_proto_text_functions"],
    )
  return struct(hdrs=out_hdrs, srcs=out_srcs)

def tf_genrule_cmd_append_to_srcs(to_append):
    return ("cat $(SRCS) > $(@) && " +
            "echo >> $(@) && " +
            "echo " + to_append + " >> $(@)")


def tf_version_info_genrule():
  native.genrule(
      name = "version_info_gen",
      srcs = [
          "//tensorflow/tools/git:gen/spec.json",
          "//tensorflow/tools/git:gen/head",
          "//tensorflow/tools/git:gen/branch_ref",
      ],
      outs = ["util/version_info.cc"],
      cmd = "$(location //tensorflow/tools/git:gen_git_source.py) --generate $(SRCS) \"$@\"",
      local = 1,
      tools = ["//tensorflow/tools/git:gen_git_source.py"],
  )

def cc_library_with_android_deps(deps, android_deps=[],
                                common_deps=[], **kwargs):
  deps = if_not_android(deps) + if_android(android_deps) + common_deps
  native.cc_library(deps=deps, **kwargs)<|MERGE_RESOLUTION|>--- conflicted
+++ resolved
@@ -118,10 +118,6 @@
                 "/DPLATFORM_WINDOWS",
                 "/DEIGEN_HAS_C99_MATH",
                 "/DTENSORFLOW_USE_EIGEN_THREADPOOL",
-<<<<<<< HEAD
-                "/DEIGEN_VECTORIZE_SSE3",  # To flush denormals without __SSE3__ set.
-=======
->>>>>>> 32e4c38f
               ],
               "//tensorflow:ios": ["-std=c++11"],
               "//conditions:default": ["-pthread"]}))
