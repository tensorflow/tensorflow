# Copyright 2018 The TensorFlow Authors. All Rights Reserved.
#
# Licensed under the Apache License, Version 2.0 (the "License");
# you may not use this file except in compliance with the License.
# You may obtain a copy of the License at
#
#     http://www.apache.org/licenses/LICENSE-2.0
#
# Unless required by applicable law or agreed to in writing, software
# distributed under the License is distributed on an "AS IS" BASIS,
# WITHOUT WARRANTIES OR CONDITIONS OF ANY KIND, either express or implied.
# See the License for the specific language governing permissions and
# limitations under the License.
# ==============================================================================
"""TPU Strategy."""

from __future__ import absolute_import
from __future__ import division
from __future__ import print_function

import collections
import copy

from tensorflow.python.distribute import cross_device_ops as cross_device_ops_lib
from tensorflow.python.distribute import device_util
from tensorflow.python.distribute import distribute_lib
from tensorflow.python.distribute import input_lib
from tensorflow.python.distribute import numpy_dataset
from tensorflow.python.distribute import reduce_util
from tensorflow.python.distribute import values
from tensorflow.python.distribute.cluster_resolver import TPUClusterResolver
from tensorflow.python.eager import context
from tensorflow.python.eager import tape
from tensorflow.python.framework import constant_op
from tensorflow.python.framework import dtypes
from tensorflow.python.framework import ops
from tensorflow.python.framework import tensor_util
from tensorflow.python.ops import array_ops
from tensorflow.python.ops import control_flow_ops
from tensorflow.python.ops import math_ops
from tensorflow.python.ops import variable_scope as vs
from tensorflow.python.tpu import device_assignment as device_assignment_lib
from tensorflow.python.tpu import tpu
from tensorflow.python.tpu import tpu_strategy_util
from tensorflow.python.tpu import tpu_system_metadata as tpu_system_metadata_lib
from tensorflow.python.tpu import training_loop
from tensorflow.python.tpu.ops import tpu_ops
from tensorflow.python.util import nest
from tensorflow.python.util.tf_export import tf_export


def get_tpu_system_metadata(tpu_cluster_resolver):
  """Retrieves TPU system metadata given a TPUClusterResolver."""
  master = tpu_cluster_resolver.master()

  # pylint: disable=protected-access
  cluster_spec = tpu_cluster_resolver.cluster_spec()
  cluster_def = cluster_spec.as_cluster_def() if cluster_spec else None
  tpu_system_metadata = (
      tpu_system_metadata_lib._query_tpu_system_metadata(
          master,
          cluster_def=cluster_def,
          query_topology=False))

  return tpu_system_metadata


# TODO(jhseu): Deduplicate with MirroredStrategy?
def _create_tpu_mirrored_variable(  # pylint: disable=missing-docstring
    strategy, device_map, logical_device, real_mirrored_creator,
    *args, **kwargs):
  # Figure out what collections this variable should be added to.
  # We'll add the TPUMirroredVariable to those collections instead.
  var_collections = kwargs.pop("collections", None)
  if var_collections is None:
    var_collections = [ops.GraphKeys.GLOBAL_VARIABLES]
  kwargs["collections"] = []

  # TODO(jhseu): Should we have different behavior for different
  # synchronization settings?

  # Get aggregation value
  # TODO(jhseu): Support aggregation in a replica context.
  aggregation = kwargs.pop("aggregation", vs.VariableAggregation.NONE)
  if aggregation not in [
      vs.VariableAggregation.NONE,
      vs.VariableAggregation.SUM,
      vs.VariableAggregation.MEAN,
      vs.VariableAggregation.ONLY_FIRST_REPLICA,
  ]:
    raise ValueError("Invalid variable aggregation mode: {} for variable: {}"
                     .format(aggregation, kwargs["name"]))

  # Ignore user-specified caching device, not needed for mirrored variables.
  kwargs.pop("caching_device", None)

  # TODO(josh11b,apassos): It would be better if variable initialization
  # was never recorded on the tape instead of having to do this manually
  # here.
  with tape.stop_recording():
    devices = device_map.logical_to_actual_devices(logical_device)
    value_list = real_mirrored_creator(devices, *args, **kwargs)
    result = values.TPUMirroredVariable(
        strategy, device_map, value_list, aggregation,
        logical_device=logical_device)

  if not (context.executing_eagerly() or ops.inside_function()):
    g = ops.get_default_graph()
    # If "trainable" is True, next_creator() will add the member variables
    # to the TRAINABLE_VARIABLES collection, so we manually remove
    # them and replace with the MirroredVariable. We can't set
    # "trainable" to False for next_creator() since that causes functions
    # like implicit_gradients to skip those variables.
    if kwargs.get("trainable", True):
      var_collections.append(ops.GraphKeys.TRAINABLE_VARIABLES)
      l = g.get_collection_ref(ops.GraphKeys.TRAINABLE_VARIABLES)
      for v in value_list:
        l.remove(v)
    g.add_to_collections(var_collections, result)
  return result


@tf_export("distribute.experimental.TPUStrategy")
class TPUStrategy(distribute_lib.DistributionStrategy):
  """TPU distribution strategy implementation."""

  def __init__(self,
               tpu_cluster_resolver=None,
               steps_per_run=None,
               device_assignment=None):
    """Initializes the TPUStrategy object.

    Args:
      tpu_cluster_resolver: A tf.distribute.cluster_resolver.TPUClusterResolver,
          which provides information about the TPU cluster.
      steps_per_run: Number of steps to run on device before returning to the
          host. Note that this can have side-effects on performance, hooks,
          metrics, summaries etc.
          This parameter is only used when Distribution Strategy is used with
          estimator or keras.
      device_assignment: Optional `tf.contrib.tpu.DeviceAssignment` to specify
          the placement of replicas on the TPU cluster. Currently only supports
          the usecase of using a single core within a TPU cluster.
    """
    super(TPUStrategy, self).__init__(TPUExtended(
        self, tpu_cluster_resolver, steps_per_run, device_assignment))

  @property
  def steps_per_run(self):
    """DEPRECATED: use .extended.steps_per_run instead."""
    return self._extended.steps_per_run

  # TODO(cjfj): Modify `_call_for_each_replica` in `TPUExtended` such that this
  # can use the default implementation.
  # This implementation runs a single step. It does not use infeed or outfeed.
  def experimental_run_v2(self, fn, args=(), kwargs=None):
    """See base class."""
    if context.executing_eagerly() and not ops.inside_function():
      raise NotImplementedError(
          "Eager mode not supported in TPUStrategy outside TF functions.")

    if kwargs is None:
      kwargs = {}

    # Used to re-structure flattened output tensors from `tpu.replicate()`
    # into a structured format.
    result = [[]]

    def replicated_fn(replica_id, replica_args, replica_kwargs):
      """Wraps user function to provide replica ID and `Tensor` inputs."""
      with _TPUReplicaContext(self, replica_id_in_sync_group=replica_id):
        result[0] = fn(*replica_args, **replica_kwargs)
      return result[0]

    replicate_inputs = []  # By replica.
    for i in range(self.num_replicas_in_sync):
      replicate_inputs.append(
          [constant_op.constant(i, dtype=dtypes.int32),
           values.select_replica(i, args),
           values.select_replica(i, kwargs)])

    with self.scope():
      replicate_outputs = tpu.replicate(replicated_fn, replicate_inputs)

    # Remove all no ops that may have been added during 'tpu.replicate()'
    if isinstance(result[0], list):
      result[0] = [
          output for output in result[0] if tensor_util.is_tensor(output)
      ]

    # Workaround for `tpu.replicate` behaviour when single `Tensor` returned.
    replicate_outputs = [
        nest.pack_sequence_as(result[0], nest.flatten(replica_output))
        for replica_output in replicate_outputs
    ]

    device_map = self.extended._device_map  # pylint: disable=protected-access
    return values.regroup(device_map, replicate_outputs)


class TPUExtended(distribute_lib.DistributionStrategyExtended):
  """Implementation of TPUStrategy."""

  def __init__(self,
               container_strategy,
               tpu_cluster_resolver=None,
               steps_per_run=None,
               device_assignment=None):
    super(TPUExtended, self).__init__(container_strategy)

    if tpu_cluster_resolver is None:
      tpu_cluster_resolver = TPUClusterResolver("")

    if steps_per_run is None:
      # TODO(frankchn): Warn when we are being used by DS/Keras and this is
      # not specified.
      steps_per_run = 1

    self._tpu_cluster_resolver = tpu_cluster_resolver
    self._tpu_metadata = get_tpu_system_metadata(self._tpu_cluster_resolver)
    self._device_assignment = device_assignment

    # Device assignment is currently only supported for 1 core case.
    if self._device_assignment:
      assert isinstance(self._device_assignment,
                        device_assignment_lib.DeviceAssignment)
      if self._device_assignment.num_replicas != 1:
        raise ValueError("Device assignment is only supported for a single "
                         "core single replica case currently.")
      if self._device_assignment.num_cores_per_replica != 1:
        raise ValueError("Device assignment is only supported for a single "
                         "core single replica case currently.")
      if not all(self._device_assignment.core_assignment[0][0] == [0, 0, 0]):
        raise ValueError("Device assignment is only supported for a single "
                         "core single replica case currently.")

    # TODO(jhseu): Switch to DeviceAssignment to support pods and model
    # parallelism.
    self._tpu_devices = [d.name for d in self._tpu_metadata.devices
                         if "device:TPU:" in d.name]

<<<<<<< HEAD
    self._host_device = tpu_strategy_util.get_first_tpu_host_device(
        self._tpu_cluster_resolver)
=======
    self._host_device = device_util.get_host_for_device(self._tpu_devices[0])
>>>>>>> 51acb2b2

    # Only create variables for the number of replicas we're running.
    self._tpu_devices = self._tpu_devices[:self._num_replicas_in_sync]
    self._device_map = values.ReplicaDeviceMap(self._tpu_devices)

    # Preload the data onto the TPUs.
    input_worker_devices = collections.OrderedDict()
    for tpu_device in self._tpu_devices:
      host_device = device_util.get_host_for_device(tpu_device)
      input_worker_devices.setdefault(host_device, [])
      input_worker_devices[host_device].append(tpu_device)
    self._input_workers = input_lib.InputWorkers(
        self._device_map, tuple(input_worker_devices.items()))

    # TODO(sourabhbajaj): Remove this once performance of running one step
    # at a time is comparable to multiple steps.
    self.steps_per_run = steps_per_run
    self._require_static_shapes = True

  def _validate_colocate_with_variable(self, colocate_with_variable):
    values.validate_colocate_tpu_variable(colocate_with_variable, self)

  def _make_dataset_iterator(self, dataset):
    """Make iterators for each of the TPU hosts."""
    return input_lib.DatasetIterator(dataset, self._input_workers,
                                     self._num_replicas_in_sync)

  def _make_input_fn_iterator(
      self,
      input_fn,
      replication_mode=distribute_lib.InputReplicationMode.PER_WORKER):
    input_contexts = []
    num_workers = self._input_workers.num_workers
    for i in range(num_workers):
      input_contexts.append(distribute_lib.InputContext(
          num_input_pipelines=num_workers,
          input_pipeline_id=i,
          num_replicas_in_sync=self._num_replicas_in_sync))
    return input_lib.InputFunctionIterator(
        input_fn, self._input_workers, input_contexts)

  def _experimental_make_numpy_dataset(self, numpy_input, session):
    return numpy_dataset.one_host_numpy_dataset(
        numpy_input, numpy_dataset.SingleDevice(self._host_device),
        session)

  # TODO(priyag): Deal with OutOfRange errors once b/111349762 is fixed.
  # TODO(sourabhbajaj): Remove the initial_loop_values parameter when we have
  # a mechanism to infer the outputs of `fn`. Pending b/110550782.
  def _experimental_run_steps_on_iterator(
      self, fn, multi_worker_iterator, iterations, initial_loop_values=None):
    output_shapes = multi_worker_iterator.output_shapes
    shapes = nest.flatten(output_shapes)
    if any(not s.is_fully_defined() for s in shapes):
      raise ValueError(
          "TPU currently requires fully defined shapes. Either use "
          "set_shape() on the input tensors or use "
          "dataset.batch(..., drop_remainder=True).")

    # Wrap `fn` for repeat.
    if initial_loop_values is None:
      initial_loop_values = {}
    initial_loop_values = nest.flatten(initial_loop_values)
    ctx = input_lib.MultiStepContext()

    def run_fn(inputs):
      """Single step on the TPU device."""
      fn_result = fn(ctx, inputs)
      flat_last_step_outputs = nest.flatten(ctx.last_step_outputs)
      if flat_last_step_outputs:
        with ops.control_dependencies([fn_result]):
          return [array_ops.identity(f) for f in flat_last_step_outputs]
      else:
        return fn_result

    # We capture the control_flow_context at this point, before we run `fn`
    # inside a while_loop and TPU replicate context. This is useful in cases
    # where we might need to exit these contexts and get back to the outer
    # context to do some things, for e.g. create an op which should be
    # evaluated only once at the end of the loop on the host. One such usage
    # is in creating metrics' value op.
    self._outer_control_flow_context = (
        ops.get_default_graph()._get_control_flow_context())  # pylint: disable=protected-access

    def rewrite_fn(*args):
      """The rewritten step fn running on TPU."""
      del args

      per_replica_inputs = multi_worker_iterator.get_next()
      replicate_inputs = []
      for replica_id in range(self._num_replicas_in_sync):
        select_replica = lambda x: values.select_replica(replica_id, x)  # pylint: disable=cell-var-from-loop
        replicate_inputs.append((nest.map_structure(
            select_replica, per_replica_inputs),))

      replicate_outputs = tpu.replicate(run_fn, replicate_inputs)

      # If run_fn has tensor outputs, tpu.replicate returns a list of list. We
      # will flatten it in this case. If run_fn has no tensor outputs,
      # tpu.replicate returns a list of no_ops, we will keep the output as it
      # is.
      if isinstance(replicate_outputs[0], list):
        replicate_outputs = nest.flatten(replicate_outputs)

      return replicate_outputs

    # TODO(sourabhbajaj): The input to while loop should be based on the
    # output type of the step_fn
    assert isinstance(initial_loop_values, list)
    initial_loop_values = initial_loop_values * self._num_replicas_in_sync

    # Put the while loop op on TPU host 0.
    with ops.device(self._host_device):
      if self.steps_per_run == 1:
        replicate_outputs = rewrite_fn()
      else:
        replicate_outputs = training_loop.repeat(iterations, rewrite_fn,
                                                 initial_loop_values)

    del self._outer_control_flow_context
    ctx.run_op = control_flow_ops.group(replicate_outputs)

    if isinstance(replicate_outputs, list):
      # Filter out any ops from the outputs, typically this would be the case
      # when there were no tensor outputs.
      last_step_tensor_outputs = [
          x for x in replicate_outputs if not isinstance(x, ops.Operation)
      ]

      # Outputs are currently of the structure (flattened)
      # [output0_device0, output1_device0, output2_device0,
      #  output0_device1, output1_device1, output2_device1,
      #  ...]
      # Convert this to the following structure instead: (grouped by output)
      # [[output0_device0, output0_device1],
      #  [output1_device0, output1_device1],
      #  [output2_device0, output2_device1]]
      output_num = len(last_step_tensor_outputs) // self._num_replicas_in_sync
      last_step_tensor_outputs = [
          last_step_tensor_outputs[i::output_num] for i in range(output_num)
      ]
    else:
      # no tensors returned.
      last_step_tensor_outputs = []

    _set_last_step_outputs(ctx, last_step_tensor_outputs)
    return ctx

  def _call_for_each_replica(self, fn, args, kwargs):
    # TODO(jhseu): Consider making it so call_for_each_replica implies that
    # we're in a tpu.rewrite(), and update TPUMirroredVariable accordingly.
    with _TPUReplicaContext(self._container_strategy()):
      return fn(*args, **kwargs)

  def _experimental_initialize_system(self):
    """Experimental method added to be used by Estimator.

    This is a private method only to be used by Estimator. Other frameworks
    should directly be calling `tf.contrib.distribute.initialize_tpu_system`
    """
    tpu_strategy_util.initialize_tpu_system(self._tpu_cluster_resolver)

  def _create_variable(self, next_creator, *args, **kwargs):
    """Create a TPUMirroredVariable. See `DistributionStrategy.scope`."""
    colocate_with = kwargs.pop("colocate_with", None)
    if colocate_with is None:
      device_map = self._device_map
      logical_device = 0  # TODO(josh11b): Get logical device from scope here.
    elif isinstance(colocate_with, numpy_dataset.SingleDevice):
      with ops.device(colocate_with.device):
        return next_creator(*args, **kwargs)
    else:
      device_map = colocate_with.device_map
      logical_device = colocate_with.logical_device

    def _real_mirrored_creator(devices, *args, **kwargs):  # pylint: disable=g-missing-docstring
      value_list = []
      for i, d in enumerate(devices):
        with ops.device(d):
          if i > 0:
            # Give replicas meaningful distinct names:
            var0name = value_list[0].name.split(":")[0]
            # We append a / to variable names created on replicas with id > 0 to
            # ensure that we ignore the name scope and instead use the given
            # name as the absolute name of the variable.
            kwargs["name"] = "%s/replica_%d/" % (var0name, i)
            # Initialize replicas with the same value:
            def initial_value_fn(device=d):
              if context.executing_eagerly() or ops.inside_function():
                return array_ops.identity(value_list[0].value())
              else:
                with ops.device(device):
                  return array_ops.identity(value_list[0].initial_value)
            kwargs["initial_value"] = initial_value_fn
          with context.device_policy(context.DEVICE_PLACEMENT_SILENT):
            v = next_creator(*args, **kwargs)
          assert not isinstance(v, values.TPUMirroredVariable)
          value_list.append(v)
      return value_list

    return _create_tpu_mirrored_variable(
        self._container_strategy(), device_map, logical_device,
        _real_mirrored_creator, *args, **kwargs)

  def _reduce_to(self, reduce_op, value, destinations):
    if values._enclosing_tpu_context() is not None:  # pylint: disable=protected-access
      if reduce_op == reduce_util.ReduceOp.MEAN:
        # TODO(jhseu):  Revisit once we support model-parallelism.
        value *= (1. / self._num_replicas_in_sync)
      elif reduce_op != reduce_util.ReduceOp.SUM:
        raise NotImplementedError(
            "Currently only support sum & mean in TPUStrategy.")
      return tpu_ops.cross_replica_sum(value)

    if not isinstance(value, values.DistributedValues):
      # This function handles reducing values that are not PerReplica or
      # Mirrored values. For example, the same value could be present on all
      # replicas in which case `value` would be a single value or value could
      # be 0.
      return cross_device_ops_lib.reduce_non_distributed_value(
          reduce_op, self._device_map, value, destinations)

    devices = cross_device_ops_lib.get_devices_from(destinations)
    if len(devices) != 1:
      raise ValueError("Multiple devices are not supported for TPUStrategy")

    # Always performs the reduction on the TPU host.
    with ops.device(self._host_device):
      output = math_ops.add_n(value.values)
      if reduce_op == reduce_util.ReduceOp.MEAN:
        output *= (1. / len(value.values))

    # If necessary, copy to requested destination.
    dest_canonical = device_util.canonicalize(devices[0])
    host_canonical = device_util.canonicalize(self._host_device)

    if dest_canonical != host_canonical:
      with ops.device(devices[0]):
        output = array_ops.identity(output)

    return output

  def _update(self, var, fn, args, kwargs, group):
    assert isinstance(var, values.TPUMirroredVariable)
    if values._enclosing_tpu_context() is not None:  # pylint: disable=protected-access
      if group:
        return fn(var, *args, **kwargs)
      else:
        return (fn(var, *args, **kwargs),)

    # Otherwise, we revert to MirroredStrategy behavior and update each variable
    # directly.
    updates = []
    for i, (d, v) in enumerate(zip(var.devices, var.values)):
      name = "update_%d" % i
      with ops.device(d), distribute_lib.UpdateContext(d), ops.name_scope(name):
        # If args and kwargs are not mirrored, the value is returned as is.
        updates.append(fn(v,
                          *values.select_device_mirrored(d, args),
                          **values.select_device_mirrored(d, kwargs)))
    return values.update_regroup(self, self._device_map, updates, group)

  def read_var(self, var):
    assert isinstance(var, values.TPUMirroredVariable)
    return var.read_value()

  def _local_results(self, val):
    if isinstance(val, values.DistributedValues):
      # Return in a deterministic order.
      return tuple(val.get(device=d) for d in sorted(val.devices))
    elif isinstance(val, list):
      # TODO(josh11b): We need to remove this case; per device values should
      # be represented using a PerReplica wrapper instead of a list with
      # one entry per device.
      return tuple(val)
    elif isinstance(val, values.TPUMirroredVariable):
      # pylint: disable=protected-access
      if values._enclosing_tpu_context() is not None:
        return (val,)
      return val.values
    return (val,)

  def value_container(self, value):
    return value

  def _broadcast_to(self, tensor, destinations):
    del destinations
    return tensor

  @property
  def num_hosts(self):
    if self._device_assignment is None:
      return self._tpu_metadata.num_hosts

    return len(set([self._device_assignment.host_device(r)
                    for r in range(self._device_assignment.num_replicas)]))

  @property
  def num_replicas_per_host(self):
    if self._device_assignment is None:
      return self._tpu_metadata.num_of_cores_per_host

    # TODO(sourabhbajaj): Remove this method we use inputs and remove infeed
    # as the computation of num_replicas_per_host is not a constant
    # when using device_assignment. This is a temporary workaround to support
    # StatefulRNN as everything is 1 in that case.
    # This method needs to take host_id as input for correct computation.
    max_models_per_host = (self._tpu_metadata.num_of_cores_per_host //
                           self._device_assignment.num_cores_per_replica)
    models_per_host = min(self._device_assignment.num_replicas,
                          max_models_per_host)
    return models_per_host * self._device_assignment.num_cores_per_replica

  @property
  def _num_replicas_in_sync(self):
    if self._device_assignment is None:
      return self._tpu_metadata.num_cores
    return (self._device_assignment.num_replicas *
            self._device_assignment.num_cores_per_replica)

  @property
  def experimental_between_graph(self):
    return False

  @property
  def experimental_should_init(self):
    return True

  @property
  def should_checkpoint(self):
    return True

  @property
  def should_save_summary(self):
    return True

  @property
  def worker_devices(self):
    return self._tpu_devices

  @property
  def parameter_devices(self):
    return self._tpu_devices

  def non_slot_devices(self, var_list):
    return self._host_device

  def _update_non_slot(self, colocate_with, fn, args, kwargs, group):
    del colocate_with
    with ops.device(self._host_device), distribute_lib.UpdateContext(
        self._host_device):
      result = fn(*args, **kwargs)
      if group:
        return result
      else:
        return nest.map_structure(self._local_results, result)

  def _configure(self,
                 session_config=None,
                 cluster_spec=None,
                 task_type=None,
                 task_id=None):
    del cluster_spec, task_type, task_id
    if session_config:
      session_config.CopyFrom(self._update_config_proto(session_config))

  def _update_config_proto(self, config_proto):
    updated_config = copy.deepcopy(config_proto)
    updated_config.isolate_session_state = True
    cluster_spec = self._tpu_cluster_resolver.cluster_spec()
    if cluster_spec:
      updated_config.cluster_def.CopyFrom(cluster_spec.as_cluster_def())
    return updated_config

  # TODO(priyag): Delete this once all strategies use global batch size.
  @property
  def _global_batch_size(self):
    """`make_dataset_iterator` and `make_numpy_iterator` use global batch size.

    `make_input_fn_iterator` assumes per-replica batching.

    Returns:
      Boolean.
    """
    return True


class _TPUReplicaContext(distribute_lib.ReplicaContext):
  """Replication Context class for TPU Strategy."""

  # TODO(sourabhbajaj): Call for each replica should be updating this.
  # TODO(b/118385803): Always properly initialize replica_id.
  def __init__(self, strategy, replica_id_in_sync_group=None):
    if replica_id_in_sync_group is None:
      replica_id_in_sync_group = constant_op.constant(0, dtypes.int32)
    distribute_lib.ReplicaContext.__init__(
        self, strategy, replica_id_in_sync_group=replica_id_in_sync_group)

  @property
  def devices(self):
    distribute_lib.require_replica_context(self)
    ds = self._strategy
    replica_id = tensor_util.constant_value(self._replica_id_in_sync_group)

    if replica_id is None:  # Non-constant `Tensor` inside `tpu.replicate`.
      # TODO(cjfj): Return other devices when model parallelism is supported.
      return (tpu.core(0),)
    else:
      return (ds.extended.worker_devices[replica_id],)


def _set_last_step_outputs(ctx, last_step_tensor_outputs):
  """Sets the last step outputs on the given context."""
  # Convert replicate_outputs to the original dict structure of
  # last_step_outputs.
  last_step_tensor_outputs_dict = nest.pack_sequence_as(
      ctx.last_step_outputs, last_step_tensor_outputs)

  for name, reduce_op in ctx._last_step_outputs_reduce_ops.items():  # pylint: disable=protected-access
    output = last_step_tensor_outputs_dict[name]
    # For outputs that have already been reduced, take the first value
    # from the list as each value should be the same. Else return the full
    # list of values.
    # TODO(josh11b): If reduce_op is NONE, we should return a PerReplica
    # value.
    if reduce_op is not None:
      # TODO(priyag): Should this return the element or a list with 1 element
      last_step_tensor_outputs_dict[name] = output[0]
  ctx._set_last_step_outputs(last_step_tensor_outputs_dict)  # pylint: disable=protected-access<|MERGE_RESOLUTION|>--- conflicted
+++ resolved
@@ -239,12 +239,7 @@
     self._tpu_devices = [d.name for d in self._tpu_metadata.devices
                          if "device:TPU:" in d.name]
 
-<<<<<<< HEAD
-    self._host_device = tpu_strategy_util.get_first_tpu_host_device(
-        self._tpu_cluster_resolver)
-=======
     self._host_device = device_util.get_host_for_device(self._tpu_devices[0])
->>>>>>> 51acb2b2
 
     # Only create variables for the number of replicas we're running.
     self._tpu_devices = self._tpu_devices[:self._num_replicas_in_sync]
