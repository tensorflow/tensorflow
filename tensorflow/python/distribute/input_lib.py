# Copyright 2018 The TensorFlow Authors. All Rights Reserved.
#
# Licensed under the Apache License, Version 2.0 (the "License");
# you may not use this file except in compliance with the License.
# You may obtain a copy of the License at
#
#     http://www.apache.org/licenses/LICENSE-2.0
#
# Unless required by applicable law or agreed to in writing, software
# distributed under the License is distributed on an "AS IS" BASIS,
# WITHOUT WARRANTIES OR CONDITIONS OF ANY KIND, either express or implied.
# See the License for the specific language governing permissions and
# limitations under the License.
# ==============================================================================
"""Various classes representing distributed inputs."""

from __future__ import absolute_import
from __future__ import division
from __future__ import print_function

from tensorflow.python.data.experimental.ops import batching
from tensorflow.python.data.ops import dataset_ops
from tensorflow.python.data.ops import multi_device_iterator_ops
from tensorflow.python.data.util import structure
from tensorflow.python.distribute import device_util
from tensorflow.python.distribute import distribution_strategy_context
from tensorflow.python.distribute import input_ops
from tensorflow.python.distribute import values
from tensorflow.python.eager import context
from tensorflow.python.framework import constant_op
from tensorflow.python.framework import device as tf_device
from tensorflow.python.framework import ops
from tensorflow.python.framework import tensor_shape
from tensorflow.python.framework import tensor_util
from tensorflow.python.ops import array_ops
from tensorflow.python.ops import control_flow_ops
from tensorflow.python.ops import math_ops
from tensorflow.python.util import nest


class InputWorkers(object):
  """A 1-to-many mapping from input worker devices to compute devices."""

  def __init__(self, device_map, worker_device_pairs=None, logical_device=0):
    """Initialize an `InputWorkers` object.

    Args:
      device_map: A `DeviceMap` with the computation devices fed by the
        input workers.
      worker_device_pairs: A sequence of pairs:
        `(input device, a tuple of compute devices fed by that input device)`.
      logical_device: The logical device of `device_map` to feed.
    """
    self._device_map = device_map
    self._logical_device = logical_device
    if worker_device_pairs is None:
      worker_device_pairs = ((
          device_util.canonicalize("/device:CPU:0"),
          device_map.logical_to_actual_devices(logical_device)),)
    self._input_worker_devices = tuple(d for d, _ in worker_device_pairs)
    self._fed_devices = tuple(tuple(device_util.canonicalize(d) for d in f)
                              for _, f in worker_device_pairs)
    flattened = tuple(d for l in self._fed_devices for d in l)
    assert (flattened ==
            device_map.logical_to_actual_devices(logical_device)), (
                "flattened: %s logical device %d: %s" %
                (flattened, logical_device,
                 device_map.logical_to_actual_devices(logical_device)))

  @property
  def device_map(self):
    return self._device_map

  @property
  def logical_device(self):
    return self._logical_device

  @property
  def num_workers(self):
    return len(self._input_worker_devices)

  @property
  def worker_devices(self):
    return self._input_worker_devices

  def compute_devices_for_worker(self, worker_index):
    return self._fed_devices[worker_index]

  def __repr__(self):
    devices = self.worker_devices
    debug_repr = ",\n".join("  %d %s: %s" %
                            (i, devices[i], self._fed_devices[i])
                            for i in range(len(devices)))
    return "%s:{\n%s\n  device_map: %s}" % (
        self.__class__.__name__, debug_repr, self._device_map)


class InputIterator(object):
  """An input iterator, intended to be passed to `DistributionStrategy.run`."""

  def get_next(self):
    """Returns the next inputs for all replicas."""
    raise NotImplementedError("must be implemented in descendants")

  def initialize(self):
    """Initialize the underlying input dataset, when applicable.

    In eager mode, this will create a new iterator and return it.
    In graph mode, this will initialize the same underlying iterator(s).

    Users are required to call this if
    - This iterator was returned from a call to `make_input_fn_iterator` with an
      input function that returns a dataset.
    - Or this iterator was returned from a call to `make_dataset_iterator`.

    Returns:
      A list of initialization ops to be executed.
    """
    raise NotImplementedError("must be implemented in descendants")


class InputIteratorImpl(InputIterator):
  """Common implementation for all input iterators."""

  def __init__(self, input_workers, iterators, **kwargs):
    # TODO(b/128995245): Remove this temporary flag once the zero batch case can
    # be correctly handled.
    self._enable_get_next_as_optional = True
    if len(kwargs) > 1:
      raise ValueError("InputIteratorImpl constructor only takes one "
                       "experimental flag now")
    if len(kwargs) == 1:
      if "_enable_get_next_as_optional" not in kwargs:
        raise ValueError("InputIteratorImpl constructor does not support "
                         "arguments: {}".format(kwargs))
      self._enable_get_next_as_optional = (
          kwargs["_enable_get_next_as_optional"])

    assert isinstance(input_workers, InputWorkers)
    if not input_workers.worker_devices:
      raise ValueError("Should have at least one worker for input iterator.")

    self._iterators = iterators
    self._input_workers = input_workers

  def get_next(self, name=None):
    """Returns the next input from the iterator for all replicas."""
    if not self._enable_get_next_as_optional:
      replicas = []
      for i, worker in enumerate(self._input_workers.worker_devices):
        if name is not None:
          d = tf_device.DeviceSpec.from_string(worker)
          new_name = "%s_%s_%d" % (name, d.job, d.task)
        else:
          new_name = None
        with ops.device(worker):
          # Make `replicas` a flat list of values across all replicas.
          replicas.extend(
              self._iterators[i].get_next_as_list_deprecated(new_name))
      return values.regroup(self._input_workers.device_map, replicas)

    replicas = []
    worker_has_values = []
    for i, worker in enumerate(self._input_workers.worker_devices):
      if name is not None:
        d = tf_device.DeviceSpec.from_string(worker)
        new_name = "%s_%s_%d" % (name, d.job, d.task)
      else:
        new_name = None
      with ops.device(worker):
        worker_has_value, next_element = (
            self._iterators[i].get_next_as_list(new_name))
        worker_has_values.append(worker_has_value)
        # Make `replicas` a flat list of values across all replicas.
        replicas.append(next_element)

    out_of_range_replicas = []

    def out_of_range_fn(worker_index, device):
      """This function will throw an OutOfRange error."""
      # As this will be only called when there is no data left, so calling
      # get_next() will trigger an OutOfRange error.
      data = self._iterators[worker_index].get_next(device)
      out_of_range_replicas.append(data)
      return data

    # `global_has_value` indicates whether there is data in this global batch.
    # We do a all-reduce across all the workers in the multi-worker case.
    # TODO(b/126259107): Do strategy.reduce for CollectiveAllReduceStrategy.
    if len(worker_has_values) > 1:
      with ops.device(self._input_workers.compute_devices_for_worker(0)[0]):
        # Place the tf.reduce_any op in device 0 to minimize communication
        # cost.
        # TODO(b/128545270): Investigate why placing it on worker 0 will cause
        # the entire data to copy back from device to host.
        global_has_value = math_ops.reduce_any(worker_has_values)
    else:
      global_has_value = worker_has_values[0]

    results = []
    for i, worker in enumerate(self._input_workers.worker_devices):
      with ops.device(worker):
        devices = self._input_workers.compute_devices_for_worker(i)
        for j, device in enumerate(devices):
          with ops.device(device):
            # pylint: disable=undefined-loop-variable
            # pylint: disable=cell-var-from-loop
            # It is fine for the lambda to capture variables from the loop as
            # the lambda is executed in the loop as well.
            result = control_flow_ops.cond(global_has_value,
                                           lambda: replicas[i][j],
                                           lambda: out_of_range_fn(i, device))
            # pylint: enable=cell-var-from-loop
            # pylint: enable=undefined-loop-variable
            results.append(result)
    replicas = results

    # Some dimensions in `replicas` will become unknown after we conditionally
    # return the real tensors or the dummy tensors. We fix the input shapes by
    # using the shapes from `out_of_range_replicas` because it is calling
    # get_next() inside.
    flattened_replicas = nest.flatten(replicas)
    for i, replica_data in enumerate(nest.flatten(out_of_range_replicas)):
      flattened_replicas[i].set_shape(replica_data.get_shape())
    replicas = nest.pack_sequence_as(replicas, flattened_replicas)

    return values.regroup(self._input_workers.device_map, replicas)

  def initialize(self):
    """Initialze underlying iterators.

    Returns:
      A list of any initializer ops that should be run.
    """
    init_ops = []
    for it in self._iterators:
      init_ops.extend(it.initialize())
    return init_ops

  # TODO(priyag): Remove when we switch to using `MultiDeviceIterator` for TPUs.
  @property
  def output_classes(self):
    return self._iterators[0].output_classes

  # TODO(priyag): Remove when we switch to using `MultiDeviceIterator` for TPUs.
  @property
  def output_shapes(self):
    return self._iterators[0].output_shapes

  # TODO(priyag): Remove when we switch to using `MultiDeviceIterator` for TPUs.
  @property
  def output_types(self):
    return self._iterators[0].output_types

  # TODO(priyag): Remove when we switch to using `MultiDeviceIterator` for TPUs.
  def get_iterator(self, worker):
    for i, w in enumerate(self._input_workers.worker_devices):
      if worker == w:
        return self._iterators[i]
    return None


class InputFunctionIterator(InputIteratorImpl):
  """Iterator created from input function."""

  def __init__(self, input_fn, input_workers, input_contexts, **kwargs):
    """Make an iterator for input provided via an input function.

    Currently implements PER_WORKER mode, in which the `input_fn` is called
    once on each worker.

    TODO(priyag): Add other replication modes.

    Args:
      input_fn: Input function that returns a `tf.data.Dataset` object.
      input_workers: an `InputWorkers` object.
      input_contexts: A list of `InputContext` instances to be passed to call(s)
        to `input_fn`. Length and order should match worker order in
        `worker_device_pairs`.
      **kwargs: Additional experimental flags. Will be removed in future.
    """
    assert isinstance(input_workers, InputWorkers)
    if input_workers.num_workers != len(input_contexts):
      raise ValueError(
          "Number of input workers (%d) is not same as number of "
          "input_contexts (%d)" %
          (input_workers.num_workers, len(input_contexts)))

    iterators = []
    for i, ctx in enumerate(input_contexts):
      worker = input_workers.worker_devices[i]
      with ops.device(worker):
        result = input_fn(ctx)
        devices = input_workers.compute_devices_for_worker(i)
        if isinstance(result, dataset_ops.DatasetV2):
          iterator = _SingleWorkerDatasetIterator(result, worker, devices)
        elif callable(result):
          iterator = _SingleWorkerCallableIterator(result, worker, devices)
        else:
          raise ValueError(
              "input_fn must return a tf.data.Dataset or a callable.")
        iterators.append(iterator)

    super(InputFunctionIterator, self).__init__(
        input_workers, iterators, **kwargs)


class DatasetIterator(InputIteratorImpl):
  """Iterator created from input dataset."""

  def __init__(self, dataset, input_workers, split_batch_by=None, **kwargs):
    """Make an iterator for the dataset on given devices.

    If `split_batch_by` is not None, we "split" each batch of the
    dataset by `split_batch_by` value. To achieve this, we first unbatch the
    input dataset and then rebatch it with the per replica batch size that is
    calculated using `global_batch_size // split_batch_by`.
    The currently supported datasets are as follows:
    `dataset.batch()` is the last operation on the dataset OR
    `dataset.apply(map_and_batch)` is the last operation on the dataset OR
    `dataset.batch().prefetch()` are the last 2 operations on the dataset OR
    `dataset.apply(map_and_batch).prefetch()` are the last 2 operations.

    TODO(priyag): Support multi worker / host cases properly by cloning
    and sharding the dataset on each worker. Current setup will only work in
    some cases, such as in-graph multi worker GPU case. If the input pipeline
    has random shuffling (with a different seed on each worker), each worker
    will see random input from the same overall dataset in each step. Otherwise,
    each worker will see the same input in each step.

    Args:
      dataset: `tf.data.Dataset` that will be used as the input source.
      input_workers: an `InputWorkers` object.
      split_batch_by: Optional integer. If present, we "split" each batch of the
        dataset by `split_batch_by` value.
      **kwargs: Additional experimental flags. Will be removed in future.
    """
    assert isinstance(input_workers, InputWorkers)
    if split_batch_by:
      dataset = batching._RebatchDataset(dataset, split_batch_by)  # pylint: disable=protected-access

    iterators = []
    for i, worker in enumerate(input_workers.worker_devices):
      with ops.device(worker):
        worker_devices = input_workers.compute_devices_for_worker(i)
        cloned_dataset = dataset
        if not context.executing_eagerly():
          cloned_dataset = input_ops._clone_dataset(dataset)  # pylint: disable=protected-access
          cloned_dataset = cloned_dataset.with_options(dataset.options())
        iterator = _SingleWorkerDatasetIterator(cloned_dataset, worker,
                                                worker_devices)
        iterators.append(iterator)

    self._element_structure = dataset._element_structure  # pylint: disable=protected-access

    super(DatasetIterator, self).__init__(input_workers, iterators, **kwargs)


def _dummy_tensor_fn(value_structure):
  """A function to create dummy tensors from `value_structure`."""

  def create_dummy_tensor(feature_shape, feature_type):
    """Create a dummy tensor with possible batch dimensions set to 0."""

    # Ideally we should set the batch dimension to 0, however as in
    # DistributionStrategy we don't know the batch dimension, we try to
    # guess it as much as possible. If the feature has unknown dimensions, we
    # will set them to 0. If the feature shape is already static, we guess the
    # first dimension as batch dimension and set it to 0.
    dims = []
    for dim in feature_shape.dims:
      if dim.value is None:
        dims.append(tensor_shape.Dimension(0))
      else:
        dims.append(dim)
    if feature_shape.is_fully_defined() and dims:
      dims[0] = tensor_shape.Dimension(0)

    # Create the dummy tensor.
    dummy_tensor = array_ops.zeros(tensor_shape.TensorShape(dims), feature_type)
    return dummy_tensor

  result = []
  # pylint: disable=protected-access
  for feature_shape, feature_type in zip(value_structure._flat_shapes,
                                         value_structure._flat_types):
    result.append(create_dummy_tensor(feature_shape, feature_type))

  if isinstance(value_structure, structure.NestedStructure):
    result = nest.pack_sequence_as(value_structure._nested_structure, result)
  else:
    result = result[0]
  # pylint: enable=protected-access

  return result


def _dummy_tensor_fn(value_structure):
  """A function to create dummy tensors from `value_structure`."""

  def create_dummy_tensor(feature_shape, feature_type):
    """Create a dummy tensor with possible batch dimensions set to 0."""

    # Ideally we should set the batch dimension to 0, however as in
    # DistributionStrategy we don't know the batch dimension, we try to
    # guess it as much as possible. If the feature has unknown dimensions, we
    # will set them to 0. If the feature shape is already static, we guess the
    # first dimension as batch dimension and set it to 0.
    dims = []
    for dim in feature_shape.dims:
      if dim.value is None:
        dims.append(tensor_shape.Dimension(0))
      else:
        dims.append(dim)
    if feature_shape.is_fully_defined() and dims:
      dims[0] = tensor_shape.Dimension(0)

    # Create the dummy tensor.
    dummy_tensor = array_ops.zeros(tensor_shape.TensorShape(dims), feature_type)
    return dummy_tensor

  result = []
  # pylint: disable=protected-access
  for feature_shape, feature_type in zip(value_structure._flat_shapes,
                                         value_structure._flat_types):
    result.append(create_dummy_tensor(feature_shape, feature_type))

  if isinstance(value_structure, structure.NestedStructure):
    result = nest.pack_sequence_as(value_structure._nested_structure, result)
  else:
    result = result[0]
  # pylint: enable=protected-access

  return result


class _SingleWorkerDatasetIterator(object):
  """Iterator for a single `tf.data.Dataset`."""

  def __init__(self, dataset, worker, devices):
    """Create iterator for the `dataset` to fetch data to worker's `devices` .

    `MultiDeviceIterator` is used to prefetch input to the devices on the
    given worker.

    Args:
      dataset: A `tf.data.Dataset` instance.
      worker: Worker on which ops should be created.
      devices: Distribute data from `dataset` to these devices.
    """
    self._dataset = dataset
    self._worker = worker
    self._devices = devices
    self._make_iterator()

  def _make_iterator(self):
    """Make appropriate iterator on the dataset."""
    with ops.device(self._worker):
      self._iterator = multi_device_iterator_ops.MultiDeviceIterator(
          self._dataset, self._devices)

  def get_next(self, device, name=None):
    """Get next element for the given device."""
    del name
    with ops.device(self._worker):
      return self._iterator.get_next(device)

<<<<<<< HEAD
  def get_next_as_list(self, name=None):
    """Get next element from underlying iterator.

    If there is no data left, a list of dummy tensors with possible batch
    dimensions set to 0 will be returned.

    Args:
      name: not used.

    Returns:
      A boolean tensor indicates whether there is any data in next element and
      the real data as the next element or a list of dummy tensors if no data
      left.
    """
=======
  def get_next_as_list_deprecated(self, name=None):
    """Get next element from the underlying iterator."""
>>>>>>> 51acb2b2
    del name
    with ops.device(self._worker):
      data_list = self._iterator.get_next_as_optional()
      result = []
      for i, data in enumerate(data_list):
        # Place the condition op in the same device as the data so the data
        # doesn't need to be sent back to the worker.
        with ops.device(self._devices[i]):
          # As MultiDeviceIterator will fetch data in order, so we only need to
          # check if the first replica has value to see whether there is data
          # left for this single worker.
          if i == 0:
            worker_has_value = data.has_value()

          # pylint: disable=unnecessary-lambda
          # pylint: disable=cell-var-from-loop
          real_data = control_flow_ops.cond(
              data.has_value(),
              lambda: data.get_value(),
              lambda: _dummy_tensor_fn(data.value_structure))
          result.append(real_data)
          # pylint: enable=cell-var-from-loop
          # pylint: enable=unnecessary-lambda

      return worker_has_value, result

  def get_next_as_list(self, name=None):
    """Get next element from underlying iterator.

    If there is no data left, a list of dummy tensors with possible batch
    dimensions set to 0 will be returned.

    Args:
      name: not used.

    Returns:
      A boolean tensor indicates whether there is any data in next element and
      the real data as the next element or a list of dummy tensors if no data
      left.
    """
    del name
    with ops.device(self._worker):
      data_list = self._iterator.get_next_as_optional()
      result = []
      for i, data in enumerate(data_list):
        # Place the condition op in the same device as the data so the data
        # doesn't need to be sent back to the worker.
        with ops.device(self._devices[i]):
          # As MultiDeviceIterator will fetch data in order, so we only need to
          # check if the first replica has value to see whether there is data
          # left for this single worker.
          if i == 0:
            worker_has_value = data.has_value()

          # pylint: disable=unnecessary-lambda
          # pylint: disable=cell-var-from-loop
          real_data = control_flow_ops.cond(
              data.has_value(),
              lambda: data.get_value(),
              lambda: _dummy_tensor_fn(data.value_structure))
          result.append(real_data)
          # pylint: enable=cell-var-from-loop
          # pylint: enable=unnecessary-lambda

      return worker_has_value, result

  def initialize(self):
    """Initialze underlying iterator.

    In eager execution, this simply recreates the underlying iterator.
    In graph execution, it returns the initializer ops for the underlying
    iterator.

    Returns:
      A list of any initializer ops that should be run.
    """
    if context.executing_eagerly():
      self._iterator._eager_reset()  # pylint: disable=protected-access
      return []
    else:
      return [self._iterator.initializer]

  @property
  def output_classes(self):
    return dataset_ops.get_legacy_output_classes(self._iterator)

  @property
  def output_shapes(self):
    return dataset_ops.get_legacy_output_shapes(self._iterator)

  @property
  def output_types(self):
    return dataset_ops.get_legacy_output_types(self._iterator)


class _SingleWorkerCallableIterator(object):
  """Iterator for a single tensor-returning callable."""

  def __init__(self, fn, worker, devices):
    self._fn = fn
    self._worker = worker
    self._devices = devices

  def get_next(self, device, name=None):
    """Get next element for the given device from the callable."""
    del device, name
    with ops.device(self._worker):
      return self._fn()

<<<<<<< HEAD
  def get_next_as_list(self, name=None):
=======
  def get_next_as_list_deprecated(self, name=None):
>>>>>>> 51acb2b2
    """Get next element from the callable."""
    del name
    with ops.device(self._worker):
      data_list = [self._fn() for _ in self._devices]
      return constant_op.constant(True), data_list

  def get_next_as_list(self, name=None):
    """Get next element from the callable."""
    del name
    with ops.device(self._worker):
      data_list = [self._fn() for _ in self._devices]
      return constant_op.constant(True), data_list

  def initialize(self):
    # TODO(petebu) Should this throw an exception instead?
    return []


# TODO(sourabhbajaj): Remove this in lieu of distributed datasets
def _get_batched_dataset(d):
  """Get the batched dataset from `d`."""
  # pylint: disable=protected-access
  if isinstance(d, dataset_ops.DatasetV1Adapter):
    d = d._dataset

  if isinstance(d, (dataset_ops.BatchDataset, batching._MapAndBatchDataset)):
    return d
  elif isinstance(d, (dataset_ops.PrefetchDataset,
                      dataset_ops._OptionsDataset)):
    return _get_batched_dataset(d._input_dataset)

  raise ValueError(
      "Unable to get batched dataset from the input dataset. `batch` "
      "`map_and_batch` need to be the last operations on the dataset. "
      "The batch operations can be followed by a prefetch.")


def _get_batched_dataset_attributes(d):
  """Get `batch_size`, `drop_remainder` of dataset."""
  # pylint: disable=protected-access
  assert isinstance(d,
                    (dataset_ops.BatchDataset, batching._MapAndBatchDataset))
  if isinstance(d, dataset_ops.BatchDataset):
    batch_size = d._batch_size
    drop_remainder = d._drop_remainder
  elif isinstance(d, batching._MapAndBatchDataset):
    batch_size = d._batch_size_t
    drop_remainder = d._drop_remainder_t
  # pylint: enable=protected-access

  if tensor_util.is_tensor(batch_size):
    batch_size = tensor_util.constant_value(batch_size)

  if tensor_util.is_tensor(drop_remainder):
    drop_remainder = tensor_util.constant_value(drop_remainder)

  return batch_size, drop_remainder


# TODO(sourabhbajaj): Remove this in lieu of distributed datasets
def _get_dataset_attributes(dataset):
  """Get the underlying attributes from the dataset object."""
  # pylint: disable=protected-access

  # First, get batch_size and drop_remainder from the dataset. We need
  # to walk back the dataset creation process and find the batched version in
  # order to get the attributes.
  batched_dataset = _get_batched_dataset(dataset)
  batch_size, drop_remainder = _get_batched_dataset_attributes(batched_dataset)

  # Second, prefetch buffer should be get from the original dataset.
  prefetch_buffer = None
  if isinstance(dataset, dataset_ops.PrefetchDataset):
    prefetch_buffer = dataset._buffer_size
  elif (isinstance(dataset, dataset_ops.DatasetV1Adapter)
        and isinstance(dataset._dataset, dataset_ops.PrefetchDataset)):
    prefetch_buffer = dataset._dataset._buffer_size

  return batch_size, drop_remainder, prefetch_buffer


class MultiStepContext(object):
  """A context object that can be used to capture things when running steps.

  This context object is useful when running multiple steps at a time using the
  `experimental_run_steps_on_iterator` API. For e.g. it allows the user's step
  function to specify which outputs to emit at what frequency. Currently it
  supports capturing output from the last step, as well as capturing non tensor
  outputs.  In the future it will be augmented to support other use cases such
  as output each N steps.
  """

  def __init__(self):
    """Initialize an output context.

    Returns:
      A context object.
    """
    self._last_step_outputs = {}
    self._last_step_outputs_reduce_ops = {}
    self._non_tensor_outputs = {}

  @property
  def last_step_outputs(self):
    """A dictionary consisting of outputs to be captured on last step.

    Keys in the dictionary are names of tensors to be captured, as specified
    when `set_last_step_output` is called.
    Values in the dictionary are the tensors themselves. If
    `set_last_step_output` was called with a `reduce_op` for this output,
    then the value is the reduced value.

    Returns:
      A dictionary with last step outputs.
    """
    return self._last_step_outputs

  def _set_last_step_outputs(self, outputs):
    """Replace the entire dictionary of last step outputs."""
    if not isinstance(outputs, dict):
      raise ValueError("Need a dictionary to set last_step_outputs.")
    self._last_step_outputs = outputs

  def set_last_step_output(self, name, output, reduce_op=None):
    """Set `output` with `name` to be outputted from the last step.

    Args:
      name: String, name to identify the output. Doesn't need to match tensor
        name.
      output: The tensors that should be outputted with `name`. See below for
        actual types supported.
      reduce_op: Reduction method to use to reduce outputs from multiple
        replicas. Required if `set_last_step_output` is called in a replica
        context. Optional in cross_replica_context.
        When present, the outputs from all the replicas are reduced using the
        current distribution strategy's `reduce` method. Hence, the type of
        `output` must be what's supported by the corresponding `reduce` method.
        For e.g. if using MirroredStrategy and reduction is set, output
        must be a `PerReplica` value.
        The reduce method is also recorded in a dictionary
        `_last_step_outputs_reduce_ops` for later interpreting of the
        outputs as already reduced or not.
    """
    if distribution_strategy_context.in_cross_replica_context():
      self._last_step_outputs_reduce_ops[name] = reduce_op
      if reduce_op is None:
        self._last_step_outputs[name] = output
      else:
        distribution = distribution_strategy_context.get_strategy()
        self._last_step_outputs[name] = distribution.reduce(reduce_op, output)
    else:
      assert reduce_op is not None
      def merge_fn(distribution, value):
        self._last_step_outputs[name] = distribution.reduce(reduce_op, value)
        # Setting this inside the `merge_fn` because all replicas share the same
        # context object, so it's more robust to set it only once (even if all
        # the replicas are trying to set the same value).
        self._last_step_outputs_reduce_ops[name] = reduce_op

      distribution_strategy_context.get_replica_context().merge_call(
          merge_fn, args=(output,))

  @property
  def non_tensor_outputs(self):
    """A dictionary consisting of any non tensor outputs to be captured."""
    return self._non_tensor_outputs

  def set_non_tensor_output(self, name, output):
    """Set `output` with `name` to be captured as a non tensor output."""
    if distribution_strategy_context.in_cross_replica_context():
      self._non_tensor_outputs[name] = output
    else:
      def merge_fn(distribution, value):
        # NOTE(priyag): For non tensor outputs, we simply return all the values
        # in a list as reduction doesn't make sense on non tensors.
        self._non_tensor_outputs[name] = (
            distribution.experimental_local_results(value))
      distribution_strategy_context.get_replica_context().merge_call(
          merge_fn, args=(output,))<|MERGE_RESOLUTION|>--- conflicted
+++ resolved
@@ -395,45 +395,6 @@
   return result
 
 
-def _dummy_tensor_fn(value_structure):
-  """A function to create dummy tensors from `value_structure`."""
-
-  def create_dummy_tensor(feature_shape, feature_type):
-    """Create a dummy tensor with possible batch dimensions set to 0."""
-
-    # Ideally we should set the batch dimension to 0, however as in
-    # DistributionStrategy we don't know the batch dimension, we try to
-    # guess it as much as possible. If the feature has unknown dimensions, we
-    # will set them to 0. If the feature shape is already static, we guess the
-    # first dimension as batch dimension and set it to 0.
-    dims = []
-    for dim in feature_shape.dims:
-      if dim.value is None:
-        dims.append(tensor_shape.Dimension(0))
-      else:
-        dims.append(dim)
-    if feature_shape.is_fully_defined() and dims:
-      dims[0] = tensor_shape.Dimension(0)
-
-    # Create the dummy tensor.
-    dummy_tensor = array_ops.zeros(tensor_shape.TensorShape(dims), feature_type)
-    return dummy_tensor
-
-  result = []
-  # pylint: disable=protected-access
-  for feature_shape, feature_type in zip(value_structure._flat_shapes,
-                                         value_structure._flat_types):
-    result.append(create_dummy_tensor(feature_shape, feature_type))
-
-  if isinstance(value_structure, structure.NestedStructure):
-    result = nest.pack_sequence_as(value_structure._nested_structure, result)
-  else:
-    result = result[0]
-  # pylint: enable=protected-access
-
-  return result
-
-
 class _SingleWorkerDatasetIterator(object):
   """Iterator for a single `tf.data.Dataset`."""
 
@@ -465,7 +426,13 @@
     with ops.device(self._worker):
       return self._iterator.get_next(device)
 
-<<<<<<< HEAD
+  def get_next_as_list_deprecated(self, name=None):
+    """Get next element from the underlying iterator."""
+    del name
+    with ops.device(self._worker):
+      data_list = self._iterator.get_next()
+      return data_list
+
   def get_next_as_list(self, name=None):
     """Get next element from underlying iterator.
 
@@ -480,10 +447,6 @@
       the real data as the next element or a list of dummy tensors if no data
       left.
     """
-=======
-  def get_next_as_list_deprecated(self, name=None):
-    """Get next element from the underlying iterator."""
->>>>>>> 51acb2b2
     del name
     with ops.device(self._worker):
       data_list = self._iterator.get_next_as_optional()
@@ -510,46 +473,6 @@
 
       return worker_has_value, result
 
-  def get_next_as_list(self, name=None):
-    """Get next element from underlying iterator.
-
-    If there is no data left, a list of dummy tensors with possible batch
-    dimensions set to 0 will be returned.
-
-    Args:
-      name: not used.
-
-    Returns:
-      A boolean tensor indicates whether there is any data in next element and
-      the real data as the next element or a list of dummy tensors if no data
-      left.
-    """
-    del name
-    with ops.device(self._worker):
-      data_list = self._iterator.get_next_as_optional()
-      result = []
-      for i, data in enumerate(data_list):
-        # Place the condition op in the same device as the data so the data
-        # doesn't need to be sent back to the worker.
-        with ops.device(self._devices[i]):
-          # As MultiDeviceIterator will fetch data in order, so we only need to
-          # check if the first replica has value to see whether there is data
-          # left for this single worker.
-          if i == 0:
-            worker_has_value = data.has_value()
-
-          # pylint: disable=unnecessary-lambda
-          # pylint: disable=cell-var-from-loop
-          real_data = control_flow_ops.cond(
-              data.has_value(),
-              lambda: data.get_value(),
-              lambda: _dummy_tensor_fn(data.value_structure))
-          result.append(real_data)
-          # pylint: enable=cell-var-from-loop
-          # pylint: enable=unnecessary-lambda
-
-      return worker_has_value, result
-
   def initialize(self):
     """Initialze underlying iterator.
 
@@ -593,16 +516,12 @@
     with ops.device(self._worker):
       return self._fn()
 
-<<<<<<< HEAD
-  def get_next_as_list(self, name=None):
-=======
   def get_next_as_list_deprecated(self, name=None):
->>>>>>> 51acb2b2
     """Get next element from the callable."""
     del name
     with ops.device(self._worker):
       data_list = [self._fn() for _ in self._devices]
-      return constant_op.constant(True), data_list
+      return data_list
 
   def get_next_as_list(self, name=None):
     """Get next element from the callable."""
