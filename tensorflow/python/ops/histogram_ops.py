# Copyright 2015 The TensorFlow Authors. All Rights Reserved.
#
# Licensed under the Apache License, Version 2.0 (the "License");
# you may not use this file except in compliance with the License.
# You may obtain a copy of the License at
#
#     http://www.apache.org/licenses/LICENSE-2.0
#
# Unless required by applicable law or agreed to in writing, software
# distributed under the License is distributed on an "AS IS" BASIS,
# WITHOUT WARRANTIES OR CONDITIONS OF ANY KIND, either express or implied.
# See the License for the specific language governing permissions and
# limitations under the License.
# ==============================================================================
# pylint: disable=g-short-docstring-punctuation
"""Histograms.

Please see @{$python/histogram_ops} guide.

@@histogram_fixed_width_bins
@@histogram_fixed_width
"""

from __future__ import absolute_import
from __future__ import division
from __future__ import print_function

from tensorflow.python.framework import dtypes
from tensorflow.python.framework import ops
from tensorflow.python.ops import array_ops
from tensorflow.python.ops import clip_ops
from tensorflow.python.ops import gen_math_ops
from tensorflow.python.ops import math_ops


def histogram_fixed_width_bins(values,
                               value_range,
                               nbins=100,
                               dtype=dtypes.int32,
                               name=None):
  """Bins the given values for use in a histogram.

  Given the tensor `values`, this operation returns a rank 1 `Tensor`
  representing the indices of a histogram into which each element
  of `values` would be binned. The bins are equal width and
  determined by the arguments `value_range` and `nbins`.

  Args:
    values:  Numeric `Tensor`.
    value_range:  Shape [2] `Tensor` of same `dtype` as `values`.
      values <= value_range[0] will be mapped to hist[0],
      values >= value_range[1] will be mapped to hist[-1].
    nbins:  Scalar `int32 Tensor`.  Number of histogram bins.
    dtype:  dtype for returned histogram.
    name:  A name for this operation (defaults to 'histogram_fixed_width').

  Returns:
    A `Tensor` holding the indices of the binned values whose shape matches
    `values`. 

  Examples:

  ```python
  # Bins will be:  (-inf, 1), [1, 2), [2, 3), [3, 4), [4, inf)
  nbins = 5
  value_range = [0.0, 5.0]
  new_values = [-1.0, 0.0, 1.5, 2.0, 5.0, 15]

  with tf.get_default_session() as sess:
    indices = tf.histogram_fixed_width_bins(new_values, value_range, nbins=5)
    variables.global_variables_initializer().run()
    sess.run(indices) => [0, 0, 1, 2, 4]
  ```
  """
<<<<<<< HEAD
  with ops.name_scope(name, 'histogram_fixed_width_bins',
                      [values, value_range, nbins]) as scope:
    values = ops.convert_to_tensor(values, name='values')
    shape = array_ops.shape(values)

    values = array_ops.reshape(values, [-1])
    value_range = ops.convert_to_tensor(value_range, name='value_range')
    nbins = ops.convert_to_tensor(nbins, dtype=dtypes.int32, name='nbins')
    nbins_float = math_ops.cast(nbins, values.dtype)

    # Map tensor values that fall within value_range to [0, 1].
    scaled_values = math_ops.truediv(values - value_range[0],
                                     value_range[1] - value_range[0],
                                     name='scaled_values')

    # map tensor values within the open interval value_range to {0,.., nbins-1},
    # values outside the open interval will be zero or less, or nbins or more.
    indices = math_ops.floor(nbins_float * scaled_values, name='indices')

    # Clip edge cases (e.g. value = value_range[1]) or "outliers."
    indices = math_ops.cast(
        clip_ops.clip_by_value(indices, 0, nbins_float - 1), dtypes.int32)
    return array_ops.reshape(indices, shape)


def histogram_fixed_width(values,
                          value_range,
                          nbins=100,
                          dtype=dtypes.int32,
                          name=None):
  """Return histogram of values.

  Given the tensor `values`, this operation returns a rank 1 histogram counting
  the number of entries in `values` that fell into every bin.  The bins are
  equal width and determined by the arguments `value_range` and `nbins`.

  Args:
    values:  Numeric `Tensor`.
    value_range:  Shape [2] `Tensor` of same `dtype` as `values`.
      values <= value_range[0] will be mapped to hist[0],
      values >= value_range[1] will be mapped to hist[-1].
    nbins:  Scalar `int32 Tensor`.  Number of histogram bins.
    dtype:  dtype for returned histogram.
    name:  A name for this operation (defaults to 'histogram_fixed_width').

  Returns:
    A 1-D `Tensor` holding histogram of values.

  Examples:

  ```python
  # Bins will be:  (-inf, 1), [1, 2), [2, 3), [3, 4), [4, inf)
  nbins = 5
  value_range = [0.0, 5.0]
  new_values = [-1.0, 0.0, 1.5, 2.0, 5.0, 15]

  with tf.get_default_session() as sess:
    hist = tf.histogram_fixed_width(new_values, value_range, nbins=5)
    variables.global_variables_initializer().run()
    sess.run(hist) => [2, 1, 1, 0, 2]
  ```
  """
  with ops.name_scope(name, 'histogram_fixed_width', 
                      [values, value_range, nbins]) as scope:
    indices = histogram_fixed_width_bins(
        values, value_range, nbins, dtype, scope)

    # TODO(langmore) This creates an array of ones to add up and place in the
    # bins.  This is inefficient, so replace when a better Op is available.
    return math_ops.unsorted_segment_sum(
        array_ops.ones_like(indices, dtype=dtype),
        indices,
        nbins,
        name=scope)
=======
  with ops.name_scope(name, 'histogram_fixed_width',
                      [values, value_range, nbins]) as name:
    return gen_math_ops.histogram_fixed_width(values, value_range, nbins,
                                              dtype=dtype, name=name)
>>>>>>> 528457ea
<|MERGE_RESOLUTION|>--- conflicted
+++ resolved
@@ -72,7 +72,6 @@
     sess.run(indices) => [0, 0, 1, 2, 4]
   ```
   """
-<<<<<<< HEAD
   with ops.name_scope(name, 'histogram_fixed_width_bins',
                       [values, value_range, nbins]) as scope:
     values = ops.convert_to_tensor(values, name='values')
@@ -146,10 +145,4 @@
         array_ops.ones_like(indices, dtype=dtype),
         indices,
         nbins,
-        name=scope)
-=======
-  with ops.name_scope(name, 'histogram_fixed_width',
-                      [values, value_range, nbins]) as name:
-    return gen_math_ops.histogram_fixed_width(values, value_range, nbins,
-                                              dtype=dtype, name=name)
->>>>>>> 528457ea
+        name=scope)