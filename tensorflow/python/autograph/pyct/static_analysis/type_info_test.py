--- conflicted
+++ resolved
@@ -62,11 +62,7 @@
                          test_fn,
                          namespace,
                          arg_types=None):
-<<<<<<< HEAD
-    node, source, _ = parser.parse_entity(test_fn)
-=======
     node, _, source = parser.parse_entity(test_fn, future_imports=())
->>>>>>> 51acb2b2
     entity_info = transformer.EntityInfo(
         source_code=source,
         source_file=None,
