--- conflicted
+++ resolved
@@ -54,16 +54,12 @@
             #
             # XLA constant folds integer division by zero to 1.
             self.assertTrue(test.is_gpu_available())
-<<<<<<< HEAD
             if not test.is_built_with_rocm():
               self.assertIn(result, (-1, 0xff, 0xffffffff))
             else:
               # ROCM TODO: verify bit patterns on AMD GCN architecture in zero
               # divisions
               pass
-=======
-            self.assertIn(result, (-1, 1, 0xff, 0xffffffff))
->>>>>>> ebc91eda
 
 
 if __name__ == '__main__':
