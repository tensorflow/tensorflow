--- conflicted
+++ resolved
@@ -298,15 +298,8 @@
     return func
 
   def testRange(self):
-<<<<<<< HEAD
-    for dt in (dtypes.float16, dtypes.float32, dtypes.float64, dtypes.int32,
-               dtypes.int64, dtypes.bfloat16):
-      use_gpu = (dt != dtypes.bfloat16)
-      sampler = self._Sampler(1000, minv=-2, maxv=8, dtype=dt, use_gpu=use_gpu)
-=======
     for dt in get_float_types() + [dtypes.int32, dtypes.int64]:
       sampler = self._Sampler(1000, minv=-2, maxv=8, dtype=dt, use_gpu=True)
->>>>>>> 88ef10a8
       x = sampler()
       self.assertTrue(-2 <= np.min(x))
       self.assertTrue(np.max(x) < 8)
@@ -391,14 +384,8 @@
 
   @test_util.run_deprecated_v1
   def testSeed(self):
-<<<<<<< HEAD
-    for dt in (dtypes.float16, dtypes.float32, dtypes.float64, dtypes.int32,
-               dtypes.int64, dtypes.bfloat16):
-=======
     for dt in get_float_types() + [dtypes.int32, dtypes.int64]:
->>>>>>> 88ef10a8
       for seed in [345, 2**100, -2**100]:
-        use_gpu = (dt != dtypes.bfloat16)
         sx = self._Sampler(1000, 0, 17, dtype=dt, use_gpu=use_gpu, seed=seed)
         sy = self._Sampler(1000, 0, 17, dtype=dt, use_gpu=use_gpu, seed=seed)
         self.assertAllEqual(sx(), sy())
