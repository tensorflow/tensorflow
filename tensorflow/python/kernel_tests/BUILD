--- conflicted
+++ resolved
@@ -1097,9 +1097,6 @@
     ],
 )
 
-<<<<<<< HEAD
-gpu_py_test(
-=======
 tf_py_test(
     name = "unicode_script_op_test",
     size = "small",
@@ -1112,8 +1109,7 @@
     ],
 )
 
-cuda_py_test(
->>>>>>> 7c5eb354
+gpu_py_test(
     name = "topk_op_test",
     size = "small",
     srcs = ["topk_op_test.py"],
@@ -3270,12 +3266,7 @@
     tags = ["no_gpu"],  # TODO(b/111656070)
 )
 
-<<<<<<< HEAD
-# TODO(b/116053459): Replace with gpu_py_test.
-tf_py_test(
-=======
-cuda_py_test(
->>>>>>> 7c5eb354
+gpu_py_test(
     name = "while_v2_test",
     size = "medium",
     srcs = ["while_v2_test.py"],
