--- conflicted
+++ resolved
@@ -1193,7 +1193,6 @@
 )
 
 cuda_py_test(
-<<<<<<< HEAD
     name = "broadcast_to_ops_test",
     size = "small",
     srcs = ["broadcast_to_ops_test.py"],
@@ -1203,7 +1202,9 @@
         "//tensorflow/python:client",
         "//tensorflow/python:client_testlib",
     ],
-=======
+)
+
+cuda_py_test(
     name = "inplace_ops_test",
     size = "small",
     srcs = ["inplace_ops_test.py"],
@@ -1217,7 +1218,6 @@
         "//tensorflow/python:math_ops",
     ],
     shard_count = 10,
->>>>>>> 079539b2
 )
 
 cuda_py_test(
