# Copyright 2015 The TensorFlow Authors. All Rights Reserved.
#
# Licensed under the Apache License, Version 2.0 (the "License");
# you may not use this file except in compliance with the License.
# You may obtain a copy of the License at
#
#     http://www.apache.org/licenses/LICENSE-2.0
#
# Unless required by applicable law or agreed to in writing, software
# distributed under the License is distributed on an "AS IS" BASIS,
# WITHOUT WARRANTIES OR CONDITIONS OF ANY KIND, either express or implied.
# See the License for the specific language governing permissions and
# limitations under the License.
# ==============================================================================
"""Classes and functions used to construct graphs."""
# pylint: disable=g-bad-name
import collections
import copy
import re
import sys
import threading
import types
from typing import Optional
from absl import app

import numpy as np

from tensorflow.core.framework import attr_value_pb2
from tensorflow.core.framework import full_type_pb2
from tensorflow.core.framework import function_pb2
from tensorflow.core.framework import graph_pb2
from tensorflow.core.framework import node_def_pb2
from tensorflow.core.framework import op_def_pb2
from tensorflow.core.framework import versions_pb2
from tensorflow.core.protobuf import config_pb2
# pywrap_tensorflow must be imported first to avoid protobuf issues.
# (b/143110113)
# pylint: disable=invalid-import-order,g-bad-import-order,unused-import
from tensorflow.python import pywrap_tensorflow
from tensorflow.python import pywrap_tfe
# pylint: enable=invalid-import-order,g-bad-import-order,unused-import
from tensorflow.python import tf2
from tensorflow.python.client import pywrap_tf_session
from tensorflow.python.eager import context
from tensorflow.python.eager import core
from tensorflow.python.eager import monitoring
from tensorflow.python.eager import tape
from tensorflow.python.framework import c_api_util
from tensorflow.python.framework import composite_tensor
from tensorflow.python.framework import device as pydev
from tensorflow.python.framework import dtypes
from tensorflow.python.framework import errors
from tensorflow.python.framework import op_callbacks
from tensorflow.python.framework import registry
from tensorflow.python.framework import stack
from tensorflow.python.framework import tensor_conversion
from tensorflow.python.framework import tensor_conversion_registry
from tensorflow.python.framework import tensor_shape
from tensorflow.python.framework import tensor_util
from tensorflow.python.framework import traceable_stack
from tensorflow.python.framework import versions
from tensorflow.python.ops import control_flow_util
from tensorflow.python.ops import handle_data_util
from tensorflow.python.platform import tf_logging as logging
from tensorflow.python.profiler import trace as profiler_trace
from tensorflow.python.types import core as core_tf_types
from tensorflow.python.types import internal
from tensorflow.python.util import compat
from tensorflow.python.util import decorator_utils
from tensorflow.python.util import deprecation
from tensorflow.python.util import function_utils
from tensorflow.python.util import lock_util
from tensorflow.python.util import object_identity
from tensorflow.python.util import tf_contextlib
from tensorflow.python.util import tf_stack
from tensorflow.python.util import traceback_utils
from tensorflow.python.util.compat import collections_abc
from tensorflow.python.util.deprecation import deprecated_args
from tensorflow.python.util.lazy_loader import LazyLoader
from tensorflow.python.util.tf_export import kwarg_only
from tensorflow.python.util.tf_export import tf_export

# TODO(b/218887885): Loaded lazily due to a circular dependency with this file.
tensor_spec = LazyLoader(
    "tensor_spec", globals(),
    "tensorflow.python.framework.tensor_spec")
ag_ctx = LazyLoader(
    "ag_ctx", globals(),
    "tensorflow.python.autograph.core.ag_ctx")


# Temporary global switches determining if we should enable the work-in-progress
# calls to the C API. These will be removed once all functionality is supported.
_USE_C_API = True
_USE_C_SHAPES = True

_api_usage_gauge = monitoring.BoolGauge(
    "/tensorflow/api/ops_eager_execution",
    "Whether ops.enable_eager_execution() is called.")

_tensor_equality_api_usage_gauge = monitoring.BoolGauge(
    "/tensorflow/api/enable_tensor_equality",
    "Whether ops.enable_tensor_equality() is called.")

_control_flow_api_gauge = monitoring.BoolGauge(
    "/tensorflow/api/enable_control_flow_v2",
    "Whether enable_control_flow_v2() is called.")

_tf_function_api_gauge = monitoring.BoolGauge(
    "/tensorflow/api/tf_function",
    "Whether tf.function() is used.")

# pylint: disable=protected-access
_DTYPES_INTERN_TABLE = dtypes._INTERN_TABLE
# pylint: enable=protected-access


def tensor_id(tensor):
  """Returns a unique identifier for this Tensor."""
  return tensor._id  # pylint: disable=protected-access


class _UserDeviceSpec(object):
  """Store user-specified device and provide computation of merged device."""

  def __init__(self, device_name_or_function):
    self._device_name_or_function = device_name_or_function
    self.display_name = str(self._device_name_or_function)
    self.function = device_name_or_function
    self.raw_string = None

    if isinstance(device_name_or_function, pydev.MergeDevice):
      self.is_null_merge = device_name_or_function.is_null_merge

    elif callable(device_name_or_function):
      self.is_null_merge = False
      dev_func = self._device_name_or_function
      func_name = function_utils.get_func_name(dev_func)
      func_code = function_utils.get_func_code(dev_func)
      if func_code:
        fname = func_code.co_filename
        lineno = func_code.co_firstlineno
      else:
        fname = "unknown"
        lineno = -1
      self.display_name = "%s<%s, %d>" % (func_name, fname, lineno)

    elif device_name_or_function is None:
      # NOTE(taylorrobie): This MUST be False. None signals a break in the
      #   device stack, so `is_null_merge` must be False for such a case to
      #   allow callers to safely skip over null merges without missing a None.
      self.is_null_merge = False

    else:
      self.raw_string = device_name_or_function
      self.function = pydev.merge_device(device_name_or_function)
      self.is_null_merge = self.function.is_null_merge

    # We perform this check in __init__ because it is of non-trivial cost,
    # and self.string_merge is typically called many times.
    self.fast_string_merge = isinstance(self.function, pydev.MergeDevice)

  def string_merge(self, node_def):
    if self.fast_string_merge:
      return self.function.shortcut_string_merge(node_def)

    return compat.as_str(_device_string(self.function(node_def)))


class NullContextmanager(object):

  def __init__(self, *args, **kwargs):
    pass

  def __enter__(self):
    pass

  def __exit__(self, type_arg, value_arg, traceback_arg):
    return False  # False values do not suppress exceptions


def _override_helper(clazz_object, operator, func):
  """Overrides (string) operator on Tensors to call func.

  Args:
    clazz_object: the class to override for; either Tensor or SparseTensor.
    operator: the string name of the operator to override.
    func: the function that replaces the overridden operator.

  Raises:
    ValueError: If operator is not allowed to be overwritten.
  """
  if operator not in Tensor.OVERLOADABLE_OPERATORS:
    raise ValueError(f"Overriding {operator} is disallowed. "
                     f"Allowed operators are {Tensor.OVERLOADABLE_OPERATORS}.")
  setattr(clazz_object, operator, func)


def _as_graph_element(obj):
  """Convert `obj` to a graph element if possible, otherwise return `None`.

  Args:
    obj: Object to convert.

  Returns:
    The result of `obj._as_graph_element()` if that method is available;
        otherwise `None`.
  """
  conv_fn = getattr(obj, "_as_graph_element", None)
  if conv_fn and callable(conv_fn):
    return conv_fn()
  return None


# Deprecated - do not use.
# This API to avoid breaking estimator and tensorflow-mesh which depend on this
# internal API. The stub should be safe to use after TF 2.3 is released.
def is_dense_tensor_like(t):
  return isinstance(t, core_tf_types.Tensor)


def uid():
  """A unique (within this program execution) integer."""
  return pywrap_tfe.TFE_Py_UID()


def numpy_text(tensor, is_repr=False):
  """Human readable representation of a tensor's numpy value."""
  if tensor.dtype.is_numpy_compatible:
    # pylint: disable=protected-access
    text = repr(tensor._numpy()) if is_repr else str(tensor._numpy())
    # pylint: enable=protected-access
  else:
    text = "<unprintable>"
  if "\n" in text:
    text = "\n" + text
  return text


def value_text(tensor, is_repr=False):
  """Either the NumPy value or a custom TensorFlow formatting of `tensor`.

  Custom formatting is used for custom device tensors, e.g. parallel tensors
  with multiple components on different devices.

  Args:
    tensor: The tensor to format.
    is_repr: Controls the style/verbosity of formatting.

  Returns:
    The formatted tensor.
  """
  # pylint: disable=protected-access  # friend access
  if tensor._prefer_custom_summarizer():
    text = tensor._summarize_value()
    # pylint: enable=protected-access
    if is_repr:
      text = "value=" + text
  else:
    text = numpy_text(tensor, is_repr=is_repr)
    if is_repr:
      text = "numpy=" + text
  return text


@tf_export(v1=["enable_tensor_equality"])
def enable_tensor_equality():
  """Compare Tensors with element-wise comparison and thus be unhashable.

  Comparing tensors with element-wise allows comparisons such as
  tf.Variable(1.0) == 1.0. Element-wise equality implies that tensors are
  unhashable. Thus tensors can no longer be directly used in sets or as a key in
  a dictionary.
  """
  logging.vlog(1, "Enabling tensor equality")
  _tensor_equality_api_usage_gauge.get_cell().set(True)
  Tensor._USE_EQUALITY = True  # pylint: disable=protected-access


@tf_export(v1=["disable_tensor_equality"])
def disable_tensor_equality():
  """Compare Tensors by their id and be hashable.

  This is a legacy behaviour of TensorFlow and is highly discouraged.
  """
  logging.vlog(1, "Disabling tensor equality")
  _tensor_equality_api_usage_gauge.get_cell().set(False)
  Tensor._USE_EQUALITY = False  # pylint: disable=protected-access


@tf_export("Tensor", "experimental.numpy.ndarray", v1=["Tensor"])
class Tensor(internal.NativeObject, core_tf_types.Symbol):
  """A `tf.Tensor` represents a multidimensional array of elements.

  All elements are of a single known data type.

  When writing a TensorFlow program, the main object that is
  manipulated and passed around is the `tf.Tensor`.

  A `tf.Tensor` has the following properties:

  * a single data type (float32, int32, or string, for example)
  * a shape

  TensorFlow supports eager execution and graph execution.  In eager
  execution, operations are evaluated immediately.  In graph
  execution, a computational graph is constructed for later
  evaluation.

  TensorFlow defaults to eager execution.  In the example below, the
  matrix multiplication results are calculated immediately.

  >>> # Compute some values using a Tensor
  >>> c = tf.constant([[1.0, 2.0], [3.0, 4.0]])
  >>> d = tf.constant([[1.0, 1.0], [0.0, 1.0]])
  >>> e = tf.matmul(c, d)
  >>> print(e)
  tf.Tensor(
  [[1. 3.]
   [3. 7.]], shape=(2, 2), dtype=float32)

  Note that during eager execution, you may discover your `Tensors` are actually
  of type `EagerTensor`.  This is an internal detail, but it does give you
  access to a useful function, `numpy`:

  >>> type(e)
  <class '...ops.EagerTensor'>
  >>> print(e.numpy())
    [[1. 3.]
     [3. 7.]]

  In TensorFlow, `tf.function`s are a common way to define graph execution.

  A Tensor's shape (that is, the rank of the Tensor and the size of
  each dimension) may not always be fully known.  In `tf.function`
  definitions, the shape may only be partially known.

  Most operations produce tensors of fully-known shapes if the shapes of their
  inputs are also fully known, but in some cases it's only possible to find the
  shape of a tensor at execution time.

  A number of specialized tensors are available: see `tf.Variable`,
  `tf.constant`, `tf.placeholder`, `tf.sparse.SparseTensor`, and
  `tf.RaggedTensor`.

  Caution: when constructing a tensor from a numpy array or pandas dataframe
  the underlying buffer may be re-used:

  ```python
  a = np.array([1, 2, 3])
  b = tf.constant(a)
  a[0] = 4
  print(b)  # tf.Tensor([4 2 3], shape=(3,), dtype=int64)
  ```

  Note: this is an implementation detail that is subject to change and users
  should not rely on this behaviour.

  For more on Tensors, see the [guide](https://tensorflow.org/guide/tensor).

  """

  # List of Python operators that we allow to override.
  OVERLOADABLE_OPERATORS = {
      # Binary.
      "__add__",
      "__radd__",
      "__sub__",
      "__rsub__",
      "__mul__",
      "__rmul__",
      "__div__",
      "__rdiv__",
      "__truediv__",
      "__rtruediv__",
      "__floordiv__",
      "__rfloordiv__",
      "__mod__",
      "__rmod__",
      "__lt__",
      "__le__",
      "__gt__",
      "__ge__",
      "__ne__",
      "__eq__",
      "__and__",
      "__rand__",
      "__or__",
      "__ror__",
      "__xor__",
      "__rxor__",
      "__getitem__",
      "__pow__",
      "__rpow__",
      # Unary.
      "__invert__",
      "__neg__",
      "__abs__",
      "__matmul__",
      "__rmatmul__"
  }

  # Whether to allow hashing or numpy-style equality
  _USE_EQUALITY = tf2.enabled()

  def __init__(self, op, value_index, dtype):
    """Creates a new `Tensor`.

    Args:
      op: An `Operation`. `Operation` that computes this tensor.
      value_index: An `int`. Index of the operation's endpoint that produces
        this tensor.
      dtype: A `DType`. Type of elements stored in this tensor.

    Raises:
      TypeError: If the op is not an `Operation`.
    """
    if not isinstance(op, Operation):
      raise TypeError(f"op needs to be an Operation. "
                      f"An instance of type {type(op).__name__} is provided.")

    self._op = op
    self._value_index = value_index
    self._dtype = dtypes.as_dtype(dtype)
    # This will be set by self._as_tf_output().
    self._tf_output = None
    # This will be set by self.shape().
    self._shape_val = None
    # List of operations that use this Tensor as input.  We maintain this list
    # to easily navigate a computation graph.
    self._consumers = []
    self._id = uid()
    self._name = None

  def __getattr__(self, name):
    if name in {"T", "astype", "ravel", "transpose", "reshape", "clip", "size",
                "tolist", "data"}:
      # TODO(wangpeng): Export the enable_numpy_behavior knob
      raise AttributeError(
          f"{type(self).__name__} object has no attribute '{name}'. " + """
        If you are looking for numpy-related methods, please run the following:
        from tensorflow.python.ops.numpy_ops import np_config
        np_config.enable_numpy_behavior()
      """)
    self.__getattribute__(name)

  @staticmethod
  def _create_with_tf_output(op, value_index, dtype, tf_output):
    ret = Tensor(op, value_index, dtype)
    ret._tf_output = tf_output
    return ret

  @property
  def op(self):
    """The `Operation` that produces this tensor as an output."""
    return self._op

  @property
  def dtype(self):
    """The `DType` of elements in this tensor."""
    return self._dtype

  @property
  def graph(self):
    """The `Graph` that contains this tensor."""
    return self._op.graph

  @property
  def name(self):
    """The string name of this tensor."""
    if self._name is None:
      assert self._op.name
      self._name = "%s:%d" % (self._op.name, self._value_index)
    return self._name

  @property
  def device(self):
    """The name of the device on which this tensor will be produced, or None."""
    return self._op.device

  @property
  def shape(self):
    """Returns a `tf.TensorShape` that represents the shape of this tensor.

    >>> t = tf.constant([1,2,3,4,5])
    >>> t.shape
    TensorShape([5])

    `tf.Tensor.shape` is equivalent to `tf.Tensor.get_shape()`.

    In a `tf.function` or when building a model using
    `tf.keras.Input`, they return the build-time shape of the
    tensor, which may be partially unknown.

    A `tf.TensorShape` is not a tensor. Use `tf.shape(t)` to get a tensor
    containing the shape, calculated at runtime.

    See `tf.Tensor.get_shape()`, and `tf.TensorShape` for details and examples.
    """
    if self._shape_val is None:
      self._shape_val = self._c_api_shape()
    return self._shape_val

  def _c_api_shape(self):
    """Returns the TensorShape of this tensor according to the C API."""
    with self._op.graph._c_graph.get() as c_graph:  # pylint: disable=protected-access
      shape_vec, unknown_shape = pywrap_tf_session.TF_GraphGetTensorShapeHelper(
          c_graph, self._as_tf_output())
    if unknown_shape:
      return tensor_shape.unknown_shape()
    else:
      shape_vec = [None if d == -1 else d for d in shape_vec]
      return tensor_shape.TensorShape(shape_vec)

  @property
  def ndim(self):
    """Returns the number of Tensor dimensions."""
    return self.shape.ndims

  @property
  def _shape(self):
    logging.warning("Tensor._shape is private, use Tensor.shape "
                    "instead. Tensor._shape will eventually be removed.")
    return self.shape

  @_shape.setter
  def _shape(self, value):
    raise ValueError(
        "Tensor._shape cannot be assigned, use Tensor.set_shape instead.")

  def _disallow_when_autograph_unavailable(self, task):
    raise errors.OperatorNotAllowedInGraphError(
        f"{task} is not allowed: AutoGraph is unavailable in this runtime. See"
        " https://github.com/tensorflow/tensorflow/blob/master/tensorflow/python/autograph/g3doc/reference/limitations.md#access-to-source-code"
        " for more information.")

  def _disallow_when_autograph_disabled(self, task):
    raise errors.OperatorNotAllowedInGraphError(
        f"{task} is not allowed: AutoGraph is disabled in this function."
        " Try decorating it directly with @tf.function.")

  def _disallow_when_autograph_enabled(self, task):
    raise errors.OperatorNotAllowedInGraphError(
        f"{task} is not allowed: AutoGraph did convert this function. This"
        " might indicate you are trying to use an unsupported feature.")

  def _disallow_in_graph_mode(self, task):
    raise errors.OperatorNotAllowedInGraphError(
        f"{task} is not allowed in Graph execution. Use Eager execution or"
        " decorate this function with @tf.function.")

  def _disallow_bool_casting(self):
    if not ag_ctx.INSPECT_SOURCE_SUPPORTED:
      self._disallow_when_autograph_unavailable(
          "Using a symbolic `tf.Tensor` as a Python `bool`")
    elif ag_ctx.control_status_ctx().status == ag_ctx.Status.DISABLED:
      self._disallow_when_autograph_disabled(
          "Using a symbolic `tf.Tensor` as a Python `bool`")
    elif ag_ctx.control_status_ctx().status == ag_ctx.Status.ENABLED:
      self._disallow_when_autograph_enabled(
          "Using a symbolic `tf.Tensor` as a Python `bool`")
    else:
      # Default: V1-style Graph execution.
      self._disallow_in_graph_mode(
          "Using a symbolic `tf.Tensor` as a Python `bool`")

  def _disallow_iteration(self):
    if not ag_ctx.INSPECT_SOURCE_SUPPORTED:
      self._disallow_when_autograph_unavailable(
          "Iterating over a symbolic `tf.Tensor`")
    elif ag_ctx.control_status_ctx().status == ag_ctx.Status.DISABLED:
      self._disallow_when_autograph_disabled(
          "Iterating over a symbolic `tf.Tensor`")
    elif ag_ctx.control_status_ctx().status == ag_ctx.Status.ENABLED:
      self._disallow_when_autograph_enabled(
          "Iterating over a symbolic `tf.Tensor`")
    else:
      # Default: V1-style Graph execution.
      self._disallow_in_graph_mode("Iterating over a symbolic `tf.Tensor`")

  def __iter__(self):
    if not context.executing_eagerly():
      self._disallow_iteration()

    shape = self._shape_tuple()
    if shape is None:
      raise TypeError("Cannot iterate over a tensor with unknown shape.")
    if not shape:
      raise TypeError("Cannot iterate over a scalar tensor.")
    if shape[0] is None:
      raise TypeError(
          "Cannot iterate over a tensor with unknown first dimension.")
    return _TensorIterator(self, shape[0])

  def _shape_as_list(self):
    if self.shape.ndims is not None:
      return [dim.value for dim in self.shape.dims]
    else:
      return None

  def _shape_tuple(self):
    shape = self._shape_as_list()
    if shape is None:
      return None
    return tuple(shape)

  def _rank(self):
    """Integer rank of this Tensor, if known, else None.

    Returns:
      Integer rank or None
    """
    return self.shape.ndims

  def _record_tape(self, capture):
    """Connect this graph tensor with capture for gradients calculation."""
    tape.record_operation(
        "captured_value",
        [self], [capture],
        backward_function=lambda x: [x],
        forward_function=lambda x: [x])

  def get_shape(self):
    """Returns a `tf.TensorShape` that represents the shape of this tensor.

    In eager execution the shape is always fully-known.

    >>> a = tf.constant([[1.0, 2.0, 3.0], [4.0, 5.0, 6.0]])
    >>> print(a.shape)
    (2, 3)

    `tf.Tensor.get_shape()` is equivalent to `tf.Tensor.shape`.


    When executing in a `tf.function` or building a model using
    `tf.keras.Input`, `Tensor.shape` may return a partial shape (including
    `None` for unknown dimensions). See `tf.TensorShape` for more details.

    >>> inputs = tf.keras.Input(shape = [10])
    >>> # Unknown batch size
    >>> print(inputs.shape)
    (None, 10)

    The shape is computed using shape inference functions that are
    registered for each `tf.Operation`.

    The returned `tf.TensorShape` is determined at *build* time, without
    executing the underlying kernel. It is not a `tf.Tensor`. If you need a
    shape *tensor*, either convert the `tf.TensorShape` to a `tf.constant`, or
    use the `tf.shape(tensor)` function, which returns the tensor's shape at
    *execution* time.

    This is useful for debugging and providing early errors. For
    example, when tracing a `tf.function`, no ops are being executed, shapes
    may be unknown (See the [Concrete Functions
    Guide](https://www.tensorflow.org/guide/concrete_function) for details).

    >>> @tf.function
    ... def my_matmul(a, b):
    ...   result = a@b
    ...   # the `print` executes during tracing.
    ...   print("Result shape: ", result.shape)
    ...   return result

    The shape inference functions propagate shapes to the extent possible:

    >>> f = my_matmul.get_concrete_function(
    ...   tf.TensorSpec([None,3]),
    ...   tf.TensorSpec([3,5]))
    Result shape: (None, 5)

    Tracing may fail if a shape missmatch can be detected:

    >>> cf = my_matmul.get_concrete_function(
    ...   tf.TensorSpec([None,3]),
    ...   tf.TensorSpec([4,5]))
    Traceback (most recent call last):
    ...
    ValueError: Dimensions must be equal, but are 3 and 4 for 'matmul' (op:
    'MatMul') with input shapes: [?,3], [4,5].

    In some cases, the inferred shape may have unknown dimensions. If
    the caller has additional information about the values of these
    dimensions, `tf.ensure_shape` or `Tensor.set_shape()` can be used to augment
    the inferred shape.

    >>> @tf.function
    ... def my_fun(a):
    ...   a = tf.ensure_shape(a, [5, 5])
    ...   # the `print` executes during tracing.
    ...   print("Result shape: ", a.shape)
    ...   return a

    >>> cf = my_fun.get_concrete_function(
    ...   tf.TensorSpec([None, None]))
    Result shape: (5, 5)

    Returns:
      A `tf.TensorShape` representing the shape of this tensor.

    """
    return self.shape

  def set_shape(self, shape):
    """Updates the shape of this tensor.

    Note: It is recommended to use `tf.ensure_shape` instead of
    `Tensor.set_shape`, because `tf.ensure_shape` provides better checking for
    programming errors and can create guarantees for compiler
    optimization.

    With eager execution this operates as a shape assertion.
    Here the shapes match:

    >>> t = tf.constant([[1,2,3]])
    >>> t.set_shape([1, 3])

    Passing a `None` in the new shape allows any value for that axis:

    >>> t.set_shape([1,None])

    An error is raised if an incompatible shape is passed.

    >>> t.set_shape([1,5])
    Traceback (most recent call last):
    ...
    ValueError: Tensor's shape (1, 3) is not compatible with supplied
    shape [1, 5]

    When executing in a `tf.function`, or building a model using
    `tf.keras.Input`, `Tensor.set_shape` will *merge* the given `shape` with
    the current shape of this tensor, and set the tensor's shape to the
    merged value (see `tf.TensorShape.merge_with` for details):

    >>> t = tf.keras.Input(shape=[None, None, 3])
    >>> print(t.shape)
    (None, None, None, 3)

    Dimensions set to `None` are not updated:

    >>> t.set_shape([None, 224, 224, None])
    >>> print(t.shape)
    (None, 224, 224, 3)

    The main use case for this is to provide additional shape information
    that cannot be inferred from the graph alone.

    For example if you know all the images in a dataset have shape [28,28,3] you
    can set it with `tf.set_shape`:

    >>> @tf.function
    ... def load_image(filename):
    ...   raw = tf.io.read_file(filename)
    ...   image = tf.image.decode_png(raw, channels=3)
    ...   # the `print` executes during tracing.
    ...   print("Initial shape: ", image.shape)
    ...   image.set_shape([28, 28, 3])
    ...   print("Final shape: ", image.shape)
    ...   return image

    Trace the function, see the [Concrete Functions
    Guide](https://www.tensorflow.org/guide/concrete_function) for details.

    >>> cf = load_image.get_concrete_function(
    ...     tf.TensorSpec([], dtype=tf.string))
    Initial shape:  (None, None, 3)
    Final shape: (28, 28, 3)

    Similarly the `tf.io.parse_tensor` function could return a tensor with
    any shape, even the `tf.rank` is unknown. If you know that all your
    serialized tensors will be 2d, set it with `set_shape`:

    >>> @tf.function
    ... def my_parse(string_tensor):
    ...   result = tf.io.parse_tensor(string_tensor, out_type=tf.float32)
    ...   # the `print` executes during tracing.
    ...   print("Initial shape: ", result.shape)
    ...   result.set_shape([None, None])
    ...   print("Final shape: ", result.shape)
    ...   return result

    Trace the function

    >>> concrete_parse = my_parse.get_concrete_function(
    ...     tf.TensorSpec([], dtype=tf.string))
    Initial shape:  <unknown>
    Final shape:  (None, None)

    Make sure it works:

    >>> t = tf.ones([5,3], dtype=tf.float32)
    >>> serialized = tf.io.serialize_tensor(t)
    >>> print(serialized.dtype)
    <dtype: 'string'>
    >>> print(serialized.shape)
    ()
    >>> t2 = concrete_parse(serialized)
    >>> print(t2.shape)
    (5, 3)

    Caution: `set_shape` ensures that the applied shape is compatible with
    the existing shape, but it does not check at runtime. Setting
    incorrect shapes can result in inconsistencies between the
    statically-known graph and the runtime value of tensors. For runtime
    validation of the shape, use `tf.ensure_shape` instead. It also modifies
    the `shape` of the tensor.

    >>> # Serialize a rank-3 tensor
    >>> t = tf.ones([5,5,5], dtype=tf.float32)
    >>> serialized = tf.io.serialize_tensor(t)
    >>> # The function still runs, even though it `set_shape([None,None])`
    >>> t2 = concrete_parse(serialized)
    >>> print(t2.shape)
    (5, 5, 5)

    Args:
      shape: A `TensorShape` representing the shape of this tensor, a
        `TensorShapeProto`, a list, a tuple, or None.

    Raises:
      ValueError: If `shape` is not compatible with the current shape of
        this tensor.
    """
    # Reset cached shape.
    self._shape_val = None

    # We want set_shape to be reflected in the C API graph for when we run it.
    if not isinstance(shape, tensor_shape.TensorShape):
      shape = tensor_shape.TensorShape(shape)
    dim_list = []
    if shape.dims is None:
      unknown_shape = True
    else:
      unknown_shape = False
      for dim in shape.dims:
        if dim.value is None:
          dim_list.append(-1)
        else:
          dim_list.append(dim.value)
    try:
      with self._op.graph._c_graph.get() as c_graph:  # pylint: disable=protected-access
        pywrap_tf_session.TF_GraphSetTensorShape_wrapper(
            c_graph, self._as_tf_output(), dim_list, unknown_shape)
    except errors.InvalidArgumentError as e:
      # Convert to ValueError for backwards compatibility.
      raise ValueError(e.message)

  @property
  def value_index(self):
    """The index of this tensor in the outputs of its `Operation`."""
    return self._value_index

  def consumers(self):
    """Returns a list of `Operation`s that consume this tensor.

    Returns:
      A list of `Operation`s.
    """
    consumer_names = pywrap_tf_session.TF_OperationOutputConsumers_wrapper(
        self._as_tf_output())
    # pylint: disable=protected-access
    return [
        self.graph._get_operation_by_name_unsafe(name)
        for name in consumer_names
    ]
    # pylint: enable=protected-access

  def _as_node_def_input(self):
    """Return a value to use for the NodeDef "input" attribute.

    The returned string can be used in a NodeDef "input" attribute
    to indicate that the NodeDef uses this Tensor as input.

    Raises:
      ValueError: if this Tensor's Operation does not have a name.

    Returns:
      a string.
    """
    assert self._op.name
    if self._value_index == 0:
      return self._op.name
    else:
      return "%s:%d" % (self._op.name, self._value_index)

  def _as_tf_output(self):
    # pylint: disable=protected-access
    # NOTE: Beyond preventing unnecessary (re-)allocation, the cached object
    # also guarantees that a dictionary of tf_output objects will retain a
    # deterministic (yet unsorted) order which prevents memory blowup in the
    # cache of executor(s) stored for every session.
    if self._tf_output is None:
      self._tf_output = c_api_util.tf_output(self.op._c_op, self.value_index)
    return self._tf_output
    # pylint: enable=protected-access

  def __str__(self):
    return "Tensor(\"%s\"%s%s%s)" % (
        self.name,
        (", shape=%s" %
         self.get_shape()) if self.get_shape().ndims is not None else "",
        (", dtype=%s" % self._dtype.name) if self._dtype else "",
        (", device=%s" % self.device) if self.device else "")

  def __repr__(self):
    return "<tf.Tensor '%s' shape=%s dtype=%s>" % (self.name, self.get_shape(),
                                                   self._dtype.name)

  def __hash__(self):
    g = getattr(self, "graph", None)
    if (Tensor._USE_EQUALITY and executing_eagerly_outside_functions() and
        (g is None or g.building_function)):
      raise TypeError("Tensor is unhashable. "
                      "Instead, use tensor.ref() as the key.")
    else:
      return id(self)

  def __copy__(self):
    # TODO(b/77597810): get rid of Tensor copies.
    cls = self.__class__
    result = cls.__new__(cls)
    result.__dict__.update(self.__dict__)
    return result

  # NOTE(mrry): This enables the Tensor's overloaded "right" binary
  # operators to run when the left operand is an ndarray, because it
  # accords the Tensor class higher priority than an ndarray, or a
  # numpy matrix.
  # TODO(mrry): Convert this to using numpy's __numpy_ufunc__
  # mechanism, which allows more control over how Tensors interact
  # with ndarrays.
  __array_priority__ = 100

  def __array__(self, dtype=None):
    del dtype
    raise NotImplementedError(
        f"Cannot convert a symbolic tf.Tensor ({self.name}) to a numpy array."
        f" This error may indicate that you're trying to pass a Tensor to"
        f" a NumPy call, which is not supported.")

  def __len__(self):
    raise TypeError(f"len is not well defined for a symbolic Tensor "
                    f"({self.name}). Please call `x.shape` rather than "
                    f"`len(x)` for shape information.")

  # TODO(mdan): This convoluted machinery is hard to maintain. Clean up.
  @staticmethod
  def _override_operator(operator, func):
    _override_helper(Tensor, operator, func)

  def __bool__(self):
    """Dummy method to prevent a tensor from being used as a Python `bool`.

    This overload raises a `TypeError` when the user inadvertently
    treats a `Tensor` as a boolean (most commonly in an `if` or `while`
    statement), in code that was not converted by AutoGraph. For example:

    ```python
    if tf.constant(True):  # Will raise.
      # ...

    if tf.constant(5) < tf.constant(7):  # Will raise.
      # ...
    ```

    Raises:
      `TypeError`.
    """
    self._disallow_bool_casting()

  def __nonzero__(self):
    """Dummy method to prevent a tensor from being used as a Python `bool`.

    This is the Python 2.x counterpart to `__bool__()` above.

    Raises:
      `TypeError`.
    """
    self._disallow_bool_casting()

  def eval(self, feed_dict=None, session=None):
    """Evaluates this tensor in a `Session`.

    Note: If you are not using `compat.v1` libraries, you should not need this,
    (or `feed_dict` or `Session`).  In eager execution (or within `tf.function`)
    you do not need to call `eval`.

    Calling this method will execute all preceding operations that
    produce the inputs needed for the operation that produces this
    tensor.

    *N.B.* Before invoking `Tensor.eval()`, its graph must have been
    launched in a session, and either a default session must be
    available, or `session` must be specified explicitly.

    Args:
      feed_dict: A dictionary that maps `Tensor` objects to feed values. See
        `tf.Session.run` for a description of the valid feed values.
      session: (Optional.) The `Session` to be used to evaluate this tensor. If
        none, the default session will be used.

    Returns:
      A numpy array corresponding to the value of this tensor.
    """
    return _eval_using_default_session(self, feed_dict, self.graph, session)

  @deprecation.deprecated(None, "Use ref() instead.")
  def experimental_ref(self):
    return self.ref()

  def ref(self):
    # tf.Variable also has the same ref() API.  If you update the
    # documentation here, please update tf.Variable.ref() as well.
    """Returns a hashable reference object to this Tensor.

    The primary use case for this API is to put tensors in a set/dictionary.
    We can't put tensors in a set/dictionary as `tensor.__hash__()` is no longer
    available starting Tensorflow 2.0.

    The following will raise an exception starting 2.0

    >>> x = tf.constant(5)
    >>> y = tf.constant(10)
    >>> z = tf.constant(10)
    >>> tensor_set = {x, y, z}
    Traceback (most recent call last):
      ...
    TypeError: Tensor is unhashable. Instead, use tensor.ref() as the key.
    >>> tensor_dict = {x: 'five', y: 'ten'}
    Traceback (most recent call last):
      ...
    TypeError: Tensor is unhashable. Instead, use tensor.ref() as the key.

    Instead, we can use `tensor.ref()`.

    >>> tensor_set = {x.ref(), y.ref(), z.ref()}
    >>> x.ref() in tensor_set
    True
    >>> tensor_dict = {x.ref(): 'five', y.ref(): 'ten', z.ref(): 'ten'}
    >>> tensor_dict[y.ref()]
    'ten'

    Also, the reference object provides `.deref()` function that returns the
    original Tensor.

    >>> x = tf.constant(5)
    >>> x.ref().deref()
    <tf.Tensor: shape=(), dtype=int32, numpy=5>
    """
    return object_identity.Reference(self)

  def __tf_tracing_type__(self, signature_context):
    spec = tensor_spec.TensorSpec(
        self.shape, self.dtype).__tf_tracing_type__(signature_context)
    # TODO(b/263894631): Store handle data in the TensorSpec itself. Once
    # implemented, the following section under the if condition can be removed.
    if self.dtype == dtypes.resource or self.dtype == dtypes.variant:
      handle_data = handle_data_util.get_handle_data(self)
      signature_context.add_handledata(id(spec), handle_data)
    return spec

  def __tf_tensor__(
      self, dtype: Optional[dtypes.DType] = None, name: Optional[str] = None
      ) -> "Tensor":
    if dtype is not None and not dtype.is_compatible_with(self.dtype):
      raise ValueError(
          _add_error_prefix(
              f"Tensor conversion requested dtype {dtype.name} "
              f"for Tensor with dtype {self.dtype.name}: {self!r}",
              name=name))
    return self


def _create_graph_constant(
    value, dtype, shape, name, verify_shape, allow_broadcast
):
  """Create a graph constant and invoke constant callbacks."""
  g = get_default_graph()
  tensor_value = attr_value_pb2.AttrValue()
  tensor_value.tensor.CopyFrom(
      tensor_util.make_tensor_proto(
          value, dtype=dtype, shape=shape, verify_shape=verify_shape,
          allow_broadcast=allow_broadcast))
  dtype_value = attr_value_pb2.AttrValue(type=tensor_value.tensor.dtype)
  attrs = {"value": tensor_value, "dtype": dtype_value}
  const_tensor = g._create_op_internal(  # pylint: disable=protected-access
      "Const", [], [dtype_value.type], attrs=attrs, name=name).outputs[0]

  if op_callbacks.should_invoke_op_callbacks():
    # TODO(b/147670703): Once the special-op creation code paths
    # are unified. Remove this `if` block.
    callback_outputs = op_callbacks.invoke_op_callbacks(
        "Const", tuple(), attrs, (const_tensor,), op_name=name, graph=g)
    if callback_outputs is not None:
      [const_tensor] = callback_outputs
  return const_tensor


# TODO(agarwal): consider getting rid of this.
# TODO(mdan): This object should not subclass ops.Tensor.
class _EagerTensorBase(Tensor, core_tf_types.Value):
  """Base class for EagerTensor."""

  # __complex__, __int__, __float__ and __index__ may copy the tensor to CPU and
  # only work for scalars; values are cast as per numpy.
  def __complex__(self):
    return complex(self._numpy())

  def __int__(self):
    return int(self._numpy())

  def __long__(self):
    return long(self._numpy())

  def __float__(self):
    return float(self._numpy())

  def __index__(self):
    return self._numpy().__index__()

  def __bool__(self):
    return bool(self._numpy())

  __nonzero__ = __bool__

  def __format__(self, format_spec):
    if self._prefer_custom_summarizer():
      return self._summarize_value().__format__(format_spec)
    elif self.dtype.is_numpy_compatible:
      # Not numpy_text here, otherwise the __format__ behaves differently.
      return self._numpy().__format__(format_spec)
    else:
      return "<unprintable>".__format__(format_spec)

  def __reduce__(self):
    return convert_to_tensor, (self._numpy(),)

  def __copy__(self):
    # Eager Tensors are immutable so it's safe to return themselves as a copy.
    return self

  def __deepcopy__(self, memo):
    # Eager Tensors are immutable so it's safe to return themselves as a copy.
    del memo
    return self

  def __str__(self):
    return "tf.Tensor(%s, shape=%s, dtype=%s)" % (
        value_text(self, is_repr=False), self.shape, self.dtype.name)

  def __repr__(self):
    return "<tf.Tensor: shape=%s, dtype=%s, %s>" % (
        self.shape, self.dtype.name, value_text(self, is_repr=True))

  def __len__(self):
    """Returns the length of the first dimension in the Tensor."""
    if not self.shape.ndims:
      raise TypeError("Scalar tensor has no `len()`")
    # pylint: disable=protected-access
    try:
      return self._shape_tuple()[0]
    except core._NotOkStatusException as e:
      raise core._status_to_exception(e) from None

  def __array__(self, dtype=None):
    a = self._numpy()
    if not dtype:
      return a

    return np.array(a, dtype=dtype)

  def _numpy_internal(self):
    raise NotImplementedError()

  def _numpy(self):
    try:
      return self._numpy_internal()
    except core._NotOkStatusException as e:  # pylint: disable=protected-access
      raise core._status_to_exception(e) from None  # pylint: disable=protected-access

  @property
  def dtype(self):
    # Note: using the intern table directly here as this is
    # performance-sensitive in some models.
    return dtypes._INTERN_TABLE[self._datatype_enum()]  # pylint: disable=protected-access

  def numpy(self):
    """Copy of the contents of this Tensor into a NumPy array or scalar.

    Unlike NumPy arrays, Tensors are immutable, so this method has to copy
    the contents to ensure safety. Use `memoryview` to get a readonly
    view of the contents without doing a copy:

    >>> t = tf.constant([42])
    >>> np.array(memoryview(t))
    array([42], dtype=int32)

    Note that `memoryview` is only zero-copy for Tensors on CPU. If a Tensor
    is on GPU, it will have to be transferred to CPU first in order for
    `memoryview` to work.

    Returns:
      A NumPy array of the same shape and dtype or a NumPy scalar, if this
      Tensor has rank 0.

    Raises:
      ValueError: If the dtype of this Tensor does not have a compatible
        NumPy dtype.
    """
    # TODO(slebedev): Consider avoiding a copy for non-CPU or remote tensors.
    maybe_arr = self._numpy()  # pylint: disable=protected-access
    return maybe_arr.copy() if isinstance(maybe_arr, np.ndarray) else maybe_arr

  @property
  def backing_device(self):
    """Returns the name of the device holding this tensor's memory.

    `.backing_device` is usually the same as `.device`, which returns
    the device on which the kernel of the operation that produced this tensor
    ran. However, some operations can produce tensors on a different device
    (e.g., an operation that executes on the GPU but produces output tensors
    in host memory).
    """
    raise NotImplementedError()

  def _datatype_enum(self):
    raise NotImplementedError()

  def _shape_tuple(self):
    """The shape of this Tensor, as a tuple.

    This is more performant than tuple(shape().as_list()) as it avoids
    two list and one object creation. Marked private for now as from an API
    perspective, it would be better to have a single performant way of
    getting a shape rather than exposing shape() and shape_tuple()
    (and heaven forbid, shape_list() etc. as well!). Punting on that for now,
    but ideally one would work things out and remove the need for this method.

    Returns:
      tuple with the shape.
    """
    raise NotImplementedError()

  def _rank(self):
    """Integer rank of this Tensor.

    Unlike regular Tensors, the rank is always known for EagerTensors.

    This is more performant than len(self._shape_tuple())

    Returns:
      Integer rank
    """
    raise NotImplementedError()

  def _num_elements(self):
    """Number of elements of this Tensor.

    Unlike regular Tensors, the number of elements is always known for
    EagerTensors.

    This is more performant than tensor.shape.num_elements

    Returns:
      Long - num elements in the tensor
    """
    raise NotImplementedError()

  def _copy_to_device(self, device_name):  # pylint: disable=redefined-outer-name
    raise NotImplementedError()

  @staticmethod
  def _override_operator(name, func):
    setattr(_EagerTensorBase, name, func)

  def _copy_nograd(self, ctx=None, device_name=None):
    """Copies tensor to dest device, but doesn't record the operation."""
    # Creates a new tensor on the dest device.
    if ctx is None:
      ctx = context.context()
    if device_name is None:
      device_name = ctx.device_name
    # pylint: disable=protected-access
    try:
      ctx.ensure_initialized()
      new_tensor = self._copy_to_device(device_name)
    except core._NotOkStatusException as e:
      raise core._status_to_exception(e) from None
    return new_tensor

  def _copy(self, ctx=None, device_name=None):
    """Copies tensor to dest device."""
    new_tensor = self._copy_nograd(ctx, device_name)
    # Record the copy on tape and define backprop copy as well.
    if context.executing_eagerly():
      self_device = self.device

      def grad_fun(dresult):
        return [
            dresult._copy(device_name=self_device)
            if hasattr(dresult, "_copy") else dresult
        ]

      tape.record_operation("_copy", [new_tensor], [self], grad_fun)
    return new_tensor
    # pylint: enable=protected-access

  @property
  def shape(self):
    if self._tensor_shape is None:  # pylint: disable=access-member-before-definition
      # pylint: disable=protected-access
      try:
        # `_tensor_shape` is declared and defined in the definition of
        # `EagerTensor`, in C.
        self._tensor_shape = tensor_shape.TensorShape(self._shape_tuple())
      except core._NotOkStatusException as e:
        raise core._status_to_exception(e) from None

    return self._tensor_shape

  def get_shape(self):
    """Alias of Tensor.shape."""
    return self.shape

  def _shape_as_list(self):
    """The shape of the tensor as a list."""
    return list(self._shape_tuple())

  @deprecation.deprecated(
      None, "Use tf.identity with explicit device placement instead.")
  def cpu(self):
    """A copy of this Tensor with contents backed by host memory."""
    return self._copy(context.context(), "CPU:0")

  @deprecation.deprecated(None, "Use tf.identity instead.")
  def gpu(self, gpu_index=0):
    """A copy of this Tensor with contents backed by memory on the GPU.

    Args:
      gpu_index: Identifies which GPU to place the contents on the returned
        Tensor in.

    Returns:
      A GPU-memory backed Tensor object initialized with the same contents
      as this Tensor.
    """
    return self._copy(context.context(), "GPU:" + str(gpu_index))

  def set_shape(self, shape):
    if not self.shape.is_compatible_with(shape):
      raise ValueError(f"Tensor's shape {self.shape} is not compatible "
                       f"with supplied shape {shape}.")

  # Methods not supported / implemented for Eager Tensors.
  @property
  def op(self):
    raise AttributeError(
        "Tensor.op is undefined when eager execution is enabled.")

  @property
  def graph(self):
    raise AttributeError(
        "Tensor.graph is undefined when eager execution is enabled.")

  @property
  def name(self):
    raise AttributeError(
        "Tensor.name is undefined when eager execution is enabled.")

  @property
  def value_index(self):
    raise AttributeError(
        "Tensor.value_index is undefined when eager execution is enabled.")

  def consumers(self):
    raise NotImplementedError(
        "Tensor.consumers is undefined when eager execution is enabled.")

  def _add_consumer(self, consumer):
    raise NotImplementedError(
        "_add_consumer not supported when eager execution is enabled.")

  def _as_node_def_input(self):
    raise NotImplementedError(
        "_as_node_def_input not supported when eager execution is enabled.")

  def _as_tf_output(self):
    raise NotImplementedError(
        "_as_tf_output not supported when eager execution is enabled.")

  def eval(self, feed_dict=None, session=None):
    raise NotImplementedError(
        "eval is not supported when eager execution is enabled, "
        "is .numpy() what you're looking for?")

  def __tf_tensor__(
      self, dtype: Optional[dtypes.DType] = None, name: Optional[str] = None
      ) -> Tensor:
    if not context.executing_eagerly():
      graph = get_default_graph()
      if not graph.building_function:
        raise RuntimeError(
            _add_error_prefix(
                "Attempting to capture an EagerTensor without "
                "building a function.",
                name=name))
      return graph.capture(self, name=name)
    return super().__tf_tensor__(dtype, name)

  def _capture_as_const(self, name):
    """Capture the EagerTensor to a graph constant tensor."""
    with control_dependencies(None):
      constant_value = tensor_util.constant_value(self)
      if constant_value is None:
        # Some eager tensors, e.g. parallel tensors, are not convertible to
        # a single constant. Return None in this case and the caller graph
        # would create a placeholder instead.
        return None

      const_tensor = _create_graph_constant(
          constant_value, dtype=self.dtype, shape=self.shape, name=name,
          verify_shape=False, allow_broadcast=True)
    return const_tensor


# This call creates an EagerTensor class, as a subclass of _EagerTensorBase, and
# registers it with the current module.
# It is exposed as an __internal__ api for now (b/171081052), though we
# expect it to be eventually covered by tf Tensor types and typing.
EagerTensor = tf_export("__internal__.EagerTensor", v1=[])(
    pywrap_tfe.TFE_Py_InitEagerTensor(_EagerTensorBase))


convert_to_tensor_v1_with_dispatch = (
    tensor_conversion.convert_to_tensor_v1_with_dispatch
)


convert_to_tensor_v1 = tensor_conversion.convert_to_tensor_v1


convert_to_tensor_v2_with_dispatch = (
    tensor_conversion.convert_to_tensor_v2_with_dispatch
)


convert_to_tensor_v2 = tensor_conversion.convert_to_tensor_v2


def _add_error_prefix(msg, *, name=None):
  return msg if name is None else f"{name}: {msg}"


def pack_eager_tensors(tensors, ctx=None):
  """Pack multiple `EagerTensor`s of the same dtype and shape.

  Args:
    tensors: a list of EagerTensors to pack.
    ctx: context.context().

  Returns:
    A packed EagerTensor.
  """
  if not isinstance(tensors, list):
    raise TypeError(f"tensors must be a list, but got a {type(tensors)}")

  if not tensors:
    raise ValueError("Cannot pack an empty list of tensors.")

  dtype = tensors[0].dtype
  shape = tensors[0].shape
  handle_data = tensors[0]._handle_data  # pylint: disable=protected-access
  is_resource = dtype == dtypes.resource
  for i in range(len(tensors)):
    t = tensors[i]
    if not isinstance(t, EagerTensor):
      raise TypeError(f"All tensors being packed must be EagerTensor. "
                      f"Found an item of type {type(t)}.")

    if t.dtype != dtype:
      raise ValueError(
          f"All tensors being packed should have the same dtype {dtype}, "
          f"but the {i}-th tensor is of dtype {t.dtype}")
    if t.shape != shape:
      raise ValueError(
          f"All tensors being packed should have the same shape {shape}, "
          f"but the {i}-th tensor is of shape {t.shape}")
    # pylint: disable=protected-access
    if is_resource and t._handle_data != handle_data:
      raise ValueError(
          f"All tensors being packed should have the same handle data "
          f"{handle_data}, "
          f"but the {i}-th tensor is of handle data {t._handle_data}")
    # pylint: enable=protected-access

  if ctx is None:
    ctx = context.context()

  # Propagate handle data for resource variables
  packed_tensor = ctx.pack_eager_tensors(tensors)
  if handle_data is not None:
    packed_tensor._handle_data = handle_data  # pylint: disable=protected-access

  def grad_fun(_):
    raise ValueError(
        "Computing gradients through pack_eager_tensors is not supported.")

  tape.record_operation("pack_eager_tensors", [packed_tensor], tensors,
                        grad_fun)

  return packed_tensor



@profiler_trace.trace_wrapper("convert_to_tensor")
def convert_to_tensor(value,
                      dtype=None,
                      name=None,
                      as_ref=False,
                      preferred_dtype=None,
                      dtype_hint=None,
                      # TODO(b/268347915): Remove argument.
                      ctx=None,  # pylint: disable=unused-argument
                      accepted_result_types=(Tensor,)):
  """Implementation of the public convert_to_tensor."""
  # TODO(b/142518781): Fix all call-sites and remove redundant arg
  preferred_dtype = preferred_dtype or dtype_hint
<<<<<<< HEAD
  if isinstance(value, EagerTensor):
    if ctx is None:
      ctx = context.context()
    if not ctx.executing_eagerly():
      graph = get_default_graph()
      if not graph.building_function:
        raise RuntimeError(
            _add_error_prefix(
                "Attempting to capture an EagerTensor without "
                "building a function.",
                name=name))
      return graph.capture(value, name=name)

  if dtype is not None:
    dtype = dtypes.as_dtype(dtype)
  if isinstance(value, Tensor):
    if dtype is not None:
      #checking for integer overflow
      if (dtype == dtypes.int32) and (abs(value) > (1 << 31) - 1):
        raise RuntimeError(
                _add_error_prefix(
                    f"input value exceeds int32 dtype limit",
                    name=name))
      if not dtype.is_compatible_with(value.dtype):
        raise ValueError(
            _add_error_prefix(
                f"Tensor conversion requested dtype {dtype.name} "
                f"for Tensor with dtype {value.dtype.name}: {value!r}",
                name=name))
      return value

  if preferred_dtype is not None:
    preferred_dtype = dtypes.as_dtype(preferred_dtype)

  # See below for the reason why it's `type(value)` and not just `value`.
  # https://docs.python.org/3.8/reference/datamodel.html#special-lookup
  overload = getattr(type(value), "__tf_tensor__", None)
  if overload is not None:
    return overload(value, dtype, name)  #  pylint: disable=not-callable

  for base_type, conversion_func in tensor_conversion_registry.get(type(value)):
    # If dtype is None but preferred_dtype is not None, we try to
    # cast to preferred_dtype first.
    ret = None
    if dtype is None and preferred_dtype is not None:
      try:
        ret = conversion_func(
            value, dtype=preferred_dtype, name=name, as_ref=as_ref)
      except (TypeError, ValueError):
        # Could not coerce the conversion to use the preferred dtype.
        pass
      else:
        if (ret is not NotImplemented and
            ret.dtype.base_dtype != preferred_dtype.base_dtype):
          raise RuntimeError(
              _add_error_prefix(
                  f"Conversion function {conversion_func!r} for type "
                  f"{base_type} returned incompatible dtype: requested = "
                  f"{preferred_dtype.base_dtype.name}, "
                  f"actual = {ret.dtype.base_dtype.name}",
                  name=name))

    if ret is None:
      ret = conversion_func(value, dtype=dtype, name=name, as_ref=as_ref)

    if ret is NotImplemented:
      continue

    if not isinstance(ret, accepted_result_types):
      raise RuntimeError(
          _add_error_prefix(
              f"Conversion function {conversion_func!r} for type "
              f"{base_type} returned non-Tensor: {ret!r}",
              name=name))
    if dtype and not dtype.is_compatible_with(ret.dtype):
      raise RuntimeError(
          _add_error_prefix(
              f"Conversion function {conversion_func} for type {base_type} "
              f"returned incompatible dtype: requested = {dtype.name}, "
              f"actual = {ret.dtype.name}",
              name=name))
      
      
    return ret

  raise TypeError(
      _add_error_prefix(
          f"Cannot convert {value!r} with type {type(value)} to Tensor: "
          f"no conversion function registered.",
          name=name))
=======
  return tensor_conversion_registry.convert(
      value, dtype, name, as_ref, preferred_dtype, accepted_result_types)
>>>>>>> 9703112b



internal_convert_to_tensor = convert_to_tensor


def internal_convert_n_to_tensor(values,
                                 dtype=None,
                                 name=None,
                                 as_ref=False,
                                 preferred_dtype=None,
                                 # TODO(b/268347915): Remove argument.
                                 ctx=None):  # pylint: disable=unused-argument
  """Converts `values` to a list of `Tensor` objects.

  Args:
    values: A list of objects that can be consumed by `tf.convert_to_tensor()`.
    dtype: (Optional.) The required `DType` of the returned `Tensor` objects.
    name: (Optional.) A name prefix to used when a new `Tensor` is created, in
      which case element `i` will be given the name `name + '_' + i`.
    as_ref: True if the caller wants the results as ref tensors.
    preferred_dtype: Optional element type for the returned tensors, used when
      dtype is None. In some cases, a caller may not have a dtype in mind when
      converting to a tensor, so preferred_dtype can be used as a soft
      preference.  If the conversion to `preferred_dtype` is not possible, this
      argument has no effect.
    ctx: Unused. Present for API backwards compatibility.

  Returns:
    A list of `Tensor` and/or `IndexedSlices` objects.

  Raises:
    TypeError: If no conversion function is registered for an element in
      `values`.
    RuntimeError: If a registered conversion function returns an invalid
      value.
  """
  if not isinstance(values, collections_abc.Sequence):
    raise TypeError("values must be a sequence.")
  ret = []
  for i, value in enumerate(values):
    n = None if name is None else "%s_%d" % (name, i)
    ret.append(
        convert_to_tensor(
            value,
            dtype=dtype,
            name=n,
            as_ref=as_ref,
            preferred_dtype=preferred_dtype))
  return ret


def convert_n_to_tensor(values, dtype=None, name=None, preferred_dtype=None):
  """Converts `values` to a list of `Tensor` objects.

  Args:
    values: A list of objects that can be consumed by `tf.convert_to_tensor()`.
    dtype: (Optional.) The required `DType` of the returned `Tensor` objects.
    name: (Optional.) A name prefix to used when a new `Tensor` is created, in
      which case element `i` will be given the name `name + '_' + i`.
    preferred_dtype: Optional element type for the returned tensors, used when
      dtype is None. In some cases, a caller may not have a dtype in mind when
      converting to a tensor, so preferred_dtype can be used as a soft
      preference.  If the conversion to `preferred_dtype` is not possible, this
      argument has no effect.

  Returns:
    A list of `Tensor` and/or `IndexedSlices` objects.

  Raises:
    TypeError: If no conversion function is registered for an element in
      `values`.
    RuntimeError: If a registered conversion function returns an invalid
      value.
  """
  return internal_convert_n_to_tensor(
      values=values,
      dtype=dtype,
      name=name,
      preferred_dtype=preferred_dtype,
      as_ref=False)


def convert_to_tensor_or_composite(value, dtype=None, name=None):
  """Converts the given object to a `Tensor` or `CompositeTensor`.

  If `value` is a `CompositeTensor` it is returned unmodified. Otherwise, it
  is converted to a `Tensor` using `convert_to_tensor()`.

  Args:
    value: A `CompositeTensor` or an object that can be consumed by
      `convert_to_tensor()`.
    dtype: (Optional.) The required `DType` of the returned `Tensor` or
      `CompositeTensor`.
    name: (Optional.) A name to use if a new `Tensor` is created.

  Returns:
    A `Tensor` or `CompositeTensor`, based on `value`.

  Raises:
    ValueError: If `dtype` does not match the element type of `value`.
  """
  return internal_convert_to_tensor_or_composite(
      value=value, dtype=dtype, name=name, as_ref=False)


def internal_convert_to_tensor_or_composite(value,
                                            dtype=None,
                                            name=None,
                                            as_ref=False):
  """Converts the given object to a `Tensor` or `CompositeTensor`.

  If `value` is a `CompositeTensor` it is returned unmodified.  Otherwise, it
  is converted to a `Tensor` using `convert_to_tensor()`.

  Args:
    value: A `CompositeTensor`, or an object that can be consumed by
      `convert_to_tensor()`.
    dtype: (Optional.) The required `DType` of the returned `Tensor` or
      `CompositeTensor`.
    name: (Optional.) A name to use if a new `Tensor` is created.
    as_ref: True if the caller wants the results as ref tensors.

  Returns:
    A `Tensor` or `CompositeTensor`, based on `value`.

  Raises:
    ValueError: If `dtype` does not match the element type of `value`.
  """
  if isinstance(value, composite_tensor.CompositeTensor):
    value_dtype = getattr(value, "dtype", None)
    if dtype and not dtypes.as_dtype(dtype).is_compatible_with(value_dtype):
      raise ValueError(f"Tensor conversion dtype mismatch. "
                       f"Requested dtype is {dtypes.as_dtype(dtype).name}, "
                       f"Tensor has dtype {value.dtype.name}: {value!r}")
    return value
  else:
    return convert_to_tensor(
        value,
        dtype=dtype,
        name=name,
        as_ref=as_ref,
        accepted_result_types=(Tensor, composite_tensor.CompositeTensor))


def internal_convert_n_to_tensor_or_composite(values,
                                              dtype=None,
                                              name=None,
                                              as_ref=False):
  """Converts `values` to a list of `Tensor` or `CompositeTensor` objects.

  Any `CompositeTensor` objects in `values` are returned unmodified.

  Args:
    values: A list of `None`, `CompositeTensor`, or objects that can be consumed
      by `convert_to_tensor()`.
    dtype: (Optional.) The required `DType` of the returned `Tensor`s or
      `CompositeTensor`s.
    name: (Optional.) A name prefix to used when a new `Tensor` is created, in
      which case element `i` will be given the name `name + '_' + i`.
    as_ref: True if the caller wants the results as ref tensors.

  Returns:
    A list of `Tensor`, `CompositeTensor`, and/or `None` objects.

  Raises:
    TypeError: If no conversion function is registered for an element in
      `values`.
    RuntimeError: If a registered conversion function returns an invalid
      value.
  """
  if not isinstance(values, collections_abc.Sequence):
    raise TypeError("values must be a sequence.")
  ret = []
  for i, value in enumerate(values):
    if value is None:
      ret.append(value)
    else:
      n = None if name is None else "%s_%d" % (name, i)
      ret.append(
          internal_convert_to_tensor_or_composite(
              value, dtype=dtype, name=n, as_ref=as_ref))
  return ret


def convert_n_to_tensor_or_composite(values, dtype=None, name=None):
  """Converts `values` to a list of `Output` or `CompositeTensor` objects.

  Any `CompositeTensor` objects in `values` are returned unmodified.

  Args:
    values: A list of `None`, `CompositeTensor``, or objects that can be
      consumed by `convert_to_tensor()`.
    dtype: (Optional.) The required `DType` of the returned `Tensor`s or
      `CompositeTensor`s.
    name: (Optional.) A name prefix to used when a new `Tensor` is created, in
      which case element `i` will be given the name `name + '_' + i`.

  Returns:
    A list of `Tensor` and/or `CompositeTensor` objects.

  Raises:
    TypeError: If no conversion function is registered for an element in
      `values`.
    RuntimeError: If a registered conversion function returns an invalid
      value.
  """
  return internal_convert_n_to_tensor_or_composite(
      values=values, dtype=dtype, name=name, as_ref=False)


def _device_string(dev_spec):
  if pydev.is_device_spec(dev_spec):
    return dev_spec.to_string()
  else:
    return dev_spec


def _NodeDef(op_type, name, attrs=None):
  """Create a NodeDef proto.

  Args:
    op_type: Value for the "op" attribute of the NodeDef proto.
    name: Value for the "name" attribute of the NodeDef proto.
    attrs: Dictionary where the key is the attribute name (a string)
      and the value is the respective "attr" attribute of the NodeDef proto (an
      AttrValue).

  Returns:
    A node_def_pb2.NodeDef protocol buffer.
  """
  node_def = node_def_pb2.NodeDef(op=compat.as_bytes(op_type),
                                  name=compat.as_bytes(name))
  if attrs:
    for k, v in attrs.items():
      node_def.attr[k].CopyFrom(v)
  return node_def


# Copied from core/framework/node_def_util.cc
# TODO(mrry,josh11b): Consolidate this validation in C++ code.
_VALID_OP_NAME_REGEX = re.compile(r"^[A-Za-z0-9.][A-Za-z0-9_.\\/>-]*$")
_VALID_SCOPE_NAME_REGEX = re.compile(r"^[A-Za-z0-9_.\\/>-]*$")


@tf_export("__internal__.create_c_op", v1=[])
@traceback_utils.filter_traceback
def _create_c_op(graph,
                 node_def,
                 inputs,
                 control_inputs,
                 op_def=None,
                 extract_traceback=True):
  """Creates a TF_Operation.

  Args:
    graph: a `Graph`.
    node_def: `node_def_pb2.NodeDef` for the operation to create.
    inputs: A flattened list of `Tensor`s. This function handles grouping
      tensors into lists as per attributes in the `node_def`.
    control_inputs: A list of `Operation`s to set as control dependencies.
    op_def: Optional. `op_def_pb2.OpDef` for the operation to create. If not
      specified, is looked up from the `graph` using `node_def.op`.
    extract_traceback: if True, extract the current Python traceback to the
      TF_Operation.

  Returns:
    A wrapped TF_Operation*.
  """
  if op_def is None:
    op_def = graph.op_def_for_type(node_def.op)  # pylint: disable=protected-access
  # TODO(skyewm): op_def_library.apply_op() flattens the incoming inputs.
  # Refactor so we don't have to do this here.
  inputs = _reconstruct_sequence_inputs(op_def, inputs, node_def.attr)
  # pylint: disable=protected-access
  with graph._c_graph.get() as c_graph:
    op_desc = pywrap_tf_session.TF_NewOperation(c_graph,
                                                compat.as_str(node_def.op),
                                                compat.as_str(node_def.name))
  if node_def.device:
    pywrap_tf_session.TF_SetDevice(op_desc, compat.as_str(node_def.device))
  # Add inputs
  for op_input in inputs:
    if isinstance(op_input, (list, tuple)):
      pywrap_tf_session.TF_AddInputList(op_desc,
                                        [t._as_tf_output() for t in op_input])
    else:
      pywrap_tf_session.TF_AddInput(op_desc, op_input._as_tf_output())

  # Add control inputs
  for control_input in control_inputs:
    pywrap_tf_session.TF_AddControlInput(op_desc, control_input._c_op)
  # pylint: enable=protected-access

  # Add attrs
  for name, attr_value in node_def.attr.items():
    serialized = attr_value.SerializeToString()
    # TODO(skyewm): this creates and deletes a new TF_Status for every attr.
    # It might be worth creating a convenient way to re-use the same status.
    pywrap_tf_session.TF_SetAttrValueProto(op_desc, compat.as_str(name),
                                           serialized)

  try:
    c_op = pywrap_tf_session.TF_FinishOperation(op_desc)
  except errors.InvalidArgumentError as e:
    # Convert to ValueError for backwards compatibility.
    raise ValueError(e.message)

  # Record the current Python stack trace as the creating stacktrace of this
  # TF_Operation.
  if extract_traceback:
    tf_stack.extract_stack_for_op(c_op, stacklevel=3)

  return c_op


@tf_export("Operation")
class Operation(pywrap_tf_session.OperationHandle):
  """Represents a graph node that performs computation on tensors.

  An `Operation` is a node in a `tf.Graph` that takes zero or more `Tensor`
  objects as input, and produces zero or more `Tensor` objects as output.
  Objects of type `Operation` are created by calling a Python op constructor
  (such as `tf.matmul`) within a `tf.function` or under a `tf.Graph.as_default`
  context manager.

  For example, within a `tf.function`, `c = tf.matmul(a, b)` creates an
  `Operation` of type "MatMul" that takes tensors `a` and `b` as input, and
  produces `c` as output.

  If a `tf.compat.v1.Session` is used, an `Operation` of a `tf.Graph` can be
  executed by passing it to `tf.Session.run`. `op.run()` is a shortcut for
  calling `tf.compat.v1.get_default_session().run(op)`.
  """

  @classmethod
  def from_node_def(
      cls,
      node_def,
      g,
      inputs=None,
      output_types=None,
      control_inputs=None,
      input_types=None,
      original_op=None,
      op_def=None,
  ):
    r"""Creates an `Operation`.

    NOTE: This constructor validates the name of the `Operation` (passed
    as `node_def.name`). Valid `Operation` names match the following
    regular expression:

        [A-Za-z0-9.][A-Za-z0-9_.\\-/]*

    Args:
      node_def: `node_def_pb2.NodeDef`.  `NodeDef` for the `Operation`. Used for
        attributes of `node_def_pb2.NodeDef`, typically `name`, `op`, and
        `device`.  The `input` attribute is irrelevant here as it will be
        computed when generating the model.
      g: `Graph`. The parent graph.
      inputs: list of `Tensor` objects. The inputs to this `Operation`.
      output_types: list of `DType` objects.  List of the types of the `Tensors`
        computed by this operation.  The length of this list indicates the
        number of output endpoints of the `Operation`.
      control_inputs: list of operations or tensors from which to have a control
        dependency.
      input_types: List of `DType` objects representing the types of the tensors
        accepted by the `Operation`.  By default uses `[x.dtype.base_dtype for x
        in inputs]`.  Operations that expect reference-typed inputs must specify
        these explicitly.
      original_op: Optional. Used to associate the new `Operation` with an
        existing `Operation` (for example, a replica with the op that was
        replicated).
      op_def: Optional. The `op_def_pb2.OpDef` proto that describes the op type
        that this `Operation` represents.

    Raises:
      TypeError: if control inputs are not Operations or Tensors,
        or if `node_def` is not a `NodeDef`,
        or if `g` is not a `Graph`,
        or if `inputs` are not tensors,
        or if `inputs` and `input_types` are incompatible.
      ValueError: if the `node_def` name is not valid.

    Returns:
      Operation object.
    """
    if not isinstance(g, Graph):
      raise TypeError(f"Argument g must be a Graph. "
                      f"Received an instance of type {type(g)}")

    if not isinstance(node_def, node_def_pb2.NodeDef):
      raise TypeError(f"Argument node_def must be a NodeDef. "
                      f"Received an instance of type: {type(node_def)}.")
    if node_def.ByteSize() >= (1 << 31) or node_def.ByteSize() < 0:
      raise ValueError(
          f"Cannot create a tensor proto whose content is larger than 2GB. "
          f"Size of tensor is {node_def.ByteSize()} bytes.")

    # TODO(mdan): This does not belong here. Graph::AddNode should handle it.
    if not _VALID_OP_NAME_REGEX.match(node_def.name):
      raise ValueError(
          f"`{node_def.name}` is not a valid node name. "
          f"Accepted names conform to Regex /{_VALID_OP_NAME_REGEX}/")

    # FIXME(b/225400189): output_types is unused. Consider remove it from
    # the argument list.
    del output_types

    if inputs is None:
      inputs = []
    elif not isinstance(inputs, list):
      raise TypeError(f"Argument inputs shall be a list of Tensors. "
                      f"Received an instance of type {type(inputs)}")
    for a in inputs:
      if not isinstance(a, Tensor):
        raise TypeError(f"Items of argument inputs shall be Tensor. "
                        f"Received an instance of type {type(a)}.")
    if input_types is None:
      input_types = [i.dtype.base_dtype for i in inputs]
    else:
      if not all(
          x.is_compatible_with(i.dtype) for i, x in zip(inputs, input_types)):
        raise TypeError("In op '%s', input types (%s) are not compatible "
                        "with expected types (%s)" %
                        (node_def.name, [i.dtype for i in inputs], input_types))

    # Build the list of control inputs.
    control_input_ops = []
    if control_inputs:
      for c in control_inputs:
        control_op = None
        if isinstance(c, Operation):
          control_op = c
        elif isinstance(c, (Tensor, internal.IndexedSlices)):
          control_op = c.op
        else:
          raise TypeError(f"Control input must be an Operation, "
                          f"a Tensor, or IndexedSlices. "
                          f"Received an instance of type {type(c)}.")
        control_input_ops.append(control_op)

    # Initialize c_op from node_def and other inputs
    c_op = _create_c_op(g, node_def, inputs, control_input_ops, op_def=op_def)
    self = Operation(c_op, g)
    self._init(g)

    self._original_op = original_op

    # Post process for control flows.
    self._control_flow_post_processing(input_tensors=inputs)

    # Removes this frame from the Python traceback.
    # We adjust stacklevel directly to avoid triggering serialization.
    if self.traceback is not None:
      self.traceback._stacklevel += 1  # pylint: disable=protected-access

    return self

  @classmethod
  def _from_c_op(cls, c_op, g):
    """Create an Operation from a TF_Operation.

    For internal use only: This is useful for creating Operation for ops
    indirectly created by C API methods, e.g. the ops created by
    TF_ImportGraphDef.

    Args:
      c_op: a TF_Operation.
      g: A Graph.

    Returns:
      an Operation object.
    """
    self = Operation(c_op, g)
    self._init(g)  # pylint: disable=protected-access
    return self

  def _init(self, graph):
    """Initializes Operation from a TF_Operation."""

    self.graph = graph
    self._original_op = None

    # This will be set by self.inputs.
    self._inputs_val = None

    # List of _UserDevSpecs holding code location of device context manager
    # invocations and the users original argument to them.
    self._device_code_locations = None
    # Dict mapping op name to file and line information for op colocation
    # context managers.
    self._colocation_code_locations = None
    self._control_flow_context = self.graph._get_control_flow_context()  # pylint: disable=protected-access

    # Gradient function for this op. There are three ways to specify gradient
    # function, and first available gradient gets used, in the following order.
    # 1. self._gradient_function
    # 2. Gradient name registered by "_gradient_op_type" attribute.
    # 3. Gradient name registered by op.type.
    self._gradient_function = None

    # Initialize self._outputs.
    num_outputs = pywrap_tf_session.TF_OperationNumOutputs(self._c_op)
    self._outputs = []
    for i in range(num_outputs):
      tf_output = c_api_util.tf_output(self._c_op, i)
      output_type = pywrap_tf_session.TF_OperationOutputType(tf_output)
      tensor = Tensor._create_with_tf_output(self, i, output_type, tf_output)  # pylint: disable=protected-access
      self._outputs.append(tensor)

    self._id_value = self.graph._add_op(self, self.name)  # pylint: disable=protected-access

  def _control_flow_post_processing(self, input_tensors=None):
    """Add this op to its control flow context.

    This may add new ops and change this op's inputs. self.inputs must be
    available before calling this method.

    Args:
      input_tensors: (Optional.) A list of `Tensors` corresponding to the inputs
        of this op, which should be equivalent to `self.inputs`. Pass this
        argument to avoid evaluating `self.inputs` unnecessarily.
    """
    if input_tensors is None:
      input_tensors = self.inputs
    for input_tensor in input_tensors:
      control_flow_util.CheckInputFromValidContext(self, input_tensor.op)
    if self._control_flow_context is not None:
      self._control_flow_context.AddOp(self)

  def colocation_groups(self):
    """Returns the list of colocation groups of the op."""
    default_colocation_group = [compat.as_bytes("loc:@%s" % self.name)]
    try:
      class_attr = self.get_attr("_class")
    except ValueError:
      # This op has no explicit colocation group, so it is itself its
      # own root of a colocation group.
      return default_colocation_group

    attr_groups = [
        class_name for class_name in class_attr
        if class_name.startswith(b"loc:@")
    ]

    # If there are no colocation groups in the explicit _class field,
    # return the default colocation group.
    return attr_groups if attr_groups else default_colocation_group

  def values(self):
    """DEPRECATED: Use outputs."""
    return tuple(self.outputs)

  def _get_control_flow_context(self):
    """Returns the control flow context of this op.

    Returns:
      A context object.
    """
    return self._control_flow_context

  def _set_control_flow_context(self, ctx):
    """Sets the current control flow context of this op.

    Args:
      ctx: a context object.
    """
    self._control_flow_context = ctx

  @property
  def _id(self):
    """The unique integer id of this operation."""
    return self._id_value

  @property
  def device(self):
    """The name of the device to which this op has been assigned, if any.

    Returns:
      The string name of the device to which this op has been
      assigned, or an empty string if it has not been assigned to a
      device.
    """
    return pywrap_tf_session.TF_OperationDevice(self._c_op)

  @property
  def _device_assignments(self):
    """Code locations for device context managers active at op creation.

    This property will return a list of traceable_stack.TraceableObject
    instances where .obj is a string representing the assigned device
    (or information about the function that would be applied to this op
    to compute the desired device) and the filename and lineno members
    record the location of the relevant device context manager.

    For example, suppose file_a contained these lines:

      file_a.py:
        15: with tf.device('/gpu:0'):
        16:   node_b = tf.constant(4, name='NODE_B')

    Then a TraceableObject t_obj representing the device context manager
    would have these member values:

      t_obj.obj -> '/gpu:0'
      t_obj.filename = 'file_a.py'
      t_obj.lineno = 15

    and node_b.op._device_assignments would return the list [t_obj].

    Returns:
      [str: traceable_stack.TraceableObject, ...] as per this method's
      description, above.
    """
    return self._device_code_locations or []

  @property
  def _colocation_dict(self):
    """Code locations for colocation context managers active at op creation.

    This property will return a dictionary for which the keys are nodes with
    which this Operation is colocated, and for which the values are
    traceable_stack.TraceableObject instances.  The TraceableObject instances
    record the location of the relevant colocation context manager but have the
    "obj" field set to None to prevent leaking private data.

    For example, suppose file_a contained these lines:

      file_a.py:
        14: node_a = tf.constant(3, name='NODE_A')
        15: with tf.compat.v1.colocate_with(node_a):
        16:   node_b = tf.constant(4, name='NODE_B')

    Then a TraceableObject t_obj representing the colocation context manager
    would have these member values:

      t_obj.obj -> None
      t_obj.filename = 'file_a.py'
      t_obj.lineno = 15

    and node_b.op._colocation_dict would return the dictionary

      { 'NODE_A': t_obj }

    Returns:
      {str: traceable_stack.TraceableObject} as per this method's description,
      above.
    """
    locations_dict = self._colocation_code_locations or {}
    return locations_dict.copy()

  @property
  def _output_types(self):
    """List this operation's output types.

    Returns:
      List of the types of the Tensors computed by this operation.
      Each element in the list is an integer whose value is one of
      the TF_DataType enums defined in pywrap_tf_session.h
      The length of this list indicates the number of output endpoints
      of the operation.
    """
    num_outputs = pywrap_tf_session.TF_OperationNumOutputs(self._c_op)
    output_types = [
        int(pywrap_tf_session.TF_OperationOutputType(self._tf_output(i)))
        for i in range(num_outputs)
    ]

    return output_types

  def _set_device(self, device):  # pylint: disable=redefined-outer-name
    """Set the device of this operation.

    Args:
      device: string or device..  The device to set.
    """
    self._set_device_from_string(compat.as_str(_device_string(device)))

  def _update_input(self, index, tensor):
    """Update the input to this operation at the given index.

    NOTE: This is for TF internal use only. Please don't use it.

    Args:
      index: the index of the input to update.
      tensor: the Tensor to be used as the input at the given index.

    Raises:
      TypeError: if tensor is not a Tensor,
        or if input tensor type is not convertible to dtype.
      ValueError: if the Tensor is from a different graph.
    """
    if not isinstance(tensor, Tensor):
      raise TypeError("tensor must be a Tensor: %s" % tensor)
    _assert_same_graph(self, tensor)

    # Reset cached inputs.
    self._inputs_val = None
    with self.graph._c_graph.get() as c_graph:  # pylint: disable=protected-access
      pywrap_tf_session.UpdateEdge(
          c_graph,
          tensor._as_tf_output(),  # pylint: disable=protected-access
          self._tf_input(index))

  def _add_while_inputs(self, tensors):
    """See AddWhileInputHack in python_api.h.

    NOTE: This is for TF internal use only. Please don't use it.

    Args:
      tensors: list of Tensors

    Raises:
      TypeError: if tensor is not a Tensor,
        or if input tensor type is not convertible to dtype.
      ValueError: if the Tensor is from a different graph.
    """
    with self.graph._c_graph.get() as c_graph:  # pylint: disable=protected-access
      for tensor in tensors:
        if not isinstance(tensor, Tensor):
          raise TypeError("tensor must be a Tensor: %s" % tensor)
        _assert_same_graph(self, tensor)

        # Reset cached inputs.
        self._inputs_val = None
        pywrap_tf_session.AddWhileInputHack(
            c_graph,  # pylint: disable=protected-access
            tensor._as_tf_output(),  # pylint: disable=protected-access
            self._c_op)

  def _add_outputs(self, types, shapes):
    """Adds new Tensors to self.outputs.

    Note: this is generally unsafe to use. This is used in certain situations in
    conjunction with _set_type_list_attr.

    Args:
      types: list of DTypes
      shapes: list of TensorShapes
    """
    assert len(types) == len(shapes)
    orig_num_outputs = len(self.outputs)
    for i in range(len(types)):
      t = Tensor(self, orig_num_outputs + i, types[i])
      self._outputs.append(t)
      t.set_shape(shapes[i])

  def __str__(self):
    return str(self.node_def)

  def __repr__(self):
    return "<tf.Operation '%s' type=%s>" % (self.name, self.type)

  def __tf_tensor__(self, dtype=None, name=None):
    """Raises a helpful error."""
    raise TypeError("can't convert Operation '{}' to Tensor".format(self.name))

  @property
  def outputs(self):
    """The list of `Tensor` objects representing the outputs of this op."""
    return self._outputs

  @property
  def inputs(self):
    """The sequence of `Tensor` objects representing the data inputs of this op."""
    if self._inputs_val is None:
      # pylint: disable=protected-access
      self._inputs_val = tuple(
          self.graph._get_tensor_by_tf_output(i)
          for i in pywrap_tf_session.GetOperationInputs(self._c_op))
      # pylint: enable=protected-access
    return self._inputs_val

  @property
  def _input_types(self):
    num_inputs = pywrap_tf_session.TF_OperationNumInputs(self._c_op)
    input_types = [
        dtypes.as_dtype(
            pywrap_tf_session.TF_OperationInputType(self._tf_input(i)))
        for i in range(num_inputs)
    ]
    return input_types

  @property
  def control_inputs(self):
    """The `Operation` objects on which this op has a control dependency.

    Before this op is executed, TensorFlow will ensure that the
    operations in `self.control_inputs` have finished executing. This
    mechanism can be used to run ops sequentially for performance
    reasons, or to ensure that the side effects of an op are observed
    in the correct order.

    Returns:
      A list of `Operation` objects.

    """
    control_c_ops = pywrap_tf_session.TF_OperationGetControlInputs_wrapper(
        self._c_op)
    # pylint: disable=protected-access
    return [
        self.graph._get_operation_by_name_unsafe(
            pywrap_tf_session.TF_OperationName(c_op)) for c_op in control_c_ops
    ]
    # pylint: enable=protected-access

  @property
  def _control_outputs(self):
    """The `Operation` objects which have a control dependency on this op.

    Before any of the ops in self._control_outputs can execute tensorflow will
    ensure self has finished executing.

    Returns:
      A list of `Operation` objects.

    """
    control_c_ops = pywrap_tf_session.TF_OperationGetControlOutputs_wrapper(
        self._c_op)
    # pylint: disable=protected-access
    return [
        self.graph._get_operation_by_name_unsafe(
            pywrap_tf_session.TF_OperationName(c_op)) for c_op in control_c_ops
    ]
    # pylint: enable=protected-access

  @property
  def traceback(self):
    """Returns the call stack from when this operation was constructed."""
    # FIXME(b/225423591): This object contains a dangling reference if _c_op
    # goes out of scope.
    return pywrap_tf_session.TF_OperationGetStackTrace(self._c_op)

  @property
  def node_def(self):
    return node_def_pb2.NodeDef.FromString(self._node_def)

  @property
  def op_def(self):
    return op_def_pb2.OpDef.FromString(self._op_def)

  def _set_attr(self, attr_name, attr_value):
    """Private method used to set an attribute in the node_def."""
    buf = pywrap_tf_session.TF_NewBufferFromString(
        compat.as_bytes(attr_value.SerializeToString()))
    try:
      self._set_attr_with_buf(attr_name, buf)
    finally:
      pywrap_tf_session.TF_DeleteBuffer(buf)

  def _set_attr_with_buf(self, attr_name, attr_buf):
    """Set an attr in the node_def with a pre-allocated buffer."""
    with self.graph._c_graph.get() as c_graph:  # pylint: disable=protected-access
      # pylint: disable=protected-access
      pywrap_tf_session.SetAttr(c_graph, self._c_op, attr_name, attr_buf)
      # pylint: enable=protected-access

  def _set_func_attr(self, attr_name, func_name):
    """Private method used to set a function attribute in the node_def."""
    func = attr_value_pb2.NameAttrList(name=func_name)
    self._set_attr(attr_name, attr_value_pb2.AttrValue(func=func))

  def _set_func_list_attr(self, attr_name, func_names):
    """Private method used to set a list(function) attribute in the node_def."""
    funcs = [attr_value_pb2.NameAttrList(name=func_name)
             for func_name in func_names]
    funcs_list = attr_value_pb2.AttrValue.ListValue(func=funcs)
    self._set_attr(attr_name, attr_value_pb2.AttrValue(list=funcs_list))

  def _set_type_list_attr(self, attr_name, types):
    """Private method used to set a list(type) attribute in the node_def."""
    if not types:
      return
    if isinstance(types[0], dtypes.DType):
      types = [dt.as_datatype_enum for dt in types]
    types_list = attr_value_pb2.AttrValue.ListValue(type=types)
    self._set_attr(attr_name, attr_value_pb2.AttrValue(list=types_list))

  def _set_shape_list_attr(self, attr_name, shapes):
    """Private method used to set a list(shape) attribute in the node_def."""
    shapes = [s.as_proto() for s in shapes]
    shapes_list = attr_value_pb2.AttrValue.ListValue(shape=shapes)
    self._set_attr(attr_name, attr_value_pb2.AttrValue(list=shapes_list))

  def _clear_attr(self, attr_name):
    """Private method used to clear an attribute in the node_def."""
    with self.graph._c_graph.get() as c_graph:  # pylint: disable=protected-access
      # pylint: disable=protected-access
      pywrap_tf_session.ClearAttr(c_graph, self._c_op, attr_name)
      # pylint: enable=protected-access

  def get_attr(self, name):
    """Returns the value of the attr of this op with the given `name`.

    Args:
      name: The name of the attr to fetch.

    Returns:
      The value of the attr, as a Python object.

    Raises:
      ValueError: If this op does not have an attr with the given `name`.
    """
    fields = ("s", "i", "f", "b", "type", "shape", "tensor", "func")
    try:
      with c_api_util.tf_buffer() as buf:
        pywrap_tf_session.TF_OperationGetAttrValueProto(self._c_op, name, buf)
        data = pywrap_tf_session.TF_GetBuffer(buf)
    except errors.InvalidArgumentError as e:
      # Convert to ValueError for backwards compatibility.
      raise ValueError(e.message)
    x = attr_value_pb2.AttrValue()
    x.ParseFromString(data)

    oneof_value = x.WhichOneof("value")
    if oneof_value is None:
      return []
    if oneof_value == "list":
      for f in fields:
        if getattr(x.list, f):
          if f == "type":
            return [dtypes.as_dtype(t) for t in x.list.type]
          else:
            return list(getattr(x.list, f))
      return []
    if oneof_value == "type":
      return dtypes.as_dtype(x.type)
    assert oneof_value in fields, "Unsupported field type in " + str(x)
    return getattr(x, oneof_value)

  def _get_attr_type(self, name):
    """Returns the `DType` value of the attr of this op with the given `name`."""
    try:
      dtype_enum = pywrap_tf_session.TF_OperationGetAttrType(self._c_op, name)
      return _DTYPES_INTERN_TABLE[dtype_enum]
    except errors.InvalidArgumentError as e:
      # Convert to ValueError for backwards compatibility.
      raise ValueError(e.message)

  def _get_attr_bool(self, name):
    """Returns the `bool` value of the attr of this op with the given `name`."""
    try:
      return pywrap_tf_session.TF_OperationGetAttrBool(self._c_op, name)
    except errors.InvalidArgumentError as e:
      # Convert to ValueError for backwards compatibility.
      raise ValueError(e.message)

  def _get_attr_int(self, name):
    """Returns the `int` value of the attr of this op with the given `name`."""
    try:
      return pywrap_tf_session.TF_OperationGetAttrInt(self._c_op, name)
    except errors.InvalidArgumentError as e:
      # Convert to ValueError for backwards compatibility.
      raise ValueError(e.message)

  def experimental_set_type(self, type_proto):
    """Sets the corresponding node's `experimental_type` field.

    See the description of `NodeDef.experimental_type` for more info.

    Args:
      type_proto: A FullTypeDef proto message. The root type_if of this object
        must be `TFT_PRODUCT`, even for ops which only have a singlre return
        value.
    """
    with self.graph._c_graph.get() as c_graph:  # pylint: disable=protected-access
      if (type_proto.type_id
          not in (full_type_pb2.TFT_UNSET, full_type_pb2.TFT_PRODUCT)):
        raise ValueError("error setting the type of ", self.name,
                         ": expected TFT_UNSET or TFT_PRODUCT, got ",
                         type_proto.type_id)
      pywrap_tf_session.SetFullType(c_graph, self._c_op,
                                    type_proto.SerializeToString())  # pylint:disable=protected-access

  def run(self, feed_dict=None, session=None):
    """Runs this operation in a `Session`.

    Calling this method will execute all preceding operations that
    produce the inputs needed for this operation.

    *N.B.* Before invoking `Operation.run()`, its graph must have been
    launched in a session, and either a default session must be
    available, or `session` must be specified explicitly.

    Args:
      feed_dict: A dictionary that maps `Tensor` objects to feed values. See
        `tf.Session.run` for a description of the valid feed values.
      session: (Optional.) The `Session` to be used to run to this operation. If
        none, the default session will be used.
    """
    _run_using_default_session(self, feed_dict, self.graph, session)


# TODO(b/185395742): Clean up usages of _gradient_registry
gradient_registry = _gradient_registry = registry.Registry("gradient")


@tf_export("RegisterGradient")
class RegisterGradient(object):
  """A decorator for registering the gradient function for an op type.

  This decorator is only used when defining a new op type. For an op
  with `m` inputs and `n` outputs, the gradient function is a function
  that takes the original `Operation` and `n` `Tensor` objects
  (representing the gradients with respect to each output of the op),
  and returns `m` `Tensor` objects (representing the partial gradients
  with respect to each input of the op).

  For example, assuming that operations of type `"Sub"` take two
  inputs `x` and `y`, and return a single output `x - y`, the
  following gradient function would be registered:

  ```python
  @tf.RegisterGradient("Sub")
  def _sub_grad(unused_op, grad):
    return grad, tf.negative(grad)
  ```

  The decorator argument `op_type` is the string type of an
  operation. This corresponds to the `OpDef.name` field for the proto
  that defines the operation.
  """

  __slots__ = ["_op_type"]

  def __init__(self, op_type):
    """Creates a new decorator with `op_type` as the Operation type.

    Args:
      op_type: The string type of an operation. This corresponds to the
        `OpDef.name` field for the proto that defines the operation.

    Raises:
      TypeError: If `op_type` is not string.
    """
    if not isinstance(op_type, str):
      raise TypeError("op_type must be a string")
    self._op_type = op_type

  def __call__(self, f):
    """Registers the function `f` as gradient function for `op_type`."""
    gradient_registry.register(f, self._op_type)
    return f


@deprecation.deprecated_endpoints("NotDifferentiable", "NoGradient")
@tf_export("no_gradient", v1=["no_gradient", "NotDifferentiable", "NoGradient"])
def no_gradient(op_type):
  """Specifies that ops of type `op_type` is not differentiable.

  This function should *not* be used for operations that have a
  well-defined gradient that is not yet implemented.

  This function is only used when defining a new op type. It may be
  used for ops such as `tf.size()` that are not differentiable.  For
  example:

  ```python
  tf.no_gradient("Size")
  ```

  The gradient computed for 'op_type' will then propagate zeros.

  For ops that have a well-defined gradient but are not yet implemented,
  no declaration should be made, and an error *must* be thrown if
  an attempt to request its gradient is made.

  Args:
    op_type: The string type of an operation. This corresponds to the
      `OpDef.name` field for the proto that defines the operation.

  Raises:
    TypeError: If `op_type` is not a string.

  """
  if not isinstance(op_type, str):
    raise TypeError("op_type must be a string")
  gradient_registry.register(None, op_type)


# Aliases for the old names, will be eventually removed.
NoGradient = no_gradient
NotDifferentiable = no_gradient


def get_gradient_function(op):
  """Returns the function that computes gradients for "op"."""
  if not op.inputs:
    return None

  gradient_function = op._gradient_function  # pylint: disable=protected-access
  if gradient_function:
    return gradient_function

  try:
    op_type = op.get_attr("_gradient_op_type")
  except ValueError:
    op_type = op.type
  return gradient_registry.lookup(op_type)


def set_shape_and_handle_data_for_outputs(_):
  """No op. TODO(b/74620627): Remove this."""
  pass


class OpStats(object):
  """A holder for statistics about an operator.

  This class holds information about the resource requirements for an op,
  including the size of its weight parameters on-disk and how many FLOPS it
  requires to execute forward inference.

  If you define a new operation, you can create a function that will return a
  set of information about its usage of the CPU and disk space when serialized.
  The function itself takes a Graph object that's been set up so you can call
  methods like get_tensor_by_name to help calculate the results, and a NodeDef
  argument.

  """

  __slots__ = ["_statistic_type", "_value"]

  def __init__(self, statistic_type, value=None):
    """Sets up the initial placeholders for the statistics."""
    self.statistic_type = statistic_type
    self.value = value

  @property
  def statistic_type(self):
    return self._statistic_type

  @statistic_type.setter
  def statistic_type(self, statistic_type):
    self._statistic_type = statistic_type

  @property
  def value(self):
    return self._value

  @value.setter
  def value(self, value):
    self._value = value

  def __iadd__(self, other):
    if other.statistic_type != self.statistic_type:
      raise ValueError("Can't add an OpStat of type %s to one of %s." %
                       (self.statistic_type, other.statistic_type))
    if self.value is None:
      self.value = other.value
    elif other.value is not None:
      self._value += other.value
    return self


_stats_registry = registry.Registry("statistical functions")


class RegisterStatistics(object):
  """A decorator for registering the statistics function for an op type.

  This decorator can be defined for an op type so that it gives a
  report on the resources used by an instance of an operator, in the
  form of an OpStats object.

  Well-known types of statistics include these so far:

  - flops: When running a graph, the bulk of the computation happens doing
    numerical calculations like matrix multiplications. This type allows a node
    to return how many floating-point operations it takes to complete. The
    total number of FLOPs for a graph is a good guide to its expected latency.

  You can add your own statistics just by picking a new type string, registering
  functions for the ops you care about, and then calling get_stats_for_node_def.

  If a statistic for an op is registered multiple times, a KeyError will be
  raised.

  Since the statistics is counted on a per-op basis. It is not suitable for
  model parameters (capacity), which is expected to be counted only once, even
  if it is shared by multiple ops. (e.g. RNN)

  For example, you can define a new metric called doohickey for a Foo operation
  by placing this in your code:

  ```python
  @ops.RegisterStatistics("Foo", "doohickey")
  def _calc_foo_bojangles(unused_graph, unused_node_def):
    return ops.OpStats("doohickey", 20)
  ```

  Then in client code you can retrieve the value by making this call:

  ```python
  doohickey = ops.get_stats_for_node_def(graph, node_def, "doohickey")
  ```

  If the NodeDef is for an op with a registered doohickey function, you'll get
  back the calculated amount in doohickey.value, or None if it's not defined.

  """

  __slots__ = ["_op_type", "_statistic_type"]

  def __init__(self, op_type, statistic_type):
    """Saves the `op_type` as the `Operation` type."""
    if not isinstance(op_type, str):
      raise TypeError("op_type must be a string.")
    if "," in op_type:
      raise TypeError("op_type must not contain a comma.")
    self._op_type = op_type
    if not isinstance(statistic_type, str):
      raise TypeError("statistic_type must be a string.")
    if "," in statistic_type:
      raise TypeError("statistic_type must not contain a comma.")
    self._statistic_type = statistic_type

  def __call__(self, f):
    """Registers "f" as the statistics function for "op_type"."""
    _stats_registry.register(f, self._op_type + "," + self._statistic_type)
    return f


def get_stats_for_node_def(graph, node, statistic_type):
  """Looks up the node's statistics function in the registry and calls it.

  This function takes a Graph object and a NodeDef from a GraphDef, and if
  there's an associated statistics method, calls it and returns a result. If no
  function has been registered for the particular node type, it returns an empty
  statistics object.

  Args:
    graph: A Graph object that's been set up with the node's graph.
    node: A NodeDef describing the operator.
    statistic_type: A string identifying the statistic we're interested in.

  Returns:
    An OpStats object containing information about resource usage.
  """

  try:
    stats_func = _stats_registry.lookup(node.op + "," + statistic_type)
    result = stats_func(graph, node)
  except LookupError:
    result = OpStats(statistic_type)
  return result


def name_from_scope_name(name):
  """Returns the name of an op given the name of its scope.

  Args:
    name: the name of the scope.

  Returns:
    the name of the op (equal to scope name minus any trailing slash).
  """
  return name[:-1] if (name and name[-1] == "/") else name


_MUTATION_LOCK_GROUP = 0
_SESSION_RUN_LOCK_GROUP = 1


@tf_contextlib.contextmanager
def resource_creator_scope(resource_type, resource_creator):
  with get_default_graph()._resource_creator_scope(resource_type,  # pylint: disable=protected-access
                                                   resource_creator):
    yield


@tf_export("Graph")
class Graph(pywrap_tf_session.GraphHandle):
  """A TensorFlow computation, represented as a dataflow graph.

  Graphs are used by `tf.function`s to represent the function's computations.
  Each graph contains a set of `tf.Operation` objects, which represent units of
  computation; and `tf.Tensor` objects, which represent the units of data that
  flow between operations.

  ### Using graphs directly (deprecated)

  A `tf.Graph` can be constructed and used directly without a `tf.function`, as
  was required in TensorFlow 1, but this is deprecated and it is recommended to
  use a `tf.function` instead. If a graph is directly used, other deprecated
  TensorFlow 1 classes are also required to execute the graph, such as a
  `tf.compat.v1.Session`.

  A default graph can be registered with the `tf.Graph.as_default` context
  manager. Then, operations will be added to the graph instead of being executed
  eagerly. For example:

  ```python
  g = tf.Graph()
  with g.as_default():
    # Define operations and tensors in `g`.
    c = tf.constant(30.0)
    assert c.graph is g
  ```

  `tf.compat.v1.get_default_graph()` can be used to obtain the default graph.

  Important note: This class *is not* thread-safe for graph construction. All
  operations should be created from a single thread, or external
  synchronization must be provided. Unless otherwise specified, all methods
  are not thread-safe.

  A `Graph` instance supports an arbitrary number of "collections"
  that are identified by name. For convenience when building a large
  graph, collections can store groups of related objects: for
  example, the `tf.Variable` uses a collection (named
  `tf.GraphKeys.GLOBAL_VARIABLES`) for
  all variables that are created during the construction of a graph. The caller
  may define additional collections by specifying a new name.
  """

  def __init__(self):
    """Creates a new, empty Graph."""
    super().__init__()
    # Protects core state that can be returned via public accessors.
    # Thread-safety is provided on a best-effort basis to support buggy
    # programs, and is not guaranteed by the public `tf.Graph` API.
    #
    # NOTE(mrry): This does not protect the various stacks. A warning will
    # be reported if these are used from multiple threads
    self._lock = threading.RLock()
    # The group lock synchronizes Session.run calls with methods that create
    # and mutate ops (e.g. Graph.create_op()). This synchronization is
    # necessary because it's illegal to modify an operation after it's been run.
    # The group lock allows any number of threads to mutate ops at the same time
    # but if any modification is going on, all Session.run calls have to wait.
    # Similarly, if one or more Session.run calls are going on, all mutate ops
    # have to wait until all Session.run calls have finished.
    self._group_lock = lock_util.GroupLock(num_groups=2)
    self._nodes_by_id = {}  # GUARDED_BY(self._lock)
    self._next_id_counter = 0  # GUARDED_BY(self._lock)
    self._nodes_by_name = {}  # GUARDED_BY(self._lock)
    self._version = 0  # GUARDED_BY(self._lock)
    # Maps a name used in the graph to the next id to use for that name.
    self._names_in_use = {}
    self._stack_state_is_thread_local = False
    self._thread_local = threading.local()
    # Functions that will be applied to choose a device if none is specified.
    # In TF2.x or after switch_to_thread_local(),
    # self._thread_local._device_function_stack is used instead.
    self._graph_device_function_stack = traceable_stack.TraceableStack()
    # Default original_op applied to new ops.
    self._default_original_op = None
    # Current control flow context. It could be either CondContext or
    # WhileContext defined in ops/control_flow_ops.py
    self._control_flow_context = None
    # A new node will depend of the union of all of the nodes in the stack.
    # In TF2.x or after switch_to_thread_local(),
    # self._thread_local._control_dependencies_stack is used instead.
    self._graph_control_dependencies_stack = []
    # Arbitrary collections of objects.
    self._collections = {}
    # The graph-level random seed
    self._seed = None
    # A dictionary of attributes that should be applied to all ops.
    self._attr_scope_map = {}
    # A map from op type to the kernel label that should be used.
    self._op_to_kernel_label_map = {}
    # A map from op type to an alternative op type that should be used when
    # computing gradients.
    self._gradient_override_map = {}
    # A map from op type to a gradient function that should be used instead.
    self._gradient_function_map = {}
    # True if the graph is considered "finalized".  In that case no
    # new operations can be added.
    self._finalized = False
    # Functions defined in the graph
    self._functions = collections.OrderedDict()
    # Default GraphDef versions
    self._graph_def_versions = versions_pb2.VersionDef(
        producer=versions.GRAPH_DEF_VERSION,
        min_consumer=versions.GRAPH_DEF_VERSION_MIN_CONSUMER)
    self._building_function = False
    # Stack of colocate_with ops. In TF2.x or after switch_to_thread_local(),
    # self._thread_local._colocation_stack is used instead.
    self._graph_colocation_stack = traceable_stack.TraceableStack()
    # Set of tensors that are dangerous to feed!
    self._unfeedable_tensors = object_identity.ObjectIdentitySet()
    # Set of operations that are dangerous to fetch!
    self._unfetchable_ops = set()
    # A map of tensor handle placeholder to tensor dtype.
    self._handle_feeders = {}
    # A map from tensor handle to its read op.
    self._handle_readers = {}
    # A map from tensor handle to its move op.
    self._handle_movers = {}
    # A map from tensor handle to its delete op.
    self._handle_deleters = {}
    # Allow optimizers and other objects to pseudo-uniquely key graphs (this key
    # will be shared when defining function graphs, for example, so optimizers
    # being called inside function definitions behave as if they were seeing the
    # actual outside graph).
    self._graph_key = "graph-key-%d/" % (uid(),)
    # A string with the last reduction method passed to
    # losses.compute_weighted_loss(), or None. This is required only for
    # backward compatibility with Estimator and optimizer V1 use cases.
    self._last_loss_reduction = None
    # Flag that is used to indicate whether loss has been scaled by optimizer.
    # If this flag has been set, then estimator uses it to scale losss back
    # before reporting. This is required only for backward compatibility with
    # Estimator and optimizer V1 use cases.
    self._is_loss_scaled_by_optimizer = False
    self._container = ""

    # The current AutomaticControlDependencies context manager.
    self.experimental_acd_manager = None
    # Set to True if this graph is being built in an
    # AutomaticControlDependencies context.
    # Deprecated: use acd_manager instead.
    self._add_control_dependencies = False

    # Cache for OpDef protobufs retrieved via the C API.
    self._op_def_cache = {}
    # Cache for constant results of `broadcast_gradient_args()`. The keys are
    # tuples of fully-defined shapes: (x_shape_tuple, y_shape_tuple), and the
    # values are tuples of reduction indices: (rx, ry).
    self._bcast_grad_args_cache = {}
    # Cache for constant results of `reduced_shape()`. The keys are pairs of
    # tuples: (input_shape_tuple, reduction_indices_tuple), and the values
    # are pairs of tuples: (output_shape_kept_dims, tile_scaling).
    self._reduced_shape_cache = {}

    if tf2.enabled():
      self.switch_to_thread_local()

  # `Graph` now _is_ the C graph, but we have many places that manually attempt
  # to manipulate the _c_graph object. Leave these accessors here until these
  # are cleaned up.
  @property
  def _c_graph(self):
    return self

  def __enter__(self):
    return self

  def __exit__(self, *args):
    return

  def get(self):
    return self

  # Note: this method is private because the API of tf.Graph() is public and
  # frozen, and this functionality is still not ready for public visibility.
  @tf_contextlib.contextmanager
  def _variable_creator_scope(self, creator, priority=100):
    """Scope which defines a variable creation function.

    Args:
      creator: A callable taking `next_creator` and `kwargs`. See the
        `tf.variable_creator_scope` docstring.
      priority: Creators with a higher `priority` are called first. Within the
        same priority, creators are called inner-to-outer.

    Yields:
      `_variable_creator_scope` is a context manager with a side effect, but
      doesn't return a value.

    Raises:
      RuntimeError: If variable creator scopes are not properly nested.
    """
    # This step keeps a reference to the existing stack, and it also initializes
    # self._thread_local._variable_creator_stack if it doesn't exist yet.
    old = self._variable_creator_stack
    new = list(old)
    new.append((priority, creator))
    # Sorting is stable, so we'll put higher-priority creators later in the list
    # but otherwise maintain registration order.
    new.sort(key=lambda item: item[0])
    self._thread_local._variable_creator_stack = new  # pylint: disable=protected-access
    try:
      yield
    finally:
      if self._thread_local._variable_creator_stack is not new:  # pylint: disable=protected-access
        raise RuntimeError(
            "Exiting variable_creator_scope without proper nesting.")
      self._thread_local._variable_creator_stack = old  # pylint: disable=protected-access

  # TODO(b/192405401): unify resource_creator_scope with variable_creator_scope.
  # pylint: disable=protected-access
  @tf_contextlib.contextmanager
  def _resource_creator_scope(self, resource_type, creator):
    """Scope which defines a resource creation function used by some resource.

    The resource should be a subclass of CapturableResource with a class method
    `cls._resource_type`, the output of which is what the `resource_type`
    argument should be. By default, `cls._resource_type` returns the class name,
    `cls.__name__`. Given a scope, creators being added with the same
    `resource_type` argument will be composed together to apply to all classes
    with this `_resource_type`.


    `creator` is expected to be a function with the following signature:

    ```
      def resource_creator(next_creator, *a, **kwargs)
    ```

    The creator is supposed to eventually call the next_creator to create an
    instance if it does want to create an instance and not call
    the class initialization method directly. This helps make creators
    composable. A creator may choose to create multiple instances, return
    already existing instances, or simply register that an instance was created
    and defer to the next creator in line. Creators can also modify keyword
    arguments seen by the next creators.

    Valid keyword arguments in `kwargs` depends on the specific resource
    class. For StaticHashTable, this may be:
    * initializer: The table initializer to use.
    * default_value: The value to use if a key is missing in the table.
    * name: Optional name for the table, default to None.


    Args:
      resource_type: the output of the resource class's `_resource_type` method.
      creator: the passed creator for the resource.

    Yields:
      A scope in which the creator is active

    Raises:
      RuntimeError: If resource_creator_scope is existed without proper nesting.
    """
    # This step keeps a reference to the existing stack, and it also initializes
    # self._thread_local._variable_creator_stack if it doesn't exist yet.
    old = self._resource_creator_stack
    new = copy.deepcopy(old)
    if isinstance(resource_type, (list, tuple)):
      for r in resource_type:
        new[r].append(creator)
    else:
      new[resource_type].append(creator)
    self._thread_local._resource_creator_stack = new
    try:
      yield
    finally:
      if self._thread_local._resource_creator_stack is not new:
        raise RuntimeError(
            "Exiting resource_creator_scope without proper nesting.")
      self._thread_local._resource_creator_stack = old

  @property
  def _resource_creator_stack(self):
    if not hasattr(self._thread_local, "_resource_creator_stack"):
      self._thread_local._resource_creator_stack = collections.defaultdict(list)
    return self._thread_local._resource_creator_stack

  @_resource_creator_stack.setter
  def _resource_creator_stack(self, resource_creator_stack):
    self._thread_local._resource_creator_stack = resource_creator_stack
  # pylint: enable=protected-access

  # Note: this method is private because the API of tf.Graph() is public and
  # frozen, and this functionality is still not ready for public visibility.
  @property
  def _variable_creator_stack(self):
    if not hasattr(self._thread_local, "_variable_creator_stack"):
      self._thread_local._variable_creator_stack = []  # pylint: disable=protected-access

    # This previously returned a copy of the stack instead of the stack itself,
    # to guard against accidental mutation. Consider, however, code that wants
    # to save and restore the variable creator stack:
    #     def f():
    #       original_stack = graph._variable_creator_stack
    #       graph._variable_creator_stack = new_stack
    #       ...  # Some code
    #       graph._variable_creator_stack = original_stack
    #
    # And lets say you have some code that calls this function with some
    # variable_creator:
    #     def g():
    #       with variable_scope.variable_creator_scope(creator):
    #         f()
    # When exiting the variable creator scope, it would see a different stack
    # object than it expected leading to a "Exiting variable_creator_scope
    # without proper nesting" error.
    return self._thread_local._variable_creator_stack  # pylint: disable=protected-access

  @_variable_creator_stack.setter
  def _variable_creator_stack(self, variable_creator_stack):
    self._thread_local._variable_creator_stack = variable_creator_stack  # pylint: disable=protected-access

  def _check_not_finalized(self):
    """Check if the graph is finalized.

    Raises:
      RuntimeError: If the graph finalized.
    """
    if self._finalized:
      raise RuntimeError("Graph is finalized and cannot be modified.")

  def _add_op(self, op, op_name):
    """Adds 'op' to the graph and returns the unique ID for the added Operation.

    Args:
      op: the Operation to add.
      op_name: the name of the Operation.

    Returns:
      An integer that is a unique ID for the added Operation.
    """
    self._check_not_finalized()
    with self._lock:
      self._next_id_counter += 1
      op_id = self._next_id_counter
      self._nodes_by_id[op_id] = op
      self._nodes_by_name[op_name] = op
      self._version = max(self._version, op_id)
      return op_id

  @property
  def version(self):
    """Returns a version number that increases as ops are added to the graph.

    Note that this is unrelated to the
    `tf.Graph.graph_def_versions`.

    Returns:
       An integer version that increases as ops are added to the graph.
    """
    if self._finalized:
      return self._version

    with self._lock:
      return self._version

  @property
  def graph_def_versions(self):
    # pylint: disable=line-too-long
    """The GraphDef version information of this graph.

    For details on the meaning of each version, see
    [`GraphDef`](https://www.tensorflow.org/code/tensorflow/core/framework/graph.proto).

    Returns:
      A `VersionDef`.
    """
    return versions_pb2.VersionDef.FromString(self._version_def)

  @property
  def seed(self):
    """The graph-level random seed of this graph."""
    return self._seed

  @seed.setter
  def seed(self, seed):
    self._seed = seed

  @property
  def finalized(self):
    """True if this graph has been finalized."""
    return self._finalized

  def finalize(self):
    """Finalizes this graph, making it read-only.

    After calling `g.finalize()`, no new operations can be added to
    `g`.  This method is used to ensure that no operations are added
    to a graph when it is shared between multiple threads, for example
    when using a `tf.compat.v1.train.QueueRunner`.
    """
    self._finalized = True

  def _unsafe_unfinalize(self):
    """Opposite of `finalize`.

    Internal interface.

    NOTE: Unfinalizing a graph could have negative impact on performance,
    especially in a multi-threaded environment.  Unfinalizing a graph
    when it is in use by a Session may lead to undefined behavior. Ensure
    that all sessions using a graph are closed before calling this method.
    """
    self._finalized = False

  def _get_control_flow_context(self):
    """Returns the current control flow context.

    Returns:
      A context object.
    """
    return self._control_flow_context

  def _set_control_flow_context(self, ctx):
    """Sets the current control flow context.

    Args:
      ctx: a context object.
    """
    self._control_flow_context = ctx

  def _copy_functions_to_graph_def(self, graph_def, starting_bytesize):
    """If this graph contains functions, copy them to `graph_def`."""
    bytesize = starting_bytesize
    for f in self._functions.values():
      bytesize += f.definition.ByteSize()
      if bytesize >= (1 << 31) or bytesize < 0:
        raise ValueError("GraphDef cannot be larger than 2GB.")
      graph_def.library.function.extend([f.definition])
      if f.grad_func_name:
        grad_def = function_pb2.GradientDef()
        grad_def.function_name = f.name
        grad_def.gradient_func = f.grad_func_name
        graph_def.library.gradient.extend([grad_def])

  def _as_graph_def(self, from_version=None, add_shapes=False):
    # pylint: disable=line-too-long
    """Returns a serialized `GraphDef` representation of this graph.

    The serialized `GraphDef` can be imported into another `Graph`
    (using `tf.import_graph_def`) or used with the
    [C++ Session API](https://chromium.googlesource.com/external/github.com/tensorflow/tensorflow/+/r0.10/tensorflow/g3doc/api_docs/cc/index.md).

    This method is thread-safe.

    Args:
      from_version: Optional.  If this is set, returns a `GraphDef` containing
        only the nodes that were added to this graph since its `version`
        property had the given value.
      add_shapes: If true, adds an "_output_shapes" list attr to each node with
        the inferred shapes of each of its outputs.

    Returns:
      A tuple containing a
      [`GraphDef`](https://www.tensorflow.org/code/tensorflow/core/framework/graph.proto)
      protocol buffer, and the version of the graph to which that
      `GraphDef` corresponds.

    Raises:
      ValueError: If the `graph_def` would be too large.

    """
    # pylint: enable=line-too-long
    with self._lock:
      with c_api_util.tf_buffer() as buf:
        with self._c_graph.get() as c_graph:
          pywrap_tf_session.TF_GraphToGraphDef(c_graph, buf)
          data = pywrap_tf_session.TF_GetBuffer(buf)
      graph = graph_pb2.GraphDef()
      graph.ParseFromString(compat.as_bytes(data))
      # Strip the experimental library field iff it's empty.
      if not graph.library.function:
        graph.ClearField("library")

      if add_shapes:
        for node in graph.node:
          op = self._nodes_by_name[node.name]
          if op.outputs:
            node.attr["_output_shapes"].list.shape.extend(
                [output.get_shape().as_proto() for output in op.outputs])
        for function_def in graph.library.function:
          defined_function = self._functions[function_def.signature.name]
          try:
            func_graph = defined_function.graph
          except AttributeError:
            # _DefinedFunction doesn't have a graph, _EagerDefinedFunction
            # does. Both rely on ops.py, so we can't really isinstance check
            # them.
            continue
          input_shapes = function_def.attr["_input_shapes"]
          try:
            func_graph_inputs = func_graph.inputs
          except AttributeError:
            continue
          # TODO(b/141471245): Fix the inconsistency when inputs of func graph
          # are appended during gradient computation of while/cond.
          assert len(input_shapes.list.shape) in [0, len(func_graph_inputs)]
          # If the function_def has inputs already filled out, skip this step.
          if not input_shapes.list.shape:
            for input_tensor, arg_def in zip(func_graph_inputs,
                                             function_def.signature.input_arg):
              input_shapes.list.shape.add().CopyFrom(
                  input_tensor.get_shape().as_proto())
              if input_tensor.dtype == dtypes.resource:
                _copy_handle_data_to_arg_def(input_tensor, arg_def)

          for output_tensor, arg_def in zip(func_graph.outputs,
                                            function_def.signature.output_arg):
            if output_tensor.dtype == dtypes.resource:
              _copy_handle_data_to_arg_def(output_tensor, arg_def)

          for node in function_def.node_def:
            try:
              op = func_graph.get_operation_by_name(node.name)
            except KeyError:
              continue
            outputs = op.outputs

            if op.type == "StatefulPartitionedCall":
              # Filter out any extra outputs (possibly added by function
              # backpropagation rewriting).
              num_outputs = len(node.attr["Tout"].list.type)
              outputs = outputs[:num_outputs]

            node.attr["_output_shapes"].list.shape.extend(
                [output.get_shape().as_proto() for output in outputs])

    return graph, self._version

  def as_graph_def(self, from_version=None, add_shapes=False):
    # pylint: disable=line-too-long
    """Returns a serialized `GraphDef` representation of this graph.

    The serialized `GraphDef` can be imported into another `Graph`
    (using `tf.import_graph_def`) or used with the
    [C++ Session API](../../api_docs/cc/index.md).

    This method is thread-safe.

    Args:
      from_version: Optional.  If this is set, returns a `GraphDef` containing
        only the nodes that were added to this graph since its `version`
        property had the given value.
      add_shapes: If true, adds an "_output_shapes" list attr to each node with
        the inferred shapes of each of its outputs.

    Returns:
      A
      [`GraphDef`](https://www.tensorflow.org/code/tensorflow/core/framework/graph.proto)
      protocol buffer.

    Raises:
      ValueError: If the `graph_def` would be too large.
    """
    # pylint: enable=line-too-long
    result, _ = self._as_graph_def(from_version, add_shapes)
    return result

  def _is_function(self, name):
    """Tests whether 'name' is registered in this graph's function library.

    Args:
      name: string op name.

    Returns:
      bool indicating whether or not 'name' is registered in function library.
    """
    return compat.as_str(name) in self._functions

  def _get_function(self, name):
    """Returns the function definition for 'name'.

    Args:
      name: string function name.

    Returns:
      The function def proto.
    """
    return self._functions.get(compat.as_str(name), None)

  def _add_function(self, function):
    """Adds a function to the graph.

    After the function has been added, you can call to the function by
    passing the function name in place of an op name to
    `Graph.create_op()`.

    Args:
      function: A `_DefinedFunction` object.

    Raises:
      ValueError: if another function is defined with the same name.
    """
    self._check_not_finalized()

    name = function.name
    # Sanity checks on gradient definition.
    if (function.grad_func_name is not None) and (function.python_grad_func is
                                                  not None):
      raise ValueError("Gradient defined twice for function %s" % name)

    # Add function to graph
    # pylint: disable=protected-access
    with self._c_graph.get() as c_graph:
      with function._c_func.get() as func:
        if function._grad_func:
          with function._grad_func._c_func.get() as gradient:
            pywrap_tf_session.TF_GraphCopyFunction(c_graph, func, gradient)
        else:
          pywrap_tf_session.TF_GraphCopyFunction(c_graph, func, None)
    # pylint: enable=protected-access

    self._functions[compat.as_str(name)] = function

    # Need a new-enough consumer to support the functions we add to the graph.
    if self._graph_def_versions.min_consumer < 12:
      self._graph_def_versions.min_consumer = 12

  def _remove_function(self, name):
    self._check_not_finalized()
    if not self._is_function(name):
      raise ValueError(f"Function {name!r} is not found in {self!r}.")

    with self._c_graph.get() as c_graph:
      pywrap_tf_session.TF_GraphRemoveFunction(c_graph, compat.as_bytes(name))
      del self._functions[compat.as_str(name)]

  @property
  def building_function(self):
    """Returns True iff this graph represents a function."""
    return self._building_function

  # Helper functions to create operations.
  @deprecated_args(None,
                   "Shapes are always computed; don't use the compute_shapes "
                   "as it has no effect.", "compute_shapes")
  @traceback_utils.filter_traceback
  def create_op(
      self,
      op_type,
      inputs,
      dtypes=None,  # pylint: disable=redefined-outer-name
      input_types=None,
      name=None,
      attrs=None,
      op_def=None,
      compute_shapes=True,
      compute_device=True):
    """Creates an `Operation` in this graph.

    This is a low-level interface for creating an `Operation`. Most
    programs will not call this method directly, and instead use the
    Python op constructors, such as `tf.constant()`, which add ops to
    the default graph.

    Args:
      op_type: The `Operation` type to create. This corresponds to the
        `OpDef.name` field for the proto that defines the operation.
      inputs: A list of `Tensor` objects that will be inputs to the `Operation`.
      dtypes: (Optional) A list of `DType` objects that will be the types of the
        tensors that the operation produces.
      input_types: (Optional.) A list of `DType`s that will be the types of the
        tensors that the operation consumes. By default, uses the base `DType`
        of each input in `inputs`. Operations that expect reference-typed inputs
        must specify `input_types` explicitly.
      name: (Optional.) A string name for the operation. If not specified, a
        name is generated based on `op_type`.
      attrs: (Optional.) A dictionary where the key is the attribute name (a
        string) and the value is the respective `attr` attribute of the
        `NodeDef` proto that will represent the operation (an `AttrValue`
        proto).
      op_def: (Optional.) The `OpDef` proto that describes the `op_type` that
        the operation will have.
      compute_shapes: (Optional.) Deprecated. Has no effect (shapes are always
        computed).
      compute_device: (Optional.) If True, device functions will be executed to
        compute the device property of the Operation.

    Raises:
      TypeError: if any of the inputs is not a `Tensor`.
      ValueError: if colocation conflicts with existing device assignment.

    Returns:
      An `Operation` object.
    """
    del compute_shapes
    for idx, a in enumerate(inputs):
      if not isinstance(a, Tensor):
        raise TypeError("Input #%d is not a tensor: %s" % (idx, a))
    return self._create_op_internal(op_type, inputs, dtypes, input_types, name,
                                    attrs, op_def, compute_device)

  def _create_op_internal(
      self,
      op_type,
      inputs,
      dtypes=None,  # pylint: disable=redefined-outer-name
      input_types=None,
      name=None,
      attrs=None,
      op_def=None,
      compute_device=True):
    """Creates an `Operation` in this graph.

    Implements `Graph.create_op()` without the overhead of the deprecation
    wrapper.

    Args:
      op_type: The `Operation` type to create. This corresponds to the
        `OpDef.name` field for the proto that defines the operation.
      inputs: A list of `Tensor` objects that will be inputs to the `Operation`.
      dtypes: (Optional) A list of `DType` objects that will be the types of the
        tensors that the operation produces.
      input_types: (Optional.) A list of `DType`s that will be the types of the
        tensors that the operation consumes. By default, uses the base `DType`
        of each input in `inputs`. Operations that expect reference-typed inputs
        must specify `input_types` explicitly.
      name: (Optional.) A string name for the operation. If not specified, a
        name is generated based on `op_type`.
      attrs: (Optional.) A dictionary where the key is the attribute name (a
        string) and the value is the respective `attr` attribute of the
        `NodeDef` proto that will represent the operation (an `AttrValue`
        proto).
      op_def: (Optional.) The `OpDef` proto that describes the `op_type` that
        the operation will have.
      compute_device: (Optional.) If True, device functions will be executed to
        compute the device property of the Operation.

    Raises:
      ValueError: if colocation conflicts with existing device assignment.

    Returns:
      An `Operation` object.
    """
    self._check_not_finalized()
    if name is None:
      name = op_type
    # If a names ends with a '/' it is a "name scope" and we use it as-is,
    # after removing the trailing '/'.
    if name and name[-1] == "/":
      name = name_from_scope_name(name)
    else:
      name = self.unique_name(name)

    node_def = _NodeDef(op_type, name, attrs)

    input_ops = set(t.op for t in inputs)
    control_inputs = self._control_dependencies_for_inputs(input_ops)
    # _create_op_helper mutates the new Operation. `_mutation_lock` ensures a
    # Session.run call cannot occur between creating and mutating the op.
    with self._mutation_lock():
      ret = Operation.from_node_def(
          node_def,
          self,
          inputs=inputs,
          output_types=dtypes,
          control_inputs=control_inputs,
          input_types=input_types,
          original_op=self._default_original_op,
          op_def=op_def,
      )
      self._create_op_helper(ret, compute_device=compute_device)
    return ret

  def _create_op_from_tf_operation(self, c_op, compute_device=True):
    """Creates an `Operation` in this graph from the supplied TF_Operation.

    This method is like create_op() except the new Operation is constructed
    using `c_op`. The returned Operation will have `c_op` as its _c_op
    field. This is used to create Operation objects around TF_Operations created
    indirectly by the C API (e.g. by TF_ImportGraphDef, TF_FinishWhile).

    This function does not call Operation._control_flow_post_processing or
    Graph._control_dependencies_for_inputs (since the inputs may not be
    available yet). The caller is responsible for calling these methods.

    Args:
      c_op: a wrapped TF_Operation
      compute_device: (Optional.) If True, device functions will be executed to
        compute the device property of the Operation.

    Returns:
      An `Operation` object.
    """
    self._check_not_finalized()
    ret = Operation._from_c_op(c_op=c_op, g=self)  # pylint: disable=protected-access
    # If a name_scope was created with ret.name but no nodes were created in it,
    # the name will still appear in _names_in_use even though the name hasn't
    # been used. This is ok, just leave _names_in_use as-is in this case.
    # TODO(skyewm): make the C API guarantee no name conflicts.
    name_key = ret.name.lower()
    if name_key not in self._names_in_use:
      self._names_in_use[name_key] = 1
    self._create_op_helper(ret, compute_device=compute_device)
    return ret

  def _create_op_helper(self, op, compute_device=True):
    """Common logic for creating an op in this graph."""
    # Apply any additional attributes requested. Do not overwrite any existing
    # attributes.
    for key, value in self._attr_scope_map.items():
      try:
        op.get_attr(key)
      except ValueError:
        if callable(value):
          value = value(op.node_def)
          if not isinstance(value, (type(None), attr_value_pb2.AttrValue)):
            raise TypeError(
                "Callable for scope map key '%s' must return either None or "
                "an AttrValue protocol buffer; but it returned: %s" %
                (key, value))
        if value:
          op._set_attr(key, value)  # pylint: disable=protected-access

    # Apply a kernel label if one has been specified for this op type.
    try:
      kernel_label = self._op_to_kernel_label_map[op.type]
      op._set_attr("_kernel",  # pylint: disable=protected-access
                   attr_value_pb2.AttrValue(s=compat.as_bytes(kernel_label)))
    except KeyError:
      pass

    op._gradient_function = self._gradient_function_map.get(op.type)  # pylint: disable=protected-access

    # Apply the overriding op type for gradients if one has been specified for
    # this op type.
    try:
      mapped_op_type = self._gradient_override_map[op.type]
      op._set_attr("_gradient_op_type",  # pylint: disable=protected-access
                   attr_value_pb2.AttrValue(s=compat.as_bytes(mapped_op_type)))
    except KeyError:
      pass

    self._record_op_seen_by_control_dependencies(op)

    if compute_device:
      self._apply_device_functions(op)

    # Snapshot the colocation stack metadata before we might generate error
    # messages using it.  Note that this snapshot depends on the actual stack
    # and is independent of the op's _class attribute.
    # pylint: disable=protected-access
    op._colocation_code_locations = self._snapshot_colocation_stack_metadata()
    # pylint: enable=protected-access

    if self._colocation_stack:
      all_colocation_groups = []
      is_device_set = False
      for colocation_op in self._colocation_stack.peek_objs():
        try:
          all_colocation_groups.extend(colocation_op.colocation_groups())
        except AttributeError:
          pass
        if colocation_op.device and not is_device_set:
          # pylint: disable=protected-access
          op._set_device(colocation_op.device)
          # pylint: enable=protected-access
          is_device_set = True

      all_colocation_groups = sorted(set(all_colocation_groups))
      # pylint: disable=protected-access
      op._set_attr(
          "_class",
          attr_value_pb2.AttrValue(
              list=attr_value_pb2.AttrValue.ListValue(s=all_colocation_groups)))
      # pylint: enable=protected-access

    # Sets "container" attribute if
    # (1) self._container is not None
    # (2) "is_stateful" is set in OpDef
    # (3) "container" attribute is in OpDef
    # (4) "container" attribute is None
    if self._container and op._is_stateful:  # pylint: disable=protected-access
      try:
        container_attr = op.get_attr("container")
      except ValueError:
        # "container" attribute is not in OpDef
        pass
      else:
        if not container_attr:
          op._set_attr("container", attr_value_pb2.AttrValue(  # pylint: disable=protected-access
              s=compat.as_bytes(self._container)))

  def _add_new_tf_operations(self, compute_devices=True):
    """Creates `Operations` in this graph for any new TF_Operations.

    This is useful for when TF_Operations are indirectly created by the C API
    outside of the Operation constructor (e.g. by TF_ImportGraphDef,
    TF_FinishWhile). This ensures there are corresponding Operations for all
    TF_Operations in the underlying TF_Graph.

    Args:
      compute_devices: (Optional.) If True, device functions will be executed to
        compute the device properties of each new Operation.

    Returns:
      A list of the new `Operation` objects.
    """
    self._check_not_finalized()

    # Create all Operation objects before accessing their inputs since an op may
    # be created before its inputs.
    new_ops = [
        self._create_op_from_tf_operation(c_op, compute_device=compute_devices)
        for c_op in c_api_util.new_tf_operations(self)
    ]

    # pylint: disable=protected-access
    for op in new_ops:
      new_control_inputs = self._control_dependencies_for_inputs(op.inputs)
      op._add_control_inputs(new_control_inputs)
      op._control_flow_post_processing()
    # pylint: enable=protected-access

    return new_ops

  def as_graph_element(self, obj, allow_tensor=True, allow_operation=True):
    """Returns the object referred to by `obj`, as an `Operation` or `Tensor`.

    This function validates that `obj` represents an element of this
    graph, and gives an informative error message if it is not.

    This function is the canonical way to get/validate an object of
    one of the allowed types from an external argument reference in the
    Session API.

    This method may be called concurrently from multiple threads.

    Args:
      obj: A `Tensor`, an `Operation`, or the name of a tensor or operation. Can
        also be any object with an `_as_graph_element()` method that returns a
        value of one of these types. Note: `_as_graph_element` will be called
        inside the graph's lock and so may not modify the graph.
      allow_tensor: If true, `obj` may refer to a `Tensor`.
      allow_operation: If true, `obj` may refer to an `Operation`.

    Returns:
      The `Tensor` or `Operation` in the Graph corresponding to `obj`.

    Raises:
      TypeError: If `obj` is not a type we support attempting to convert
        to types.
      ValueError: If `obj` is of an appropriate type but invalid. For
        example, an invalid string.
      KeyError: If `obj` is not an object in the graph.
    """
    if self._finalized:
      return self._as_graph_element_locked(obj, allow_tensor, allow_operation)

    with self._lock:
      return self._as_graph_element_locked(obj, allow_tensor, allow_operation)

  def _as_graph_element_locked(self, obj, allow_tensor, allow_operation):
    """See `Graph.as_graph_element()` for details."""
    # The vast majority of this function is figuring
    # out what an API user might be doing wrong, so
    # that we can give helpful error messages.
    #
    # Ideally, it would be nice to split it up, but we
    # need context to generate nice error messages.

    if allow_tensor and allow_operation:
      types_str = "Tensor or Operation"
    elif allow_tensor:
      types_str = "Tensor"
    elif allow_operation:
      types_str = "Operation"
    else:
      raise ValueError("allow_tensor and allow_operation can't both be False.")

    temp_obj = _as_graph_element(obj)
    if temp_obj is not None:
      obj = temp_obj

    # If obj appears to be a name...
    if isinstance(obj, compat.bytes_or_text_types):
      name = compat.as_str(obj)

      if ":" in name and allow_tensor:
        # Looks like a Tensor name and can be a Tensor.
        try:
          op_name, out_n = name.split(":")
          out_n = int(out_n)
        except:
          raise ValueError("The name %s looks a like a Tensor name, but is "
                           "not a valid one. Tensor names must be of the "
                           "form \"<op_name>:<output_index>\"." % repr(name))
        if op_name in self._nodes_by_name:
          op = self._nodes_by_name[op_name]
        else:
          raise KeyError("The name %s refers to a Tensor which does not "
                         "exist. The operation, %s, does not exist in the "
                         "graph." % (repr(name), repr(op_name)))
        try:
          return op.outputs[out_n]
        except:
          raise KeyError("The name %s refers to a Tensor which does not "
                         "exist. The operation, %s, exists but only has "
                         "%s outputs." %
                         (repr(name), repr(op_name), len(op.outputs)))

      elif ":" in name and not allow_tensor:
        # Looks like a Tensor name but can't be a Tensor.
        raise ValueError("Name %s appears to refer to a Tensor, not a %s." %
                         (repr(name), types_str))

      elif ":" not in name and allow_operation:
        # Looks like an Operation name and can be an Operation.
        if name not in self._nodes_by_name:
          raise KeyError("The name %s refers to an Operation not in the "
                         "graph." % repr(name))
        return self._nodes_by_name[name]

      elif ":" not in name and not allow_operation:
        # Looks like an Operation name but can't be an Operation.
        if name in self._nodes_by_name:
          # Yep, it's an Operation name
          err_msg = ("The name %s refers to an Operation, not a %s." %
                     (repr(name), types_str))
        else:
          err_msg = ("The name %s looks like an (invalid) Operation name, "
                     "not a %s." % (repr(name), types_str))
        err_msg += (" Tensor names must be of the form "
                    "\"<op_name>:<output_index>\".")
        raise ValueError(err_msg)

    elif isinstance(obj, Tensor) and allow_tensor:
      # Actually obj is just the object it's referring to.
      if obj.graph is not self:
        raise ValueError("Tensor %s is not an element of this graph." % obj)
      return obj
    elif isinstance(obj, Operation) and allow_operation:
      # Actually obj is just the object it's referring to.
      if obj.graph is not self:
        raise ValueError("Operation %s is not an element of this graph." % obj)
      return obj
    else:
      # We give up!
      raise TypeError("Can not convert a %s into a %s." %
                      (type(obj).__name__, types_str))

  def get_operations(self):
    """Return the list of operations in the graph.

    You can modify the operations in place, but modifications
    to the list such as inserts/delete have no effect on the
    list of operations known to the graph.

    This method may be called concurrently from multiple threads.

    Returns:
      A list of Operations.
    """
    if self._finalized:
      return list(self._nodes_by_id.values())

    with self._lock:
      return list(self._nodes_by_id.values())

  def get_operation_by_name(self, name):
    """Returns the `Operation` with the given `name`.

    This method may be called concurrently from multiple threads.

    Args:
      name: The name of the `Operation` to return.

    Returns:
      The `Operation` with the given `name`.

    Raises:
      TypeError: If `name` is not a string.
      KeyError: If `name` does not correspond to an operation in this graph.
    """

    if not isinstance(name, str):
      raise TypeError("Operation names are strings (or similar), not %s." %
                      type(name).__name__)
    return self.as_graph_element(name, allow_tensor=False, allow_operation=True)

  def _get_operation_by_name_unsafe(self, name):
    """Returns the `Operation` with the given `name`.

    This is a internal unsafe version of get_operation_by_name. It skips many
    checks and does not have user friendly error messages but runs considerably
    faster. This method may be called concurrently from multiple threads.

    Args:
      name: The name of the `Operation` to return.

    Returns:
      The `Operation` with the given `name`.

    Raises:
      KeyError: If `name` does not correspond to an operation in this graph.
    """

    if self._finalized:
      return self._nodes_by_name[name]

    with self._lock:
      return self._nodes_by_name[name]

  def _get_operation_by_tf_operation(self, tf_oper):
    op_name = pywrap_tf_session.TF_OperationName(tf_oper)
    return self._get_operation_by_name_unsafe(op_name)

  def get_tensor_by_name(self, name):
    """Returns the `Tensor` with the given `name`.

    This method may be called concurrently from multiple threads.

    Args:
      name: The name of the `Tensor` to return.

    Returns:
      The `Tensor` with the given `name`.

    Raises:
      TypeError: If `name` is not a string.
      KeyError: If `name` does not correspond to a tensor in this graph.
    """
    # Names should be strings.
    if not isinstance(name, str):
      raise TypeError("Tensor names are strings (or similar), not %s." %
                      type(name).__name__)
    return self.as_graph_element(name, allow_tensor=True, allow_operation=False)

  def _get_tensor_by_tf_output(self, tf_output):
    """Returns the `Tensor` representing `tf_output`.

    Note that there is only one such `Tensor`, i.e. multiple calls to this
    function with the same TF_Output value will always return the same `Tensor`
    object.

    Args:
      tf_output: A wrapped `TF_Output` (the C API equivalent of `Tensor`).

    Returns:
      The `Tensor` that represents `tf_output`.
    """
    op = self._get_operation_by_tf_operation(tf_output.oper)
    return op.outputs[tf_output.index]

  @property
  def _last_id(self):
    return self._next_id_counter

  def op_def_for_type(self, type):  # pylint: disable=redefined-builtin
    """Returns the `OpDef` proto for `type`. `type` is a string."""
    # NOTE: No locking is required because the lookup and insertion operations
    # on Python dictionaries are atomic.
    try:
      return self._op_def_cache[type]
    except KeyError:
      self._op_def_cache[type] = op_def_pb2.OpDef.FromString(
          self._op_def_for_type(type)
      )
      return self._op_def_cache[type]

  def as_default(self):
    """Returns a context manager that makes this `Graph` the default graph.

    This method should be used if you want to create multiple graphs
    in the same process. For convenience, a global default graph is
    provided, and all ops will be added to this graph if you do not
    create a new graph explicitly.

    Use this method with the `with` keyword to specify that ops created within
    the scope of a block should be added to this graph. In this case, once
    the scope of the `with` is exited, the previous default graph is set again
    as default. There is a stack, so it's ok to have multiple nested levels
    of `as_default` calls.

    The default graph is a property of the current thread. If you
    create a new thread, and wish to use the default graph in that
    thread, you must explicitly add a `with g.as_default():` in that
    thread's function.

    The following code examples are equivalent:

    ```python
    # 1. Using Graph.as_default():
    g = tf.Graph()
    with g.as_default():
      c = tf.constant(5.0)
      assert c.graph is g

    # 2. Constructing and making default:
    with tf.Graph().as_default() as g:
      c = tf.constant(5.0)
      assert c.graph is g
    ```

    If eager execution is enabled ops created under this context manager will be
    added to the graph instead of executed eagerly.

    Returns:
      A context manager for using this graph as the default graph.
    """
    return _default_graph_stack.get_controller(self)

  @property
  def collections(self):
    """Returns the names of the collections known to this graph."""
    return list(self._collections)

  def add_to_collection(self, name, value):
    """Stores `value` in the collection with the given `name`.

    Note that collections are not sets, so it is possible to add a value to
    a collection several times.

    Args:
      name: The key for the collection. The `GraphKeys` class contains many
        standard names for collections.
      value: The value to add to the collection.
    """  # pylint: disable=g-doc-exception
    self._check_not_finalized()
    with self._lock:
      if name not in self._collections:
        self._collections[name] = [value]
      else:
        self._collections[name].append(value)

  def add_to_collections(self, names, value):
    """Stores `value` in the collections given by `names`.

    Note that collections are not sets, so it is possible to add a value to
    a collection several times. This function makes sure that duplicates in
    `names` are ignored, but it will not check for pre-existing membership of
    `value` in any of the collections in `names`.

    `names` can be any iterable, but if `names` is a string, it is treated as a
    single collection name.

    Args:
      names: The keys for the collections to add to. The `GraphKeys` class
        contains many standard names for collections.
      value: The value to add to the collections.
    """
    # Make sure names are unique, but treat strings as a single collection name
    names = (names,) if isinstance(names, str) else set(names)
    for name in names:
      self.add_to_collection(name, value)

  def get_collection_ref(self, name):
    """Returns a list of values in the collection with the given `name`.

    If the collection exists, this returns the list itself, which can
    be modified in place to change the collection.  If the collection does
    not exist, it is created as an empty list and the list is returned.

    This is different from `get_collection()` which always returns a copy of
    the collection list if it exists and never creates an empty collection.

    Args:
      name: The key for the collection. For example, the `GraphKeys` class
        contains many standard names for collections.

    Returns:
      The list of values in the collection with the given `name`, or an empty
      list if no value has been added to that collection.
    """  # pylint: disable=g-doc-exception
    with self._lock:
      coll_list = self._collections.get(name, None)
      if coll_list is None:
        coll_list = []
        self._collections[name] = coll_list
      return coll_list

  def get_collection(self, name, scope=None):
    """Returns a list of values in the collection with the given `name`.

    This is different from `get_collection_ref()` which always returns the
    actual collection list if it exists in that it returns a new list each time
    it is called.

    Args:
      name: The key for the collection. For example, the `GraphKeys` class
        contains many standard names for collections.
      scope: (Optional.) A string. If supplied, the resulting list is filtered
        to include only items whose `name` attribute matches `scope` using
        `re.match`. Items without a `name` attribute are never returned if a
        scope is supplied. The choice of `re.match` means that a `scope` without
        special tokens filters by prefix.

    Returns:
      The list of values in the collection with the given `name`, or
      an empty list if no value has been added to that collection. The
      list contains the values in the order under which they were
      collected.
    """  # pylint: disable=g-doc-exception
    with self._lock:
      collection = self._collections.get(name, None)
      if collection is None:
        return []
      if scope is None:
        return list(collection)
      else:
        c = []
        regex = re.compile(scope)
        for item in collection:
          try:
            if regex.match(item.name):
              c.append(item)
          except AttributeError:
            # Collection items with no name are ignored.
            pass
        return c

  def get_all_collection_keys(self):
    """Returns a list of collections used in this graph."""
    with self._lock:
      return [x for x in self._collections if isinstance(x, str)]

  def clear_collection(self, name):
    """Clears all values in a collection.

    Args:
      name: The key for the collection. The `GraphKeys` class contains many
        standard names for collections.
    """
    self._check_not_finalized()
    with self._lock:
      if name in self._collections:
        del self._collections[name]

  @tf_contextlib.contextmanager
  def _original_op(self, op):
    """Python 'with' handler to help annotate ops with their originator.

    An op may have an 'original_op' property that indicates the op on which
    it was based. For example a replica op is based on the op that was
    replicated and a gradient op is based on the op that was differentiated.

    All ops created in the scope of this 'with' handler will have
    the given 'op' as their original op.

    Args:
      op: The Operation that all ops created in this scope will have as their
        original op.

    Yields:
      Nothing.
    """
    old_original_op = self._default_original_op
    self._default_original_op = op
    try:
      yield
    finally:
      self._default_original_op = old_original_op

  @property
  def _name_stack(self):
    # This may be called from a thread where name_stack doesn't yet exist.
    if not hasattr(self._thread_local, "_name_stack"):
      self._thread_local._name_stack = ""
    return self._thread_local._name_stack

  @_name_stack.setter
  def _name_stack(self, name_stack):
    self._thread_local._name_stack = name_stack

  # pylint: disable=g-doc-return-or-yield,line-too-long
  @tf_contextlib.contextmanager
  def name_scope(self, name):
    """Returns a context manager that creates hierarchical names for operations.

    A graph maintains a stack of name scopes. A `with name_scope(...):`
    statement pushes a new name onto the stack for the lifetime of the context.

    The `name` argument will be interpreted as follows:

    * A string (not ending with '/') will create a new name scope, in which
      `name` is appended to the prefix of all operations created in the
      context. If `name` has been used before, it will be made unique by
      calling `self.unique_name(name)`.
    * A scope previously captured from a `with g.name_scope(...) as
      scope:` statement will be treated as an "absolute" name scope, which
      makes it possible to re-enter existing scopes.
    * A value of `None` or the empty string will reset the current name scope
      to the top-level (empty) name scope.

    For example:

    ```python
    with tf.Graph().as_default() as g:
      c = tf.constant(5.0, name="c")
      assert c.op.name == "c"
      c_1 = tf.constant(6.0, name="c")
      assert c_1.op.name == "c_1"

      # Creates a scope called "nested"
      with g.name_scope("nested") as scope:
        nested_c = tf.constant(10.0, name="c")
        assert nested_c.op.name == "nested/c"

        # Creates a nested scope called "inner".
        with g.name_scope("inner"):
          nested_inner_c = tf.constant(20.0, name="c")
          assert nested_inner_c.op.name == "nested/inner/c"

        # Create a nested scope called "inner_1".
        with g.name_scope("inner"):
          nested_inner_1_c = tf.constant(30.0, name="c")
          assert nested_inner_1_c.op.name == "nested/inner_1/c"

          # Treats `scope` as an absolute name scope, and
          # switches to the "nested/" scope.
          with g.name_scope(scope):
            nested_d = tf.constant(40.0, name="d")
            assert nested_d.op.name == "nested/d"

            with g.name_scope(""):
              e = tf.constant(50.0, name="e")
              assert e.op.name == "e"
    ```

    The name of the scope itself can be captured by `with
    g.name_scope(...) as scope:`, which stores the name of the scope
    in the variable `scope`. This value can be used to name an
    operation that represents the overall result of executing the ops
    in a scope. For example:

    ```python
    inputs = tf.constant(...)
    with g.name_scope('my_layer') as scope:
      weights = tf.Variable(..., name="weights")
      biases = tf.Variable(..., name="biases")
      affine = tf.matmul(inputs, weights) + biases
      output = tf.nn.relu(affine, name=scope)
    ```

    NOTE: This constructor validates the given `name`. Valid scope
    names match one of the following regular expressions:

        [A-Za-z0-9.][A-Za-z0-9_.\\-/]* (for scopes at the root)
        [A-Za-z0-9_.\\-/]* (for other scopes)

    Args:
      name: A name for the scope.

    Returns:
      A context manager that installs `name` as a new name scope.

    Raises:
      ValueError: If `name` is not a valid scope name, according to the rules
        above.
    """
    if name:
      if isinstance(name, compat.bytes_or_text_types):
        name = compat.as_str(name)

      if self._name_stack:
        # Scopes created in a nested scope may have initial characters
        # that are illegal as the initial character of an op name
        # (viz. '-', '\', '/', and '_').
        if not _VALID_SCOPE_NAME_REGEX.match(name):
          raise ValueError(
              f"'{name}' is not a valid scope name. A scope name has to match "
              f"the following pattern: {_VALID_SCOPE_NAME_REGEX.pattern}")
      else:
        # Scopes created in the root must match the more restrictive
        # op name regex, which constrains the initial character.
        if not _VALID_OP_NAME_REGEX.match(name):
          raise ValueError(
              f"'{name}' is not a valid root scope name. A root scope name has "
              f"to match the following pattern: {_VALID_OP_NAME_REGEX.pattern}")
    old_stack = self._name_stack
    if not name:  # Both for name=None and name="" we re-set to empty scope.
      new_stack = ""
      returned_scope = ""
    elif name[-1] == "/":
      new_stack = name_from_scope_name(name)
      returned_scope = name
    else:
      new_stack = self.unique_name(name)
      returned_scope = new_stack + "/"
    self._name_stack = new_stack
    try:
      yield returned_scope
    finally:
      self._name_stack = old_stack

  # pylint: enable=g-doc-return-or-yield,line-too-long

  def unique_name(self, name, mark_as_used=True):
    """Return a unique operation name for `name`.

    Note: You rarely need to call `unique_name()` directly.  Most of
    the time you just need to create `with g.name_scope()` blocks to
    generate structured names.

    `unique_name` is used to generate structured names, separated by
    `"/"`, to help identify operations when debugging a graph.
    Operation names are displayed in error messages reported by the
    TensorFlow runtime, and in various visualization tools such as
    TensorBoard.

    If `mark_as_used` is set to `True`, which is the default, a new
    unique name is created and marked as in use. If it's set to `False`,
    the unique name is returned without actually being marked as used.
    This is useful when the caller simply wants to know what the name
    to be created will be.

    Args:
      name: The name for an operation.
      mark_as_used: Whether to mark this name as being used.

    Returns:
      A string to be passed to `create_op()` that will be used
      to name the operation being created.
    """
    if self._name_stack:
      name = self._name_stack + "/" + name

    # For the sake of checking for names in use, we treat names as case
    # insensitive (e.g. foo = Foo).
    name_key = name.lower()
    i = self._names_in_use.get(name_key, 0)
    # Increment the number for "name_key".
    if mark_as_used:
      self._names_in_use[name_key] = i + 1
    if i > 0:
      base_name_key = name_key
      # Make sure the composed name key is not already used.
      while name_key in self._names_in_use:
        name_key = "%s_%d" % (base_name_key, i)
        i += 1
      # Mark the composed name_key as used in case someone wants
      # to call unique_name("name_1").
      if mark_as_used:
        self._names_in_use[name_key] = 1

      # Return the new name with the original capitalization of the given name.
      name = "%s_%d" % (name, i - 1)
    return name

  def get_name_scope(self):
    """Returns the current name scope.

    For example:

    ```python
    with tf.name_scope('scope1'):
      with tf.name_scope('scope2'):
        print(tf.compat.v1.get_default_graph().get_name_scope())
    ```
    would print the string `scope1/scope2`.

    Returns:
      A string representing the current name scope.
    """
    return self._name_stack

  @tf_contextlib.contextmanager
  def _colocate_with_for_gradient(self, op, gradient_uid,
                                  ignore_existing=False):
    with self.colocate_with(op, ignore_existing):
      if gradient_uid is not None:
        ctx = _get_enclosing_context(self)
        if ctx is not None:
          ctx.EnterGradientColocation(op, gradient_uid)
          try:
            yield
          finally:
            ctx.ExitGradientColocation(op, gradient_uid)
        else:
          yield
      else:
        yield

  @tf_contextlib.contextmanager
  def colocate_with(self, op, ignore_existing=False):
    """Returns a context manager that specifies an op to colocate with.

    Note: this function is not for public use, only for internal libraries.

    For example:

    ```python
    a = tf.Variable([1.0])
    with g.colocate_with(a):
      b = tf.constant(1.0)
      c = tf.add(a, b)
    ```

    `b` and `c` will always be colocated with `a`, no matter where `a`
    is eventually placed.

    **NOTE** Using a colocation scope resets any existing device constraints.

    If `op` is `None` then `ignore_existing` must be `True` and the new
    scope resets all colocation and device constraints.

    Args:
      op: The op to colocate all created ops with, or `None`.
      ignore_existing: If true, only applies colocation of this op within the
        context, rather than applying all colocation properties on the stack.
        If `op` is `None`, this value must be `True`.

    Raises:
      ValueError: if op is None but ignore_existing is False.

    Yields:
      A context manager that specifies the op with which to colocate
      newly created ops.
    """
    if op is None and not ignore_existing:
      raise ValueError("Trying to reset colocation (op is None) but "
                       "ignore_existing is not True")
    op, device_only_candidate = _op_to_colocate_with(op, self)

    # By default, colocate_with resets the device function stack,
    # since colocate_with is typically used in specific internal
    # library functions where colocation is intended to be "stronger"
    # than device functions.
    #
    # In the future, a caller may specify that device_functions win
    # over colocation, in which case we can add support.
    device_fn_tmp = self._device_function_stack
    self._device_function_stack = traceable_stack.TraceableStack()

    if ignore_existing:
      current_stack = self._colocation_stack
      self._colocation_stack = traceable_stack.TraceableStack()

    if op is not None:
      # offset refers to the stack frame used for storing code location.
      # We use 4, the sum of 1 to use our caller's stack frame and 3
      # to jump over layers of context managers above us.
      if device_only_candidate is not None:
        self._colocation_stack.push_obj(device_only_candidate, offset=4)
      self._colocation_stack.push_obj(op, offset=4)
    elif not ignore_existing:
      raise ValueError("Trying to reset colocation (op is None) but "
                       "ignore_existing is not True")
    try:
      yield
    finally:
      # Restore device function stack
      self._device_function_stack = device_fn_tmp
      if op is not None:
        self._colocation_stack.pop_obj()
        if device_only_candidate is not None:
          self._colocation_stack.pop_obj()

      # Reset the colocation stack if requested.
      if ignore_existing:
        self._colocation_stack = current_stack

  def _add_device_to_stack(self, device_name_or_function, offset=0):
    """Add device to stack manually, separate from a context manager."""
    total_offset = 1 + offset
    spec = _UserDeviceSpec(device_name_or_function)
    self._device_function_stack.push_obj(spec, offset=total_offset)
    return spec

  @tf_contextlib.contextmanager
  def device(self, device_name_or_function):
    # pylint: disable=line-too-long
    """Returns a context manager that specifies the default device to use.

    The `device_name_or_function` argument may either be a device name
    string, a device function, or None:

    * If it is a device name string, all operations constructed in
      this context will be assigned to the device with that name, unless
      overridden by a nested `device()` context.
    * If it is a function, it will be treated as a function from
      Operation objects to device name strings, and invoked each time
      a new Operation is created. The Operation will be assigned to
      the device with the returned name.
    * If it is None, all `device()` invocations from the enclosing context
      will be ignored.

    For information about the valid syntax of device name strings, see
    the documentation in
    [`DeviceNameUtils`](https://www.tensorflow.org/code/tensorflow/core/util/device_name_utils.h).

    For example:

    ```python
    with g.device('/device:GPU:0'):
      # All operations constructed in this context will be placed
      # on GPU 0.
      with g.device(None):
        # All operations constructed in this context will have no
        # assigned device.

    # Defines a function from `Operation` to device string.
    def matmul_on_gpu(n):
      if n.type == "MatMul":
        return "/device:GPU:0"
      else:
        return "/cpu:0"

    with g.device(matmul_on_gpu):
      # All operations of type "MatMul" constructed in this context
      # will be placed on GPU 0; all other operations will be placed
      # on CPU 0.
    ```

    **N.B.** The device scope may be overridden by op wrappers or
    other library code. For example, a variable assignment op
    `v.assign()` must be colocated with the `tf.Variable` `v`, and
    incompatible device scopes will be ignored.

    Args:
      device_name_or_function: The device name or function to use in the
        context.

    Yields:
      A context manager that specifies the default device to use for newly
      created ops.

    Raises:
      RuntimeError: If device scopes are not properly nested.
    """
    self._add_device_to_stack(device_name_or_function, offset=2)
    old_top_of_stack = self._device_function_stack.peek_top_obj()
    try:
      yield
    finally:
      new_top_of_stack = self._device_function_stack.peek_top_obj()
      if old_top_of_stack is not new_top_of_stack:
        raise RuntimeError("Exiting device scope without proper scope nesting.")
      self._device_function_stack.pop_obj()

  def _apply_device_functions(self, op):
    """Applies the current device function stack to the given operation."""
    # Apply any device functions in LIFO order, so that the most recently
    # pushed function has the first chance to apply a device to the op.
    # We apply here because the result can depend on the Operation's
    # signature, which is computed in the Operation constructor.
    # pylint: disable=protected-access
    prior_device_string = None
    for device_spec in self._device_function_stack.peek_objs():
      if device_spec.is_null_merge:
        continue

      if device_spec.function is None:
        break

      device_string = device_spec.string_merge(op)

      # Take advantage of the fact that None is a singleton and Python interns
      # strings, since identity checks are faster than equality checks.
      if device_string is not prior_device_string:
        op._set_device_from_string(device_string)
        prior_device_string = device_string
    op._device_code_locations = self._snapshot_device_function_stack_metadata()
    # pylint: enable=protected-access

  # pylint: disable=g-doc-return-or-yield
  @tf_contextlib.contextmanager
  def container(self, container_name):
    """Returns a context manager that specifies the resource container to use.

    Stateful operations, such as variables and queues, can maintain their
    states on devices so that they can be shared by multiple processes.
    A resource container is a string name under which these stateful
    operations are tracked. These resources can be released or cleared
    with `tf.Session.reset()`.

    For example:

    ```python
    with g.container('experiment0'):
      # All stateful Operations constructed in this context will be placed
      # in resource container "experiment0".
      v1 = tf.Variable([1.0])
      v2 = tf.Variable([2.0])
      with g.container("experiment1"):
        # All stateful Operations constructed in this context will be
        # placed in resource container "experiment1".
        v3 = tf.Variable([3.0])
        q1 = tf.queue.FIFOQueue(10, tf.float32)
      # All stateful Operations constructed in this context will be
      # be created in the "experiment0".
      v4 = tf.Variable([4.0])
      q1 = tf.queue.FIFOQueue(20, tf.float32)
      with g.container(""):
        # All stateful Operations constructed in this context will be
        # be placed in the default resource container.
        v5 = tf.Variable([5.0])
        q3 = tf.queue.FIFOQueue(30, tf.float32)

    # Resets container "experiment0", after which the state of v1, v2, v4, q1
    # will become undefined (such as uninitialized).
    tf.Session.reset(target, ["experiment0"])
    ```

    Args:
      container_name: container name string.

    Returns:
      A context manager for defining resource containers for stateful ops,
        yields the container name.
    """
    original_container = self._container
    self._container = container_name
    try:
      yield self._container
    finally:
      self._container = original_container

  # pylint: enable=g-doc-return-or-yield

  class _ControlDependenciesController(object):
    """Context manager for `control_dependencies()`."""

    def __init__(self, graph, control_inputs):
      """Create a new `_ControlDependenciesController`.

      A `_ControlDependenciesController` is the context manager for
      `with tf.control_dependencies()` blocks.  These normally nest,
      as described in the documentation for `control_dependencies()`.

      The `control_inputs` argument list control dependencies that must be
      added to the current set of control dependencies.  Because of
      uniquification the set can be empty even if the caller passed a list of
      ops.  The special value `None` indicates that we want to start a new
      empty set of control dependencies instead of extending the current set.

      In that case we also clear the current control flow context, which is an
      additional mechanism to add control dependencies.

      Args:
        graph: The graph that this controller is managing.
        control_inputs: List of ops to use as control inputs in addition to the
          current control dependencies.  None to indicate that the dependencies
          should be cleared.
      """
      self._graph = graph
      if control_inputs is None:
        self._control_inputs_val = []
        self._new_stack = True
      else:
        self._control_inputs_val = control_inputs
        self._new_stack = False
      self._seen_nodes = set()
      self._old_stack = None
      self._old_control_flow_context = None

    # pylint: disable=protected-access

    def __enter__(self):
      if self._new_stack:
        # Clear the control_dependencies graph.
        self._old_stack = self._graph._control_dependencies_stack
        self._graph._control_dependencies_stack = []
        # Clear the control_flow_context too.
        self._old_control_flow_context = self._graph._get_control_flow_context()
        self._graph._set_control_flow_context(None)
      self._graph._push_control_dependencies_controller(self)

    def __exit__(self, unused_type, unused_value, unused_traceback):
      self._graph._pop_control_dependencies_controller(self)
      if self._new_stack:
        self._graph._control_dependencies_stack = self._old_stack
        self._graph._set_control_flow_context(self._old_control_flow_context)

    # pylint: enable=protected-access

    @property
    def control_inputs(self):
      return self._control_inputs_val

    def add_op(self, op):
      if isinstance(op, Tensor):
        op = op.ref()
      self._seen_nodes.add(op)

    def op_in_group(self, op):
      if isinstance(op, Tensor):
        op = op.ref()
      return op in self._seen_nodes

  def _push_control_dependencies_controller(self, controller):
    self._control_dependencies_stack.append(controller)

  def _pop_control_dependencies_controller(self, controller):
    assert self._control_dependencies_stack[-1] is controller
    self._control_dependencies_stack.pop()

  def _current_control_dependencies(self):
    ret = set()
    for controller in self._control_dependencies_stack:
      for op in controller.control_inputs:
        ret.add(op)
    return ret

  def _control_dependencies_for_inputs(self, input_ops):
    """For an op that takes `input_ops` as inputs, compute control inputs.

    The returned control dependencies should yield an execution that
    is equivalent to adding all control inputs in
    self._control_dependencies_stack to a newly created op. However,
    this function attempts to prune the returned control dependencies
    by observing that nodes created within the same `with
    control_dependencies(...):` block may have data dependencies that make
    the explicit approach redundant.

    Args:
      input_ops: The data input ops for an op to be created.

    Returns:
      A list of control inputs for the op to be created.
    """
    ret = []
    for controller in self._control_dependencies_stack:
      # If any of the input_ops already depends on the inputs from controller,
      # we say that the new op is dominated (by that input), and we therefore
      # do not need to add control dependencies for this controller's inputs.
      dominated = False
      for op in input_ops:
        if controller.op_in_group(op):
          dominated = True
          break
      if not dominated:
        # Don't add a control input if we already have a data dependency on i.
        # NOTE(mrry): We do not currently track transitive data dependencies,
        #   so we may add redundant control inputs.
        ret.extend(c for c in controller.control_inputs if c not in input_ops)
    return ret

  def _record_op_seen_by_control_dependencies(self, op):
    """Record that the given op depends on all registered control dependencies.

    Args:
      op: An Operation.
    """
    for controller in self._control_dependencies_stack:
      controller.add_op(op)

  def control_dependencies(self, control_inputs):
    """Returns a context manager that specifies control dependencies.

    Use with the `with` keyword to specify that all operations constructed
    within the context should have control dependencies on
    `control_inputs`. For example:

    ```python
    with g.control_dependencies([a, b, c]):
      # `d` and `e` will only run after `a`, `b`, and `c` have executed.
      d = ...
      e = ...
    ```

    Multiple calls to `control_dependencies()` can be nested, and in
    that case a new `Operation` will have control dependencies on the union
    of `control_inputs` from all active contexts.

    ```python
    with g.control_dependencies([a, b]):
      # Ops constructed here run after `a` and `b`.
      with g.control_dependencies([c, d]):
        # Ops constructed here run after `a`, `b`, `c`, and `d`.
    ```

    You can pass None to clear the control dependencies:

    ```python
    with g.control_dependencies([a, b]):
      # Ops constructed here run after `a` and `b`.
      with g.control_dependencies(None):
        # Ops constructed here run normally, not waiting for either `a` or `b`.
        with g.control_dependencies([c, d]):
          # Ops constructed here run after `c` and `d`, also not waiting
          # for either `a` or `b`.
    ```

    *N.B.* The control dependencies context applies *only* to ops that
    are constructed within the context. Merely using an op or tensor
    in the context does not add a control dependency. The following
    example illustrates this point:

    ```python
    # WRONG
    def my_func(pred, tensor):
      t = tf.matmul(tensor, tensor)
      with tf.control_dependencies([pred]):
        # The matmul op is created outside the context, so no control
        # dependency will be added.
        return t

    # RIGHT
    def my_func(pred, tensor):
      with tf.control_dependencies([pred]):
        # The matmul op is created in the context, so a control dependency
        # will be added.
        return tf.matmul(tensor, tensor)
    ```

    Also note that though execution of ops created under this scope will trigger
    execution of the dependencies, the ops created under this scope might still
    be pruned from a normal tensorflow graph. For example, in the following
    snippet of code the dependencies are never executed:

    ```python
      loss = model.loss()
      with tf.control_dependencies(dependencies):
        loss = loss + tf.constant(1)  # note: dependencies ignored in the
                                      # backward pass
      return tf.gradients(loss, model.variables)
    ```

    This is because evaluating the gradient graph does not require evaluating
    the constant(1) op created in the forward pass.

    Args:
      control_inputs: A list of `Operation` or `Tensor` objects which must be
        executed or computed before running the operations defined in the
        context.  Can also be `None` to clear the control dependencies.

    Returns:
     A context manager that specifies control dependencies for all
     operations constructed within the context.

    Raises:
      TypeError: If `control_inputs` is not a list of `Operation` or
        `Tensor` objects.
    """
    if control_inputs is None:
      return self._ControlDependenciesController(self, None)
    # First convert the inputs to ops, and deduplicate them.
    # NOTE(mrry): Other than deduplication, we do not currently track direct
    #   or indirect dependencies between control_inputs, which may result in
    #   redundant control inputs.
    control_ops = []
    current = self._current_control_dependencies()
    for c in control_inputs:
      # The hasattr(handle) is designed to match ResourceVariables. This is so
      # control dependencies on a variable or on an unread variable don't
      # trigger reads.
      if (isinstance(c, internal.IndexedSlices) or
          (hasattr(c, "_handle") and hasattr(c, "op"))):
        c = c.op
      c = self.as_graph_element(c)
      if isinstance(c, Tensor):
        c = c.op
      elif not isinstance(c, Operation):
        raise TypeError("Control input must be Operation or Tensor: %s" % c)
      if c not in current:
        control_ops.append(c)
        current.add(c)
        # Mark this op with an attribute indicating that it is used as a manual
        # control dep in order to allow tracking how common utilization of
        # manual control deps in graphs run through the MLIR Bridge are. See
        # go/manual-control-dependencies-bridge for details.
        # pylint: disable=protected-access
        c._set_attr("_has_manual_control_dependencies",
                    attr_value_pb2.AttrValue(b=True))
        # pylint: enable=protected-access
    return self._ControlDependenciesController(self, control_ops)

  # pylint: disable=g-doc-return-or-yield
  @tf_contextlib.contextmanager
  def _attr_scope(self, attr_map):
    """EXPERIMENTAL: A context manager for setting attributes on operators.

    This context manager can be used to add additional
    attributes to operators within the scope of the context.

    For example:

       with ops.Graph().as_default() as g:
         f_1 = Foo()  # No extra attributes
         with g._attr_scope({"_a": tf.attr_value_pb2.AttrValue(b=False)}):
           f_2 = Foo()  # Additional attribute _a=False
           with g._attr_scope({"_a": tf.attr_value_pb2.AttrValue(b=True)}):
             f_3 = Foo()  # Additional attribute _a=False
             with g._attr_scope({"_a": None}):
               f_4 = Foo()  # No additional attributes.

    Args:
      attr_map: A dictionary mapping attr name strings to AttrValue protocol
        buffers or None.

    Returns:
      A context manager that sets the kernel label to be used for one or more
      ops created in that context.

    Raises:
      TypeError: If attr_map is not a dictionary mapping
        strings to AttrValue protobufs.
    """
    if not isinstance(attr_map, dict):
      raise TypeError("attr_map must be a dictionary mapping "
                      "strings to AttrValue protocol buffers")
    # The saved_attrs dictionary stores any currently-set labels that
    # will be overridden by this context manager.
    saved_attrs = {}
    # Install the given attribute
    for name, attr in attr_map.items():
      if not (isinstance(name, str) and
              (isinstance(attr, (type(None), attr_value_pb2.AttrValue)) or
               callable(attr))):
        raise TypeError("attr_map must be a dictionary mapping "
                        "strings to AttrValue protocol buffers or "
                        "callables that emit AttrValue protocol buffers")
      try:
        saved_attrs[name] = self._attr_scope_map[name]
      except KeyError:
        pass
      if attr is None:
        del self._attr_scope_map[name]
      else:
        self._attr_scope_map[name] = attr
    try:
      yield  # The code within the context runs here.
    finally:
      # Remove the attributes set for this context, and restore any saved
      # attributes.
      for name, attr in attr_map.items():
        try:
          self._attr_scope_map[name] = saved_attrs[name]
        except KeyError:
          del self._attr_scope_map[name]

  # pylint: enable=g-doc-return-or-yield

  # pylint: disable=g-doc-return-or-yield
  @tf_contextlib.contextmanager
  def _kernel_label_map(self, op_to_kernel_label_map):
    """EXPERIMENTAL: A context manager for setting kernel labels.

    This context manager can be used to select particular
    implementations of kernels within the scope of the context.

    For example:

        with ops.Graph().as_default() as g:
          f_1 = Foo()  # Uses the default registered kernel for the Foo op.
          with g.kernel_label_map({"Foo": "v_2"}):
            f_2 = Foo()  # Uses the registered kernel with label "v_2"
                         # for the Foo op.
            with g.kernel_label_map({"Foo": "v_3"}):
              f_3 = Foo()  # Uses the registered kernel with label "v_3"
                           # for the Foo op.
              with g.kernel_label_map({"Foo": ""}):
                f_4 = Foo()  # Uses the default registered kernel
                             # for the Foo op.

    Args:
      op_to_kernel_label_map: A dictionary mapping op type strings to kernel
        label strings.

    Returns:
      A context manager that sets the kernel label to be used for one or more
      ops created in that context.

    Raises:
      TypeError: If op_to_kernel_label_map is not a dictionary mapping
        strings to strings.
    """
    if not isinstance(op_to_kernel_label_map, dict):
      raise TypeError("op_to_kernel_label_map must be a dictionary mapping "
                      "strings to strings")
    # The saved_labels dictionary stores any currently-set labels that
    # will be overridden by this context manager.
    saved_labels = {}
    # Install the given label
    for op_type, label in op_to_kernel_label_map.items():
      if not (isinstance(op_type, str) and
              isinstance(label, str)):
        raise TypeError("op_to_kernel_label_map must be a dictionary mapping "
                        "strings to strings")
      try:
        saved_labels[op_type] = self._op_to_kernel_label_map[op_type]
      except KeyError:
        pass
      self._op_to_kernel_label_map[op_type] = label
    try:
      yield  # The code within the context runs here.
    finally:
      # Remove the labels set for this context, and restore any saved labels.
      for op_type, label in op_to_kernel_label_map.items():
        try:
          self._op_to_kernel_label_map[op_type] = saved_labels[op_type]
        except KeyError:
          del self._op_to_kernel_label_map[op_type]

  # pylint: enable=g-doc-return-or-yield

  @tf_contextlib.contextmanager
  def _override_gradient_function(self, gradient_function_map):
    """Specify gradient function for the given op type."""

    # This is an internal API and we don't need nested context for this.
    # TODO(mdan): make it a proper context manager.
    assert not self._gradient_function_map
    self._gradient_function_map = gradient_function_map
    try:
      yield
    finally:
      self._gradient_function_map = {}

  # pylint: disable=g-doc-return-or-yield
  @tf_contextlib.contextmanager
  def gradient_override_map(self, op_type_map):
    """EXPERIMENTAL: A context manager for overriding gradient functions.

    This context manager can be used to override the gradient function
    that will be used for ops within the scope of the context.

    For example:

    ```python
    @tf.RegisterGradient("CustomSquare")
    def _custom_square_grad(op, grad):
      # ...

    with tf.Graph().as_default() as g:
      c = tf.constant(5.0)
      s_1 = tf.square(c)  # Uses the default gradient for tf.square.
      with g.gradient_override_map({"Square": "CustomSquare"}):
        s_2 = tf.square(s_2)  # Uses _custom_square_grad to compute the
                              # gradient of s_2.
    ```

    Args:
      op_type_map: A dictionary mapping op type strings to alternative op type
        strings.

    Returns:
      A context manager that sets the alternative op type to be used for one
      or more ops created in that context.

    Raises:
      TypeError: If `op_type_map` is not a dictionary mapping strings to
        strings.
    """
    if not isinstance(op_type_map, dict):
      raise TypeError("op_type_map must be a dictionary mapping "
                      "strings to strings")
    # The saved_mappings dictionary stores any currently-set mappings that
    # will be overridden by this context manager.
    saved_mappings = {}
    # Install the given label
    for op_type, mapped_op_type in op_type_map.items():
      if not (isinstance(op_type, str) and
              isinstance(mapped_op_type, str)):
        raise TypeError("op_type_map must be a dictionary mapping "
                        "strings to strings")
      try:
        saved_mappings[op_type] = self._gradient_override_map[op_type]
      except KeyError:
        pass
      self._gradient_override_map[op_type] = mapped_op_type
    try:
      yield  # The code within the context runs here.
    finally:
      # Remove the labels set for this context, and restore any saved labels.
      for op_type, mapped_op_type in op_type_map.items():
        try:
          self._gradient_override_map[op_type] = saved_mappings[op_type]
        except KeyError:
          del self._gradient_override_map[op_type]

  # pylint: enable=g-doc-return-or-yield

  def prevent_feeding(self, tensor):
    """Marks the given `tensor` as unfeedable in this graph."""
    self._unfeedable_tensors.add(tensor)

  def is_feedable(self, tensor):
    """Returns `True` if and only if `tensor` is feedable."""
    return tensor not in self._unfeedable_tensors

  def prevent_fetching(self, op):
    """Marks the given `op` as unfetchable in this graph."""
    self._unfetchable_ops.add(op)

  def is_fetchable(self, tensor_or_op):
    """Returns `True` if and only if `tensor_or_op` is fetchable."""
    if isinstance(tensor_or_op, Tensor):
      return tensor_or_op.op not in self._unfetchable_ops
    else:
      return tensor_or_op not in self._unfetchable_ops

  def switch_to_thread_local(self):
    """Make device, colocation and dependencies stacks thread-local.

    Device, colocation and dependencies stacks are not thread-local be default.
    If multiple threads access them, then the state is shared.  This means that
    one thread may affect the behavior of another thread.

    After this method is called, the stacks become thread-local.  If multiple
    threads access them, then the state is not shared.  Each thread uses its own
    value; a thread doesn't affect other threads by mutating such a stack.

    The initial value for every thread's stack is set to the current value
    of the stack when `switch_to_thread_local()` was first called.
    """
    if not self._stack_state_is_thread_local:
      self._stack_state_is_thread_local = True

  @property
  def _device_function_stack(self):
    if self._stack_state_is_thread_local:
      # This may be called from a thread where device_function_stack doesn't yet
      # exist.
      # pylint: disable=protected-access
      if not hasattr(self._thread_local, "_device_function_stack"):
        stack_copy_for_this_thread = self._graph_device_function_stack.copy()
        self._thread_local._device_function_stack = stack_copy_for_this_thread
      return self._thread_local._device_function_stack
      # pylint: enable=protected-access
    else:
      return self._graph_device_function_stack

  @property
  def _device_functions_outer_to_inner(self):
    user_device_specs = self._device_function_stack.peek_objs()
    device_functions = [spec.function for spec in user_device_specs]
    device_functions_outer_to_inner = list(reversed(device_functions))
    return device_functions_outer_to_inner

  def _snapshot_device_function_stack_metadata(self):
    """Return device function stack as a list of TraceableObjects.

    Returns:
      [traceable_stack.TraceableObject, ...] where each TraceableObject's .obj
      member is a displayable name for the user's argument to Graph.device, and
      the filename and lineno members point to the code location where
      Graph.device was called directly or indirectly by the user.
    """
    snapshot = []
    for obj in self._device_function_stack.peek_traceable_objs():
      obj_copy = obj.copy_metadata()
      obj_copy.obj = obj.obj.display_name
      snapshot.append(obj_copy)
    return snapshot

  @_device_function_stack.setter
  def _device_function_stack(self, device_function_stack):
    if self._stack_state_is_thread_local:
      # pylint: disable=protected-access
      self._thread_local._device_function_stack = device_function_stack
      # pylint: enable=protected-access
    else:
      self._graph_device_function_stack = device_function_stack

  @property
  def _colocation_stack(self):
    """Return thread-local copy of colocation stack."""
    if self._stack_state_is_thread_local:
      # This may be called from a thread where colocation_stack doesn't yet
      # exist.
      # pylint: disable=protected-access
      if not hasattr(self._thread_local, "_colocation_stack"):
        stack_copy_for_this_thread = self._graph_colocation_stack.copy()
        self._thread_local._colocation_stack = stack_copy_for_this_thread
      return self._thread_local._colocation_stack
      # pylint: enable=protected-access
    else:
      return self._graph_colocation_stack

  def _snapshot_colocation_stack_metadata(self):
    """Return colocation stack metadata as a dictionary."""
    return {
        traceable_obj.obj.name: traceable_obj.copy_metadata()
        for traceable_obj in self._colocation_stack.peek_traceable_objs()
    }

  @_colocation_stack.setter
  def _colocation_stack(self, colocation_stack):
    if self._stack_state_is_thread_local:
      # pylint: disable=protected-access
      self._thread_local._colocation_stack = colocation_stack
      # pylint: enable=protected-access
    else:
      self._graph_colocation_stack = colocation_stack

  @property
  def _control_dependencies_stack(self):
    if self._stack_state_is_thread_local:
      # This may be called from a thread where control_dependencies_stack
      # doesn't yet exist.
      if not hasattr(self._thread_local, "_control_dependencies_stack"):
        self._thread_local._control_dependencies_stack = (
            self._graph_control_dependencies_stack[:])
      return self._thread_local._control_dependencies_stack
    else:
      return self._graph_control_dependencies_stack

  @_control_dependencies_stack.setter
  def _control_dependencies_stack(self, control_dependencies):
    if self._stack_state_is_thread_local:
      self._thread_local._control_dependencies_stack = control_dependencies
    else:
      self._graph_control_dependencies_stack = control_dependencies

  @property
  def _distribution_strategy_stack(self):
    """A stack to maintain distribution strategy context for each thread."""
    if not hasattr(self._thread_local, "_distribution_strategy_stack"):
      self._thread_local._distribution_strategy_stack = []  # pylint: disable=protected-access
    return self._thread_local._distribution_strategy_stack  # pylint: disable=protected-access

  @_distribution_strategy_stack.setter
  def _distribution_strategy_stack(self, _distribution_strategy_stack):
    self._thread_local._distribution_strategy_stack = (  # pylint: disable=protected-access
        _distribution_strategy_stack)

  @property
  def _global_distribute_strategy_scope(self):
    """For implementing `tf.distribute.set_strategy()`."""
    if not hasattr(self._thread_local, "distribute_strategy_scope"):
      self._thread_local.distribute_strategy_scope = None
    return self._thread_local.distribute_strategy_scope

  @_global_distribute_strategy_scope.setter
  def _global_distribute_strategy_scope(self, distribute_strategy_scope):
    self._thread_local.distribute_strategy_scope = (distribute_strategy_scope)

  def _mutation_lock(self):
    """Returns a lock to guard code that creates & mutates ops.

    See the comment for self._group_lock for more info.
    """
    return self._group_lock.group(_MUTATION_LOCK_GROUP)

  def _session_run_lock(self):
    """Returns a lock to guard code for Session.run.

    See the comment for self._group_lock for more info.
    """
    return self._group_lock.group(_SESSION_RUN_LOCK_GROUP)


# TODO(agarwal): currently device directives in an outer eager scope will not
# apply to inner graph mode code. Fix that.


@tf_export(v1=["device"])
def device(device_name_or_function):
  """Wrapper for `Graph.device()` using the default graph.

  See `tf.Graph.device` for more details.

  Args:
    device_name_or_function: The device name or function to use in the context.

  Returns:
    A context manager that specifies the default device to use for newly
    created ops.

  Raises:
    RuntimeError: If eager execution is enabled and a function is passed in.
  """
  if context.executing_eagerly():
    if callable(device_name_or_function):
      raise RuntimeError(
          "tf.device does not support functions when eager execution "
          "is enabled.")
    return context.device(device_name_or_function)
  elif executing_eagerly_outside_functions():
    @tf_contextlib.contextmanager
    def combined(device_name_or_function):
      with get_default_graph().device(device_name_or_function):
        if not callable(device_name_or_function):
          with context.device(device_name_or_function):
            yield
        else:
          yield
    return combined(device_name_or_function)
  else:
    return get_default_graph().device(device_name_or_function)


@tf_export("device", v1=[])
def device_v2(device_name):
  """Specifies the device for ops created/executed in this context.

  This function specifies the device to be used for ops created/executed in a
  particular context. Nested contexts will inherit and also create/execute
  their ops on the specified device. If a specific device is not required,
  consider not using this function so that a device can be automatically
  assigned.  In general the use of this function is optional. `device_name` can
  be fully specified, as in "/job:worker/task:1/device:cpu:0", or partially
  specified, containing only a subset of the "/"-separated fields. Any fields
  which are specified will override device annotations from outer scopes.

  For example:

  ```python
  with tf.device('/job:foo'):
    # ops created here have devices with /job:foo
    with tf.device('/job:bar/task:0/device:gpu:2'):
      # ops created here have the fully specified device above
    with tf.device('/device:gpu:1'):
      # ops created here have the device '/job:foo/device:gpu:1'
  ```

  Args:
    device_name: The device name to use in the context.

  Returns:
    A context manager that specifies the default device to use for newly
    created ops.

  Raises:
    RuntimeError: If a function is passed in.
  """
  if callable(device_name):
    raise RuntimeError("tf.device does not support functions.")
  return device(device_name)


@tf_export(v1=["container"])
def container(container_name):
  """Wrapper for `Graph.container()` using the default graph.

  Args:
    container_name: The container string to use in the context.

  Returns:
    A context manager that specifies the default container to use for newly
    created stateful ops.
  """
  return get_default_graph().container(container_name)


def _colocate_with_for_gradient(op, gradient_uid, ignore_existing=False):
  if context.executing_eagerly():
    if op is not None:
      if not hasattr(op, "device"):
        op = convert_to_tensor(op)
      return device(op.device)
    else:
      return NullContextmanager()
  else:
    default_graph = get_default_graph()
    if isinstance(op, EagerTensor):
      if default_graph.building_function:
        return default_graph.device(op.device)
      else:
        raise ValueError("Encountered an Eager-defined Tensor during graph "
                         "construction, but a function was not being built.")
    return default_graph._colocate_with_for_gradient(
        op, gradient_uid=gradient_uid, ignore_existing=ignore_existing)


# Internal interface to colocate_with. colocate_with has been deprecated from
# public API. There are still a few internal uses of colocate_with. Add internal
# only API for those uses to avoid deprecation warning.
def colocate_with(op, ignore_existing=False):
  return _colocate_with_for_gradient(op, None, ignore_existing=ignore_existing)


@deprecation.deprecated(
    date=None, instructions="Colocations handled automatically by placer.")
@tf_export(v1=["colocate_with"])
def _colocate_with(op, ignore_existing=False):
  return colocate_with(op, ignore_existing)


@tf_export("control_dependencies")
def control_dependencies(control_inputs):
  """Wrapper for `Graph.control_dependencies()` using the default graph.

  See `tf.Graph.control_dependencies` for more details.

  In TensorFlow 2 with eager and/or Autograph, you should not need this method
  most of the times, as ops execute in the expected order thanks to automatic
  control dependencies. Only use it to manually control ordering, for example as
  a workaround to known issues such as `tf.function` with `tf.debugging.assert*`
  and `tf.py_function`.
  For example:

  >>> @tf.function(
  ...   input_signature=[tf.TensorSpec([None, None], tf.float32),
  ...                    tf.TensorSpec([None, None], tf.float32)])
  ... def my_assert_func_1(x, bias):
  ...   # `tf.function` attempts to execute `tf.math.add` in parallel to
  ...   # `assert_equal`. As a result an error can get raised from `tf.math.add`
  ...   # without triggering the assertion error.
  ...   tf.assert_equal(tf.shape(x)[1],
  ...                   tf.shape(bias)[1],
  ...                   message='bad shape')
  ...   return x + bias

  >>> # Error raised in either `add` or `assert`
  >>> my_assert_func_1(tf.ones((2, 5)), tf.ones((2, 7)))
  Traceback (most recent call last):
     ...
  InvalidArgumentError: ...


  >>> @tf.function(
  ...   input_signature=[tf.TensorSpec([None, None], tf.float32),
  ...                    tf.TensorSpec([None, None], tf.float32)])
  ... def my_assert_func_2(x, bias):
  ...   with tf.control_dependencies(
  ...       [tf.assert_equal(tf.shape(x)[1],
  ...                       tf.shape(bias)[1],
  ...                       message='bad shape')]):
  ...     return x + bias

  >>> # Error raised in `assert`
  >>> my_assert_func_2(tf.ones((2, 5)), tf.ones((2, 7)))
  Traceback (most recent call last):
     ...
  InvalidArgumentError: ...

  When eager execution is enabled, any callable object in the `control_inputs`
  list will be called.

  Args:
    control_inputs: A list of `Operation` or `Tensor` objects which must be
      executed or computed before running the operations defined in the context.
      Can also be `None` to clear the control dependencies. If eager execution
      is enabled, any callable object in the `control_inputs` list will be
      called.

  Returns:
   A context manager that specifies control dependencies for all
   operations constructed within the context.
  """
  if context.executing_eagerly():
    if control_inputs:
      # Execute any pending callables.
      for control in control_inputs:
        if callable(control):
          control()
    return NullContextmanager()
  else:
    return get_default_graph().control_dependencies(control_inputs)

# TODO(b/271463878): Remove in favor of direct references to `stack`.
get_default_session = stack.get_default_session


def _eval_using_default_session(tensors, feed_dict, graph, session=None):
  """Uses the default session to evaluate one or more tensors.

  Args:
    tensors: A single Tensor, or a list of Tensor objects.
    feed_dict: A dictionary that maps Tensor objects (or tensor names) to lists,
      numpy ndarrays, TensorProtos, or strings.
    graph: The graph in which the tensors are defined.
    session: (Optional) A different session to use to evaluate "tensors".

  Returns:
    Either a single numpy ndarray if "tensors" is a single tensor; or a list
    of numpy ndarrays that each correspond to the respective element in
    "tensors".

  Raises:
    ValueError: If no default session is available; the default session
      does not have "graph" as its graph; or if "session" is specified,
      and it does not have "graph" as its graph.
  """
  if session is None:
    session = stack.get_default_session()
    if session is None:
      raise ValueError("Cannot evaluate tensor using `eval()`: No default "
                       "session is registered. Use `with "
                       "sess.as_default()` or pass an explicit session to "
                       "`eval(session=sess)`")
    if session.graph is not graph:
      raise ValueError("Cannot use the default session to evaluate tensor: "
                       "the tensor's graph is different from the session's "
                       "graph. Pass an explicit session to "
                       "`eval(session=sess)`.")
  else:
    if session.graph is not graph:
      raise ValueError("Cannot use the given session to evaluate tensor: "
                       "the tensor's graph is different from the session's "
                       "graph.")
  return session.run(tensors, feed_dict)


def _run_using_default_session(operation, feed_dict, graph, session=None):
  """Uses the default session to run "operation".

  Args:
    operation: The Operation to be run.
    feed_dict: A dictionary that maps Tensor objects (or tensor names) to lists,
      numpy ndarrays, TensorProtos, or strings.
    graph: The graph in which "operation" is defined.
    session: (Optional) A different session to use to run "operation".

  Raises:
    ValueError: If no default session is available; the default session
      does not have "graph" as its graph; or if "session" is specified,
      and it does not have "graph" as its graph.
  """
  if session is None:
    session = stack.get_default_session()
    if session is None:
      raise ValueError("Cannot execute operation using `run()`: No default "
                       "session is registered. Use `with "
                       "sess.as_default():` or pass an explicit session to "
                       "`run(session=sess)`")
    if session.graph is not graph:
      raise ValueError("Cannot use the default session to execute operation: "
                       "the operation's graph is different from the "
                       "session's graph. Pass an explicit session to "
                       "run(session=sess).")
  else:
    if session.graph is not graph:
      raise ValueError("Cannot use the given session to execute operation: "
                       "the operation's graph is different from the session's "
                       "graph.")
  session.run(operation, feed_dict)


class _DefaultGraphStack(stack.DefaultStack):  # pylint: disable=protected-access
  """A thread-local stack of objects for providing an implicit default graph."""

  def __init__(self):
    super(_DefaultGraphStack, self).__init__()
    self._global_default_graph = None

  def get_default(self):
    """Override that returns a global default if the stack is empty."""
    if self.stack:
      return self.stack[-1]
    elif self._global_default_graph:
      return self._global_default_graph
    else:
      self._global_default_graph = Graph()
      return self._global_default_graph

  def _GetGlobalDefaultGraph(self):
    if self._global_default_graph is None:
      # TODO(mrry): Perhaps log that the default graph is being used, or set
      #   provide some other feedback to prevent confusion when a mixture of
      #   the global default graph and an explicit graph are combined in the
      #   same process.
      self._global_default_graph = Graph()
    return self._global_default_graph

  def reset(self):
    super(_DefaultGraphStack, self).reset()
    self._global_default_graph = None

  @tf_contextlib.contextmanager
  def get_controller(self, default):
    context.context().context_switches.push(default.building_function,
                                            default.as_default,
                                            default._device_function_stack)
    try:
      with super(_DefaultGraphStack,
                 self).get_controller(default) as g, context.graph_mode():
        yield g
    finally:
      # If an exception is raised here it may be hiding a related exception in
      # the try-block (just above).
      context.context().context_switches.pop()


_default_graph_stack = _DefaultGraphStack()


# Shared helper used in init_scope and executing_eagerly_outside_functions
# to obtain the outermost context that is not building a function, and the
# innermost non empty device stack.
def _get_outer_context_and_inner_device_stack():
  """Get the outermost context not building a function."""
  default_graph = get_default_graph()
  outer_context = None
  innermost_nonempty_device_stack = default_graph._device_function_stack  # pylint: disable=protected-access

  if not _default_graph_stack.stack:
    # If the default graph stack is empty, then we cannot be building a
    # function. Install the global graph (which, in this case, is also the
    # default graph) as the outer context.
    if default_graph.building_function:
      raise RuntimeError("The global graph is building a function.")
    outer_context = default_graph.as_default
  else:
    # Find a context that is not building a function.
    for stack_entry in reversed(context.context().context_switches.stack):
      if not innermost_nonempty_device_stack:
        innermost_nonempty_device_stack = stack_entry.device_stack
      if not stack_entry.is_building_function:
        outer_context = stack_entry.enter_context_fn
        break

    if outer_context is None:
      # As a last resort, obtain the global default graph; this graph doesn't
      # necessarily live on the graph stack (and hence it doesn't necessarily
      # live on the context stack), but it is stored in the graph stack's
      # encapsulating object.
      outer_context = _default_graph_stack._GetGlobalDefaultGraph().as_default  # pylint: disable=protected-access

  if outer_context is None:
    # Sanity check; this shouldn't be triggered.
    raise RuntimeError("All graphs are building functions, and no "
                       "eager context was previously active.")

  return outer_context, innermost_nonempty_device_stack


# pylint: disable=g-doc-return-or-yield,line-too-long
@tf_export("init_scope")
@tf_contextlib.contextmanager
def init_scope():
  """A context manager that lifts ops out of control-flow scopes and function-building graphs.

  There is often a need to lift variable initialization ops out of control-flow
  scopes, function-building graphs, and gradient tapes. Entering an
  `init_scope` is a mechanism for satisfying these desiderata. In particular,
  entering an `init_scope` has three effects:

    (1) All control dependencies are cleared the moment the scope is entered;
        this is equivalent to entering the context manager returned from
        `control_dependencies(None)`, which has the side-effect of exiting
        control-flow scopes like `tf.cond` and `tf.while_loop`.

    (2) All operations that are created while the scope is active are lifted
        into the lowest context on the `context_stack` that is not building a
        graph function. Here, a context is defined as either a graph or an eager
        context. Every context switch, i.e., every installation of a graph as
        the default graph and every switch into eager mode, is logged in a
        thread-local stack called `context_switches`; the log entry for a
        context switch is popped from the stack when the context is exited.
        Entering an `init_scope` is equivalent to crawling up
        `context_switches`, finding the first context that is not building a
        graph function, and entering it. A caveat is that if graph mode is
        enabled but the default graph stack is empty, then entering an
        `init_scope` will simply install a fresh graph as the default one.

    (3) The gradient tape is paused while the scope is active.

  When eager execution is enabled, code inside an init_scope block runs with
  eager execution enabled even when tracing a `tf.function`. For example:

  ```python
  tf.compat.v1.enable_eager_execution()

  @tf.function
  def func():
    # A function constructs TensorFlow graphs,
    # it does not execute eagerly.
    assert not tf.executing_eagerly()
    with tf.init_scope():
      # Initialization runs with eager execution enabled
      assert tf.executing_eagerly()
  ```

  Raises:
    RuntimeError: if graph state is incompatible with this initialization.
  """
  # pylint: enable=g-doc-return-or-yield,line-too-long

  if context.executing_eagerly():
    # Fastpath.
    with tape.stop_recording():
      yield
  else:
    # Retrieve the active name scope: entering an `init_scope` preserves
    # the name scope of the current context.
    scope = get_default_graph().get_name_scope()
    if scope and scope[-1] != "/":
      # Names that end with trailing slashes are treated by `name_scope` as
      # absolute.
      scope = scope + "/"

    outer_context, innermost_nonempty_device_stack = (
        _get_outer_context_and_inner_device_stack())

    outer_graph = None
    outer_device_stack = None
    try:
      with outer_context(), name_scope(
          scope, skip_on_eager=False), control_dependencies(
              None), tape.stop_recording():
        context_manager = NullContextmanager
        context_manager_input = None
        if not context.executing_eagerly():
          # The device stack is preserved when lifting into a graph. Eager
          # execution doesn't implement device stacks and in particular it
          # doesn't support device functions, so in general it's not possible
          # to do the same when lifting into the eager context.
          outer_graph = get_default_graph()
          outer_device_stack = outer_graph._device_function_stack  # pylint: disable=protected-access
          outer_graph._device_function_stack = innermost_nonempty_device_stack  # pylint: disable=protected-access
        elif innermost_nonempty_device_stack is not None:
          for device_spec in innermost_nonempty_device_stack.peek_objs():
            if device_spec.function is None:
              break
            if device_spec.raw_string:
              context_manager = context.device
              context_manager_input = device_spec.raw_string
              break
            # It is currently not possible to have a device function in V2,
            # but in V1 we are unable to apply device functions in eager mode.
            # This means that we will silently skip some of the entries on the
            # device stack in V1 + eager mode.

        with context_manager(context_manager_input):
          yield
    finally:
      # If an exception is raised here it may be hiding a related exception in
      # try-block (just above).
      if outer_graph is not None:
        outer_graph._device_function_stack = outer_device_stack  # pylint: disable=protected-access


@tf_export(v1=["executing_eagerly_outside_functions"])
def executing_eagerly_outside_functions():
  """Returns True if executing eagerly, even if inside a graph function.

  This function will check the outermost context for the program and see if
  it is in eager mode. It is useful comparing to `tf.executing_eagerly()`,
  which checks the current context and will return `False` within a
  `tf.function` body. It can be used to build library that behave differently
  in eager runtime and v1 session runtime (deprecated).

  Example:

  >>> tf.compat.v1.enable_eager_execution()
  >>> @tf.function
  ... def func():
  ...   # A function constructs TensorFlow graphs, it does not execute eagerly,
  ...   # but the outer most context is still eager.
  ...   assert not tf.executing_eagerly()
  ...   return tf.compat.v1.executing_eagerly_outside_functions()
  >>> func()
  <tf.Tensor: shape=(), dtype=bool, numpy=True>

  Returns:
    boolean, whether the outermost context is in eager mode.
  """
  if context.executing_eagerly():
    return True
  else:
    outer_context, _ = _get_outer_context_and_inner_device_stack()
    with outer_context():
      return context.executing_eagerly()


@tf_export("inside_function", v1=[])
def inside_function():
  """Indicates whether the caller code is executing inside a `tf.function`.

  Returns:
    Boolean, True if the caller code is executing inside a `tf.function`
    rather than eagerly.

  Example:

  >>> tf.inside_function()
  False
  >>> @tf.function
  ... def f():
  ...   print(tf.inside_function())
  >>> f()
  True
  """
  return get_default_graph().building_function


@tf_export(v1=["enable_eager_execution"])
def enable_eager_execution(config=None, device_policy=None,
                           execution_mode=None):
  """Enables eager execution for the lifetime of this program.

  Eager execution provides an imperative interface to TensorFlow. With eager
  execution enabled, TensorFlow functions execute operations immediately (as
  opposed to adding to a graph to be executed later in a `tf.compat.v1.Session`)
  and
  return concrete values (as opposed to symbolic references to a node in a
  computational graph).

  For example:

  ```python
  tf.compat.v1.enable_eager_execution()

  # After eager execution is enabled, operations are executed as they are
  # defined and Tensor objects hold concrete values, which can be accessed as
  # numpy.ndarray`s through the numpy() method.
  assert tf.multiply(6, 7).numpy() == 42
  ```

  Eager execution cannot be enabled after TensorFlow APIs have been used to
  create or execute graphs. It is typically recommended to invoke this function
  at program startup and not in a library (as most libraries should be usable
  both with and without eager execution).

  @compatibility(TF2)
  This function is not necessary if you are using TF2. Eager execution is
  enabled by default.
  @end_compatibility

  Args:
    config: (Optional.) A `tf.compat.v1.ConfigProto` to use to configure the
      environment in which operations are executed. Note that
      `tf.compat.v1.ConfigProto` is also used to configure graph execution (via
      `tf.compat.v1.Session`) and many options within `tf.compat.v1.ConfigProto`
      are not implemented (or are irrelevant) when eager execution is enabled.
    device_policy: (Optional.) Policy controlling how operations requiring
      inputs on a specific device (e.g., a GPU 0) handle inputs on a different
      device  (e.g. GPU 1 or CPU). When set to None, an appropriate value will
      be picked automatically. The value picked may change between TensorFlow
      releases.
      Valid values:
      - DEVICE_PLACEMENT_EXPLICIT: raises an error if the
        placement is not correct.
      - DEVICE_PLACEMENT_WARN: copies the tensors which are not
        on the right device but logs a warning.
      - DEVICE_PLACEMENT_SILENT: silently copies the tensors.
        Note that this may hide performance problems as there is no notification
        provided when operations are blocked on the tensor being copied between
        devices.
      - DEVICE_PLACEMENT_SILENT_FOR_INT32: silently copies
        int32 tensors, raising errors on the other ones.
    execution_mode: (Optional.) Policy controlling how operations dispatched are
      actually executed. When set to None, an appropriate value will be picked
      automatically. The value picked may change between TensorFlow releases.
      Valid values:
      - SYNC: executes each operation synchronously.
      - ASYNC: executes each operation asynchronously. These
        operations may return "non-ready" handles.

  Raises:
    ValueError: If eager execution is enabled after creating/executing a
     TensorFlow graph, or if options provided conflict with a previous call
     to this function.
  """
  _api_usage_gauge.get_cell().set(True)
  logging.vlog(1, "Enabling eager execution")
  if context.default_execution_mode != context.EAGER_MODE:
    return enable_eager_execution_internal(
        config=config,
        device_policy=device_policy,
        execution_mode=execution_mode,
        server_def=None)


@tf_export(v1=["disable_eager_execution"])
def disable_eager_execution():
  """Disables eager execution.

  This function can only be called before any Graphs, Ops, or Tensors have been
  created.

  @compatibility(TF2)
  This function is not necessary if you are using TF2. Eager execution is
  enabled by default. If you want to use Graph mode please consider
  [tf.function](https://www.tensorflow.org/api_docs/python/tf/function).
  @end_compatibility
  """
  _api_usage_gauge.get_cell().set(False)
  logging.vlog(1, "Disabling eager execution")
  context.default_execution_mode = context.GRAPH_MODE
  c = context.context_safe()
  if c is not None:
    c._thread_local_data.is_eager = False  # pylint: disable=protected-access


def enable_eager_execution_internal(config=None,
                                    device_policy=None,
                                    execution_mode=None,
                                    server_def=None):
  """Enables eager execution for the lifetime of this program.

  Most of the doc string for enable_eager_execution is relevant here as well.

  Args:
    config: See enable_eager_execution doc string
    device_policy: See enable_eager_execution doc string
    execution_mode: See enable_eager_execution doc string
    server_def: (Optional.) A tensorflow::ServerDef proto. Enables execution on
      remote devices. GrpcServers need to be started by creating an identical
      server_def to this, and setting the appropriate task_indexes, so that the
      servers can communicate. It will then be possible to execute operations on
      remote devices.

  Raises:
    ValueError

  """
  if config is not None and not isinstance(config, config_pb2.ConfigProto):
    raise TypeError("config must be a tf.ConfigProto, but got %s" %
                    type(config))
  if device_policy not in (None, context.DEVICE_PLACEMENT_EXPLICIT,
                           context.DEVICE_PLACEMENT_WARN,
                           context.DEVICE_PLACEMENT_SILENT,
                           context.DEVICE_PLACEMENT_SILENT_FOR_INT32):
    raise ValueError("device_policy must be one of None, DEVICE_PLACEMENT_*")
  if execution_mode not in (None, context.SYNC, context.ASYNC):
    raise ValueError("execution_mode must be one of None, SYNC, " "ASYNC")
  if context.default_execution_mode == context.GRAPH_MODE:
    graph_mode_has_been_used = (
        _default_graph_stack._global_default_graph is not None)  # pylint: disable=protected-access
    if graph_mode_has_been_used:
      raise ValueError(
          "tf.enable_eager_execution must be called at program startup.")
  context.default_execution_mode = context.EAGER_MODE
  # pylint: disable=protected-access
  with context._context_lock:
    if context._context is None:
      context._set_context_locked(context.Context(
          config=config,
          device_policy=device_policy,
          execution_mode=execution_mode,
          server_def=server_def))
    elif ((config is not None and config is not context._context._config) or
          (device_policy is not None and
           device_policy is not context._context._device_policy) or
          (execution_mode is not None and
           execution_mode is not context._context._execution_mode)):
      raise ValueError(
          "Trying to change the options of an active eager"
          " execution. Context config: %s, specified config:"
          " %s. Context device policy: %s, specified device"
          " policy: %s. Context execution mode: %s, "
          " specified execution mode %s." %
          (context._context._config, config, context._context._device_policy,
           device_policy, context._context._execution_mode, execution_mode))
    else:
      # We already created everything, so update the thread local data.
      context._context._thread_local_data.is_eager = True

  # Monkey patch to get rid of an unnecessary conditional since the context is
  # now initialized.
  context.context = context.context_safe


def eager_run(main=None, argv=None):
  """Runs the program with an optional main function and argv list.

  The program will run with eager execution enabled.

  Example:
  ```python
  import tensorflow as tf
  # Import subject to future changes:

  def main(_):
    u = tf.constant(6.0)
    v = tf.constant(7.0)
    print(u * v)

  if __name__ == "__main__":
    tfe.run()
  ```

  Args:
    main: the main function to run.
    argv: the arguments to pass to it.
  """
  enable_eager_execution()
  app.run(main, argv)


@tf_export(v1=["reset_default_graph"])
def reset_default_graph():
  """Clears the default graph stack and resets the global default graph.

  NOTE: The default graph is a property of the current thread. This
  function applies only to the current thread.  Calling this function while
  a `tf.compat.v1.Session` or `tf.compat.v1.InteractiveSession` is active will
  result in undefined
  behavior. Using any previously created `tf.Operation` or `tf.Tensor` objects
  after calling this function will result in undefined behavior.

  @compatibility(TF2)
  `reset_default_graph` does not work with either eager execution or
  `tf.function`, and you should not invoke it directly. To migrate code that
  uses Graph-related functions to TF2, rewrite the code without them. See the
  [migration guide](https://www.tensorflow.org/guide/migrate) for more
  description about the behavior and semantic changes between Tensorflow 1 and
  Tensorflow 2.
  @end_compatibility

  Raises:
    AssertionError: If this function is called within a nested graph.
  """
  if not _default_graph_stack.is_cleared():
    raise AssertionError("Do not use tf.reset_default_graph() to clear "
                         "nested graphs. If you need a cleared graph, "
                         "exit the nesting and create a new graph.")
  _default_graph_stack.reset()


@tf_export(v1=["get_default_graph"])
def get_default_graph():
  """Returns the default graph for the current thread.

  The returned graph will be the innermost graph on which a
  `Graph.as_default()` context has been entered, or a global default
  graph if none has been explicitly created.

  NOTE: The default graph is a property of the current thread. If you
  create a new thread, and wish to use the default graph in that
  thread, you must explicitly add a `with g.as_default():` in that
  thread's function.

  @compatibility(TF2)
  `get_default_graph` does not work with either eager execution or
  `tf.function`, and you should not invoke it directly. To migrate code that
  uses Graph-related functions to TF2, rewrite the code without them. See the
  [migration guide](https://www.tensorflow.org/guide/migrate) for more
  description about the behavior and semantic changes between Tensorflow 1 and
  Tensorflow 2.
  @end_compatibility

  Returns:
    The default `Graph` being used in the current thread.
  """
  return _default_graph_stack.get_default()


def has_default_graph():
  """Returns True if there is a default graph."""
  return len(_default_graph_stack.stack) >= 1


# Exported due to b/171079555
@tf_export("__internal__.get_name_scope", v1=[])
def get_name_scope():
  """Returns the current name scope in the default_graph.

  For example:

  ```python
  with tf.name_scope('scope1'):
    with tf.name_scope('scope2'):
      print(tf.get_name_scope())
  ```
  would print the string `scope1/scope2`.

  Returns:
    A string representing the current name scope.
  """
  if context.executing_eagerly():
    return context.context().scope_name.rstrip("/")
  return get_default_graph().get_name_scope()


def _assert_same_graph(original_item, item):
  """Fail if the 2 items are from different graphs.

  Args:
    original_item: Original item to check against.
    item: Item to check.

  Raises:
    ValueError: if graphs do not match.
  """
  original_graph = getattr(original_item, "graph", None)
  graph = getattr(item, "graph", None)
  if original_graph and graph and original_graph is not graph:
    raise ValueError(
        "%s must be from the same graph as %s (graphs are %s and %s)." %
        (item, original_item, graph, original_graph))


def _get_graph_from_inputs(op_input_list, graph=None):
  """Returns the appropriate graph to use for the given inputs.

  This library method provides a consistent algorithm for choosing the graph
  in which an Operation should be constructed:

  1. If the default graph is being used to construct a function, we
     use the default graph.
  2. If the "graph" is specified explicitly, we validate that all of the inputs
     in "op_input_list" are compatible with that graph.
  3. Otherwise, we attempt to select a graph from the first Operation-
     or Tensor-valued input in "op_input_list", and validate that all other
     such inputs are in the same graph.
  4. If the graph was not specified and it could not be inferred from
     "op_input_list", we attempt to use the default graph.

  Args:
    op_input_list: A list of inputs to an operation, which may include `Tensor`,
      `Operation`, and other objects that may be converted to a graph element.
    graph: (Optional) The explicit graph to use.

  Raises:
    TypeError: If op_input_list is not a list or tuple, or if graph is not a
      Graph.
    ValueError: If a graph is explicitly passed and not all inputs are from it,
      or if the inputs are from multiple graphs, or we could not find a graph
      and there was no default graph.

  Returns:
    The appropriate graph to use for the given inputs.

  """
  current_default_graph = get_default_graph()
  if current_default_graph.building_function:
    return current_default_graph

  op_input_list = tuple(op_input_list)  # Handle generators correctly
  if graph and not isinstance(graph, Graph):
    raise TypeError("Input graph needs to be a Graph: %s" % (graph,))

  # 1. We validate that all of the inputs are from the same graph. This is
  #    either the supplied graph parameter, or the first one selected from one
  #    the graph-element-valued inputs. In the latter case, we hold onto
  #    that input in original_graph_element so we can provide a more
  #    informative error if a mismatch is found.
  original_graph_element = None
  for op_input in op_input_list:
    # Determine if this is a valid graph_element.
    # TODO(josh11b): Note that we exclude subclasses of Tensor. Need to clean this
    # up.
    graph_element = None
    if (isinstance(op_input, (Operation, internal.NativeObject)) and
        ((not isinstance(op_input, Tensor)) or type(op_input) == Tensor)):  # pylint: disable=unidiomatic-typecheck
      graph_element = op_input
    else:
      graph_element = _as_graph_element(op_input)

    if graph_element is not None:
      if not graph:
        original_graph_element = graph_element
        graph = getattr(graph_element, "graph", None)
      elif original_graph_element is not None:
        _assert_same_graph(original_graph_element, graph_element)
      elif graph_element.graph is not graph:
        raise ValueError("%s is not from the passed-in graph." % graph_element)

  # 2. If all else fails, we use the default graph, which is always there.
  return graph or current_default_graph


@tf_export(v1=["GraphKeys"])
class GraphKeys(object):
  """Standard names to use for graph collections.

  The standard library uses various well-known names to collect and
  retrieve values associated with a graph. For example, the
  `tf.Optimizer` subclasses default to optimizing the variables
  collected under `tf.GraphKeys.TRAINABLE_VARIABLES` if none is
  specified, but it is also possible to pass an explicit list of
  variables.

  The following standard keys are defined:

  * `GLOBAL_VARIABLES`: the default collection of `Variable` objects, shared
    across distributed environment (model variables are subset of these). See
    `tf.compat.v1.global_variables`
    for more details.
    Commonly, all `TRAINABLE_VARIABLES` variables will be in `MODEL_VARIABLES`,
    and all `MODEL_VARIABLES` variables will be in `GLOBAL_VARIABLES`.
  * `LOCAL_VARIABLES`: the subset of `Variable` objects that are local to each
    machine. Usually used for temporarily variables, like counters.
  * `MODEL_VARIABLES`: the subset of `Variable` objects that are used in the
    model for inference (feed forward).
  * `TRAINABLE_VARIABLES`: the subset of `Variable` objects that will
    be trained by an optimizer. See
    `tf.compat.v1.trainable_variables`
    for more details.
  * `SUMMARIES`: the summary `Tensor` objects that have been created in the
    graph. See
    `tf.compat.v1.summary.merge_all`
    for more details.
  * `QUEUE_RUNNERS`: the `QueueRunner` objects that are used to
    produce input for a computation. See
    `tf.compat.v1.train.start_queue_runners`
    for more details.
  * `MOVING_AVERAGE_VARIABLES`: the subset of `Variable` objects that will also
    keep moving averages.  See
    `tf.compat.v1.moving_average_variables`
    for more details.
  * `REGULARIZATION_LOSSES`: regularization losses collected during graph
    construction.

  The following standard keys are _defined_, but their collections are **not**
  automatically populated as many of the others are:

  * `WEIGHTS`
  * `BIASES`
  * `ACTIVATIONS`
  """

  # Key to collect Variable objects that are global (shared across machines).
  # Default collection for all variables, except local ones.
  GLOBAL_VARIABLES = "variables"
  # Key to collect local variables that are local to the machine and are not
  # saved/restored.
  LOCAL_VARIABLES = "local_variables"
  # Key to collect local variables which are used to accumulate internal state
  # to be used in tf.metrics.*.
  METRIC_VARIABLES = "metric_variables"
  # Key to collect model variables defined by layers.
  MODEL_VARIABLES = "model_variables"
  # Key to collect Variable objects that will be trained by the
  # optimizers.
  TRAINABLE_VARIABLES = "trainable_variables"
  # Key to collect summaries.
  SUMMARIES = "summaries"
  # Key to collect QueueRunners.
  QUEUE_RUNNERS = "queue_runners"
  # Key to collect table initializers.
  TABLE_INITIALIZERS = "table_initializer"
  # Key to collect asset filepaths. An asset represents an external resource
  # like a vocabulary file.
  ASSET_FILEPATHS = "asset_filepaths"
  # Key to collect Variable objects that keep moving averages.
  MOVING_AVERAGE_VARIABLES = "moving_average_variables"
  # Key to collect regularization losses at graph construction.
  REGULARIZATION_LOSSES = "regularization_losses"
  # Key to collect concatenated sharded variables.
  CONCATENATED_VARIABLES = "concatenated_variables"
  # Key to collect savers.
  SAVERS = "savers"
  # Key to collect weights
  WEIGHTS = "weights"
  # Key to collect biases
  BIASES = "biases"
  # Key to collect activations
  ACTIVATIONS = "activations"
  # Key to collect update_ops
  UPDATE_OPS = "update_ops"
  # Key to collect losses
  LOSSES = "losses"
  # Key to collect BaseSaverBuilder.SaveableObject instances for checkpointing.
  SAVEABLE_OBJECTS = "saveable_objects"
  # Key to collect all shared resources used by the graph which need to be
  # initialized once per cluster.
  RESOURCES = "resources"
  # Key to collect all shared resources used in this graph which need to be
  # initialized once per session.
  LOCAL_RESOURCES = "local_resources"
  # Trainable resource-style variables.
  TRAINABLE_RESOURCE_VARIABLES = "trainable_resource_variables"

  # Key to indicate various ops.
  INIT_OP = "init_op"
  LOCAL_INIT_OP = "local_init_op"
  READY_OP = "ready_op"
  READY_FOR_LOCAL_INIT_OP = "ready_for_local_init_op"
  SUMMARY_OP = "summary_op"
  GLOBAL_STEP = "global_step"

  # Used to count the number of evaluations performed during a single evaluation
  # run.
  EVAL_STEP = "eval_step"
  TRAIN_OP = "train_op"

  # Key for control flow context.
  COND_CONTEXT = "cond_context"
  WHILE_CONTEXT = "while_context"

  # Used to store v2 summary names.
  _SUMMARY_COLLECTION = "_SUMMARY_V2"

  # List of all collections that keep track of variables.
  _VARIABLE_COLLECTIONS = [
      GLOBAL_VARIABLES,
      LOCAL_VARIABLES,
      METRIC_VARIABLES,
      MODEL_VARIABLES,
      TRAINABLE_VARIABLES,
      MOVING_AVERAGE_VARIABLES,
      CONCATENATED_VARIABLES,
      TRAINABLE_RESOURCE_VARIABLES,
  ]

  # Key for streaming model ports.
  # NOTE(yuanbyu): internal and experimental.
  _STREAMING_MODEL_PORTS = "streaming_model_ports"

  @decorator_utils.classproperty
  @deprecation.deprecated(None, "Use `tf.GraphKeys.GLOBAL_VARIABLES` instead.")
  def VARIABLES(cls):  # pylint: disable=no-self-argument
    return cls.GLOBAL_VARIABLES


def dismantle_graph(graph):
  """Cleans up reference cycles from a `Graph`.

  Helpful for making sure the garbage collector doesn't need to run after a
  temporary `Graph` is no longer needed.

  Args:
    graph: A `Graph` object to destroy. Neither it nor any of its ops are usable
      after this function runs.
  """
  graph._functions.clear()  # pylint: disable=protected-access

  # Now clean up Operation<->Graph reference cycles by clearing all of the
  # attributes for the Graph and its ops.
  graph_operations = graph.get_operations()
  for op in graph_operations:
    op.__dict__ = {}
  graph.__dict__ = {}


@tf_export(v1=["add_to_collection"])
def add_to_collection(name, value):
  """Wrapper for `Graph.add_to_collection()` using the default graph.

  See `tf.Graph.add_to_collection`
  for more details.

  Args:
    name: The key for the collection. For example, the `GraphKeys` class
      contains many standard names for collections.
    value: The value to add to the collection.

  @compatibility(eager)
  Collections are only supported in eager when variables are created inside
  an EagerVariableStore (e.g. as part of a layer or template).
  @end_compatibility
  """
  get_default_graph().add_to_collection(name, value)


@tf_export(v1=["add_to_collections"])
def add_to_collections(names, value):
  """Wrapper for `Graph.add_to_collections()` using the default graph.

  See `tf.Graph.add_to_collections`
  for more details.

  Args:
    names: The key for the collections. The `GraphKeys` class contains many
      standard names for collections.
    value: The value to add to the collections.

  @compatibility(eager)
  Collections are only supported in eager when variables are created inside
  an EagerVariableStore (e.g. as part of a layer or template).
  @end_compatibility
  """
  get_default_graph().add_to_collections(names, value)


@tf_export(v1=["get_collection_ref"])
def get_collection_ref(key):
  """Wrapper for `Graph.get_collection_ref()` using the default graph.

  See `tf.Graph.get_collection_ref`
  for more details.

  Args:
    key: The key for the collection. For example, the `GraphKeys` class contains
      many standard names for collections.

  Returns:
    The list of values in the collection with the given `name`, or an empty
    list if no value has been added to that collection.  Note that this returns
    the collection list itself, which can be modified in place to change the
    collection.

  @compatibility(eager)
  Collections are not supported when eager execution is enabled.
  @end_compatibility
  """
  return get_default_graph().get_collection_ref(key)


@tf_export(v1=["get_collection"])
def get_collection(key, scope=None):
  """Wrapper for `Graph.get_collection()` using the default graph.

  See `tf.Graph.get_collection`
  for more details.

  Args:
    key: The key for the collection. For example, the `GraphKeys` class contains
      many standard names for collections.
    scope: (Optional.) If supplied, the resulting list is filtered to include
      only items whose `name` attribute matches using `re.match`. Items without
      a `name` attribute are never returned if a scope is supplied and the
      choice or `re.match` means that a `scope` without special tokens filters
      by prefix.

  Returns:
    The list of values in the collection with the given `name`, or
    an empty list if no value has been added to that collection. The
    list contains the values in the order under which they were
    collected.

  @compatibility(eager)
  Collections are not supported when eager execution is enabled.
  @end_compatibility
  """
  return get_default_graph().get_collection(key, scope)


def get_all_collection_keys():
  """Returns a list of collections used in the default graph."""
  return get_default_graph().get_all_collection_keys()


def name_scope(name, default_name=None, values=None, skip_on_eager=True):
  """Internal-only entry point for `name_scope*`.

  Internal ops do not use the public API and instead rely on
  `ops.name_scope` regardless of the execution mode. This function
  dispatches to the correct `name_scope*` implementation based on
  the arguments provided and the current mode. Specifically,

  * if `values` contains a graph tensor `Graph.name_scope` is used;
  * `name_scope_v1` is used in graph mode;
  * `name_scope_v2` -- in eager mode.

  Args:
    name: The name argument that is passed to the op function.
    default_name: The default name to use if the `name` argument is `None`.
    values: The list of `Tensor` arguments that are passed to the op function.
    skip_on_eager: Indicates to return NullContextmanager if executing eagerly.
      By default this is True since naming tensors and operations in eager mode
      have little use and cause unnecessary performance overhead. However, it is
      important to preserve variable names since they are often useful for
      debugging and saved models.

  Returns:
    `name_scope*` context manager.
  """
  if not context.executing_eagerly():
    return internal_name_scope_v1(name, default_name, values)

  if skip_on_eager:
    return NullContextmanager()

  name = default_name if name is None else name
  if values:
    # The presence of a graph tensor in `values` overrides the context.
    # TODO(slebedev): this is Keras-specific and should be removed.
    # pylint: disable=unidiomatic-typecheck
    graph_value = next((value for value in values if type(value) == Tensor),
                       None)
    # pylint: enable=unidiomatic-typecheck
    if graph_value is not None:
      return graph_value.graph.name_scope(name)

  return name_scope_v2(name or "")


class internal_name_scope_v1(object):  # pylint: disable=invalid-name
  """Graph-only version of `name_scope_v1`."""

  @property
  def name(self):
    return self._name

  def __init__(self, name, default_name=None, values=None):
    """Initialize the context manager.

    Args:
      name: The name argument that is passed to the op function.
      default_name: The default name to use if the `name` argument is `None`.
      values: The list of `Tensor` arguments that are passed to the op function.

    Raises:
      TypeError: if `default_name` is passed in but not a string.
    """
    if not (default_name is None or isinstance(default_name, str)):
      raise TypeError(
          "`default_name` type (%s) is not a string type. You likely meant to "
          "pass this into the `values` kwarg." % type(default_name))
    self._name = default_name if name is None else name
    self._default_name = default_name
    self._values = values

  def __enter__(self):
    """Start the scope block.

    Returns:
      The scope name.

    Raises:
      ValueError: if neither `name` nor `default_name` is provided
        but `values` are.
    """
    if self._name is None and self._values is not None:
      # We only raise an error if values is not None (provided) because
      # currently tf.name_scope(None) (values=None then) is sometimes used as
      # an idiom to reset to top scope.
      raise ValueError(
          "At least one of name (%s) and default_name (%s) must be provided."
          % (self._name, self._default_name))

    g = get_default_graph()
    if self._values and not g.building_function:
      # Specialize based on the knowledge that `_get_graph_from_inputs()`
      # ignores `inputs` when building a function.
      g_from_inputs = _get_graph_from_inputs(self._values)
      if g_from_inputs is not g:
        g = g_from_inputs
        self._g_manager = g.as_default()
        self._g_manager.__enter__()
      else:
        self._g_manager = None
    else:
      self._g_manager = None

    try:
      self._name_scope = g.name_scope(self._name)
      return self._name_scope.__enter__()
    except:
      if self._g_manager is not None:
        self._g_manager.__exit__(*sys.exc_info())
      raise

  def __exit__(self, *exc_info):
    self._name_scope.__exit__(*exc_info)
    if self._g_manager is not None:
      self._g_manager.__exit__(*exc_info)


# Named like a function for backwards compatibility with the
# @tf_contextlib.contextmanager version, which was switched to a class to avoid
# some object creation overhead.
@tf_export(v1=["name_scope"])
class name_scope_v1(object):  # pylint: disable=invalid-name
  """A context manager for use when defining a Python op.

  This context manager validates that the given `values` are from the
  same graph, makes that graph the default graph, and pushes a
  name scope in that graph (see
  `tf.Graph.name_scope`
  for more details on that).

  For example, to define a new Python op called `my_op`:

  ```python
  def my_op(a, b, c, name=None):
    with tf.name_scope(name, "MyOp", [a, b, c]) as scope:
      a = tf.convert_to_tensor(a, name="a")
      b = tf.convert_to_tensor(b, name="b")
      c = tf.convert_to_tensor(c, name="c")
      # Define some computation that uses `a`, `b`, and `c`.
      return foo_op(..., name=scope)
  ```
  """

  __slots__ = ["_name", "_name_scope"]

  @property
  def name(self):
    return self._name

  def __init__(self, name, default_name=None, values=None):
    """Initialize the context manager.

    Args:
      name: The name argument that is passed to the op function.
      default_name: The default name to use if the `name` argument is `None`.
      values: The list of `Tensor` arguments that are passed to the op function.

    Raises:
      TypeError: if `default_name` is passed in but not a string.
    """
    self._name_scope = name_scope(
        name, default_name, values, skip_on_eager=False)
    self._name = default_name if name is None else name

  def __enter__(self):
    return self._name_scope.__enter__()

  def __exit__(self, *exc_info):
    return self._name_scope.__exit__(*exc_info)


@tf_export("get_current_name_scope", v1=[])
def get_current_name_scope():
  """Returns current full name scope specified by `tf.name_scope(...)`s.

  For example,
  ```python
  with tf.name_scope("outer"):
    tf.get_current_name_scope()  # "outer"

    with tf.name_scope("inner"):
      tf.get_current_name_scope()  # "outer/inner"
  ```

  In other words, `tf.get_current_name_scope()` returns the op name prefix that
  will be prepended to, if an op is created at that place.

  Note that `@tf.function` resets the name scope stack as shown below.

  ```
  with tf.name_scope("outer"):

    @tf.function
    def foo(x):
      with tf.name_scope("inner"):
        return tf.add(x * x)  # Op name is "inner/Add", not "outer/inner/Add"
  ```
  """

  ctx = context.context()
  if ctx.executing_eagerly():
    return ctx.scope_name.rstrip("/")
  else:
    return get_default_graph().get_name_scope()


@tf_export("name_scope", v1=[])
class name_scope_v2(object):
  """A context manager for use when defining a Python op.

  This context manager pushes a name scope, which will make the name of all
  operations added within it have a prefix.

  For example, to define a new Python op called `my_op`:

  ```python
  def my_op(a, b, c, name=None):
    with tf.name_scope("MyOp") as scope:
      a = tf.convert_to_tensor(a, name="a")
      b = tf.convert_to_tensor(b, name="b")
      c = tf.convert_to_tensor(c, name="c")
      # Define some computation that uses `a`, `b`, and `c`.
      return foo_op(..., name=scope)
  ```

  When executed, the Tensors `a`, `b`, `c`, will have names `MyOp/a`, `MyOp/b`,
  and `MyOp/c`.

  Inside a `tf.function`, if the scope name already exists, the name will be
  made unique by appending `_n`. For example, calling `my_op` the second time
  will generate `MyOp_1/a`, etc.
  """

  __slots__ = ["_name", "_exit_fns"]

  def __init__(self, name):
    """Initialize the context manager.

    Args:
      name: The prefix to use on all names created within the name scope.

    Raises:
      ValueError: If name is not a string.
    """
    if not isinstance(name, str):
      raise ValueError("name for name_scope must be a string.")
    self._name = name
    self._exit_fns = []

  @property
  def name(self):
    return self._name

  def __enter__(self):
    """Start the scope block.

    Returns:
      The scope name.
    """
    ctx = context.context()
    if ctx.executing_eagerly():
      # Names are not auto-incremented in eager mode.
      # A trailing slash breaks out of nested name scopes, indicating a
      # fully specified scope name, for compatibility with Graph.name_scope.
      # This also prevents auto-incrementing.
      old_name = ctx.scope_name
      name = self._name
      if not name:
        scope_name = ""
      elif name[-1] == "/":
        scope_name = name
      elif old_name:
        scope_name = old_name + name + "/"
      else:
        scope_name = name + "/"
      ctx.scope_name = scope_name

      def _restore_name_scope(*_):
        ctx.scope_name = old_name

      self._exit_fns.append(_restore_name_scope)
    else:
      scope = get_default_graph().name_scope(self._name)
      scope_name = scope.__enter__()
      self._exit_fns.append(scope.__exit__)
    return scope_name

  def __exit__(self, type_arg, value_arg, traceback_arg):
    self._exit_fns.pop()(type_arg, value_arg, traceback_arg)
    return False  # False values do not suppress exceptions

  def __getstate__(self):
    return self._name, self._exit_fns

  def __setstate__(self, state):
    self._name = state[0]
    self._exit_fns = state[1]


def strip_name_scope(name, export_scope):
  """Removes name scope from a name.

  Args:
    name: A `string` name.
    export_scope: Optional `string`. Name scope to remove.

  Returns:
    Name with name scope removed, or the original name if export_scope
    is None.
  """
  if export_scope:
    if export_scope[-1] == "/":
      export_scope = export_scope[:-1]

    try:
      # Strips export_scope/, export_scope///,
      # ^export_scope/, loc:@export_scope/.
      str_to_replace = r"([\^]|loc:@|^)" + export_scope + r"[\/]+(.*)"
      return re.sub(str_to_replace, r"\1\2", compat.as_str(name), count=1)
    except TypeError as e:
      # If the name is not of a type we can process, simply return it.
      logging.warning(e)
      return name
  else:
    return name


def prepend_name_scope(name, import_scope):
  """Prepends name scope to a name.

  Args:
    name: A `string` name.
    import_scope: Optional `string`. Name scope to add.

  Returns:
    Name with name scope added, or the original name if import_scope
    is None.
  """
  if import_scope:
    if import_scope[-1] == "/":
      import_scope = import_scope[:-1]

    try:
      str_to_replace = r"([\^]|loc:@|^)(.*)"
      return re.sub(str_to_replace, r"\1" + import_scope + r"/\2",
                    compat.as_str(name))
    except TypeError as e:
      # If the name is not of a type we can process, simply return it.
      logging.warning(e)
      return name
  else:
    return name


# pylint: disable=g-doc-return-or-yield
# pylint: disable=not-context-manager
@tf_export(v1=["op_scope"])
@tf_contextlib.contextmanager
def op_scope(values, name, default_name=None):
  """DEPRECATED. Same as name_scope above, just different argument order."""
  logging.warn("tf.op_scope(values, name, default_name) is deprecated,"
               " use tf.name_scope(name, default_name, values)")
  with name_scope(name, default_name=default_name, values=values) as scope:
    yield scope


_proto_function_registry = registry.Registry("proto functions")


def register_proto_function(collection_name,
                            proto_type=None,
                            to_proto=None,
                            from_proto=None):
  """Registers `to_proto` and `from_proto` functions for collection_name.

  `to_proto` function converts a Python object to the corresponding protocol
  buffer, and returns the protocol buffer.

  `from_proto` function converts protocol buffer into a Python object, and
  returns the object..

  Args:
    collection_name: Name of the collection.
    proto_type: Protobuf type, such as `saver_pb2.SaverDef`,
      `variable_pb2.VariableDef`, `queue_runner_pb2.QueueRunnerDef`..
    to_proto: Function that implements Python object to protobuf conversion.
    from_proto: Function that implements protobuf to Python object conversion.
  """
  if to_proto and not callable(to_proto):
    raise TypeError("to_proto must be callable.")
  if from_proto and not callable(from_proto):
    raise TypeError("from_proto must be callable.")

  _proto_function_registry.register((proto_type, to_proto, from_proto),
                                    collection_name)


def get_collection_proto_type(collection_name):
  """Returns the proto_type for collection_name."""
  try:
    return _proto_function_registry.lookup(collection_name)[0]
  except LookupError:
    return None


def get_to_proto_function(collection_name):
  """Returns the to_proto function for collection_name."""
  try:
    return _proto_function_registry.lookup(collection_name)[1]
  except LookupError:
    return None


def get_from_proto_function(collection_name):
  """Returns the from_proto function for collection_name."""
  try:
    return _proto_function_registry.lookup(collection_name)[2]
  except LookupError:
    return None


def _op_to_colocate_with(v, graph):
  """Operation object corresponding to v to use for colocation constraints."""
  if v is None:
    return None, None
  if isinstance(v, Operation):
    return v, None

  # We always want to colocate with the reference op.
  # When 'v' is a ResourceVariable, the reference op is the handle creating op.
  #
  # What this should be is:
  # if isinstance(v, ResourceVariable):
  #   return v.handle.op, v
  # However, that would require a circular import dependency.
  # As of October 2018, there were attempts underway to remove
  # colocation constraints altogether. Assuming that will
  # happen soon, perhaps this hack to work around the circular
  # import dependency is acceptable.
  if hasattr(v, "handle") and isinstance(v.handle, Tensor):
    device_only_candidate = lambda: None
    device_only_candidate.device = v.device
    device_only_candidate.name = v.name
    if graph.building_function:
      return graph.capture(v.handle).op, device_only_candidate
    else:
      return v.handle.op, device_only_candidate
  if isinstance(v, EagerTensor) and not context.executing_eagerly():
    return convert_to_tensor(v, as_ref=True).op, None
  elif isinstance(v, internal.NativeObject):
    return v.op, None
  else:
    return convert_to_tensor(v, as_ref=True).op, None


# Helper functions for op wrapper modules generated by `python_op_gen`.


def to_raw_op(f):
  """Make a given op wrapper function `f` raw.

  Raw op wrappers can only be called with keyword arguments.

  Args:
    f: An op wrapper function to make raw.

  Returns:
    Raw `f`.
  """
  # Copy `f` to get a new `__dict__`, otherwise `tf_export` will fail
  # due to double-registration.
  f = types.FunctionType(f.__code__, f.__globals__, f.__name__, f.__defaults__,
                         f.__closure__)
  return kwarg_only(f)


def raise_from_not_ok_status(e, name):
  e.message += (" name: " + str(name if name is not None else ""))
  raise core._status_to_exception(e) from None  # pylint: disable=protected-access


def add_exit_callback_to_default_func_graph(fn):
  """Add a callback to run when the default function graph goes out of scope.

  Usage:

  ```python
  @tf.function
  def fn(x, v):
    expensive = expensive_object(v)
    add_exit_callback_to_default_func_graph(lambda: expensive.release())
    return g(x, expensive)

  fn(x=tf.constant(...), v=...)
  # `expensive` has been released.
  ```

  Args:
    fn: A callable that takes no arguments and whose output is ignored.
      To be executed when exiting func graph scope.

  Raises:
    RuntimeError: If executed when the current default graph is not a FuncGraph,
      or not currently executing in function creation mode (e.g., if inside
      an init_scope).
  """
  default_graph = get_default_graph()
  if not default_graph._building_function:  # pylint: disable=protected-access
    raise RuntimeError(
        "Cannot add scope exit callbacks when not building a function.  "
        "Default graph: {}".format(default_graph))
  default_graph._add_scope_exit_callback(fn)  # pylint: disable=protected-access


def _reconstruct_sequence_inputs(op_def, inputs, attrs):
  """Regroups a flat list of input tensors into scalar and sequence inputs.

  Args:
    op_def: The `op_def_pb2.OpDef` (for knowing the input types)
    inputs: a list of input `Tensor`s to the op.
    attrs: mapping from attr name to `attr_value_pb2.AttrValue` (these define
      how long each sequence is)

  Returns:
    A list of `Tensor`s (corresponding to scalar inputs) and lists of
    `Tensor`s (corresponding to sequence inputs).
  """
  grouped_inputs = []
  i = 0
  for input_arg in op_def.input_arg:
    if input_arg.number_attr:
      input_len = attrs[input_arg.number_attr].i
      is_sequence = True
    elif input_arg.type_list_attr:
      input_len = len(attrs[input_arg.type_list_attr].list.type)
      is_sequence = True
    else:
      input_len = 1
      is_sequence = False

    if is_sequence:
      grouped_inputs.append(inputs[i:i + input_len])
    else:
      grouped_inputs.append(inputs[i])
    i += input_len

  assert i == len(inputs)
  return grouped_inputs


_numpy_style_type_promotion = False


def enable_numpy_style_type_promotion():
  """If called, follows NumPy's rules for type promotion.

  Used for enabling NumPy behavior on methods for TF NumPy.
  """
  global _numpy_style_type_promotion
  _numpy_style_type_promotion = True


_numpy_style_slicing = False


def enable_numpy_style_slicing():
  """If called, follows NumPy's rules for slicing Tensors.

  Used for enabling NumPy behavior on slicing for TF NumPy.
  """
  global _numpy_style_slicing
  _numpy_style_slicing = True


class _TensorIterator(object):
  """Iterates over the leading dim of a Tensor. Performs no error checks."""

  __slots__ = ["_tensor", "_index", "_limit"]

  def __init__(self, tensor, dim0):
    self._tensor = tensor
    self._index = 0
    self._limit = dim0

  def __iter__(self):
    return self

  def __next__(self):
    if self._index == self._limit:
      raise StopIteration
    result = self._tensor[self._index]
    self._index += 1
    return result

  next = __next__  # python2.x compatibility.


def set_int_list_attr(op, attr_name, ints):
  """TF internal method used to set a list(int) attribute in the node_def."""
  ints_list = attr_value_pb2.AttrValue.ListValue(i=ints)
  op._set_attr(attr_name, attr_value_pb2.AttrValue(list=ints_list))  # pylint:disable=protected-access


def _get_enclosing_context(graph):
  # pylint: disable=protected-access
  if graph is None:
    return None

  if graph._control_flow_context is not None:
    return graph._control_flow_context

  if graph.building_function and hasattr(graph, "outer_graph"):
    return _get_enclosing_context(graph.outer_graph)


# TODO(b/271463878): Remove in favor of direct references to `handle_data_util`.
get_resource_handle_data = handle_data_util.get_resource_handle_data


def _copy_handle_data_to_arg_def(tensor, arg_def):
  handle_data = handle_data_util.get_resource_handle_data(tensor)
  if handle_data.shape_and_type:
    shape_and_type = handle_data.shape_and_type[0]
    proto = arg_def.handle_data.add()
    proto.dtype = shape_and_type.dtype
    proto.shape.CopyFrom(handle_data.shape_and_type[0].shape)<|MERGE_RESOLUTION|>--- conflicted
+++ resolved
@@ -1525,102 +1525,8 @@
   """Implementation of the public convert_to_tensor."""
   # TODO(b/142518781): Fix all call-sites and remove redundant arg
   preferred_dtype = preferred_dtype or dtype_hint
-<<<<<<< HEAD
-  if isinstance(value, EagerTensor):
-    if ctx is None:
-      ctx = context.context()
-    if not ctx.executing_eagerly():
-      graph = get_default_graph()
-      if not graph.building_function:
-        raise RuntimeError(
-            _add_error_prefix(
-                "Attempting to capture an EagerTensor without "
-                "building a function.",
-                name=name))
-      return graph.capture(value, name=name)
-
-  if dtype is not None:
-    dtype = dtypes.as_dtype(dtype)
-  if isinstance(value, Tensor):
-    if dtype is not None:
-      #checking for integer overflow
-      if (dtype == dtypes.int32) and (abs(value) > (1 << 31) - 1):
-        raise RuntimeError(
-                _add_error_prefix(
-                    f"input value exceeds int32 dtype limit",
-                    name=name))
-      if not dtype.is_compatible_with(value.dtype):
-        raise ValueError(
-            _add_error_prefix(
-                f"Tensor conversion requested dtype {dtype.name} "
-                f"for Tensor with dtype {value.dtype.name}: {value!r}",
-                name=name))
-      return value
-
-  if preferred_dtype is not None:
-    preferred_dtype = dtypes.as_dtype(preferred_dtype)
-
-  # See below for the reason why it's `type(value)` and not just `value`.
-  # https://docs.python.org/3.8/reference/datamodel.html#special-lookup
-  overload = getattr(type(value), "__tf_tensor__", None)
-  if overload is not None:
-    return overload(value, dtype, name)  #  pylint: disable=not-callable
-
-  for base_type, conversion_func in tensor_conversion_registry.get(type(value)):
-    # If dtype is None but preferred_dtype is not None, we try to
-    # cast to preferred_dtype first.
-    ret = None
-    if dtype is None and preferred_dtype is not None:
-      try:
-        ret = conversion_func(
-            value, dtype=preferred_dtype, name=name, as_ref=as_ref)
-      except (TypeError, ValueError):
-        # Could not coerce the conversion to use the preferred dtype.
-        pass
-      else:
-        if (ret is not NotImplemented and
-            ret.dtype.base_dtype != preferred_dtype.base_dtype):
-          raise RuntimeError(
-              _add_error_prefix(
-                  f"Conversion function {conversion_func!r} for type "
-                  f"{base_type} returned incompatible dtype: requested = "
-                  f"{preferred_dtype.base_dtype.name}, "
-                  f"actual = {ret.dtype.base_dtype.name}",
-                  name=name))
-
-    if ret is None:
-      ret = conversion_func(value, dtype=dtype, name=name, as_ref=as_ref)
-
-    if ret is NotImplemented:
-      continue
-
-    if not isinstance(ret, accepted_result_types):
-      raise RuntimeError(
-          _add_error_prefix(
-              f"Conversion function {conversion_func!r} for type "
-              f"{base_type} returned non-Tensor: {ret!r}",
-              name=name))
-    if dtype and not dtype.is_compatible_with(ret.dtype):
-      raise RuntimeError(
-          _add_error_prefix(
-              f"Conversion function {conversion_func} for type {base_type} "
-              f"returned incompatible dtype: requested = {dtype.name}, "
-              f"actual = {ret.dtype.name}",
-              name=name))
-      
-      
-    return ret
-
-  raise TypeError(
-      _add_error_prefix(
-          f"Cannot convert {value!r} with type {type(value)} to Tensor: "
-          f"no conversion function registered.",
-          name=name))
-=======
   return tensor_conversion_registry.convert(
       value, dtype, name, as_ref, preferred_dtype, accepted_result_types)
->>>>>>> 9703112b
-
 
 
 internal_convert_to_tensor = convert_to_tensor
