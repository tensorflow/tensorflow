# Copyright 2018 The TensorFlow Authors. All Rights Reserved.
#
# Licensed under the Apache License, Version 2.0 (the "License");
# you may not use this file except in compliance with the License.
# You may obtain a copy of the License at
#
#     http://www.apache.org/licenses/LICENSE-2.0
#
# Unless required by applicable law or agreed to in writing, software
# distributed under the License is distributed on an "AS IS" BASIS,
# WITHOUT WARRANTIES OR CONDITIONS OF ANY KIND, either express or implied.
# See the License for the specific language governing permissions and
# limitations under the License.
# ==============================================================================
"""Tests for the `MapVectorization` optimization."""
from __future__ import absolute_import
from __future__ import division
from __future__ import print_function

from absl.testing import parameterized
import numpy as np

from tensorflow.core.example import example_pb2
from tensorflow.core.example import feature_pb2
from tensorflow.python.data.experimental.ops import batching
from tensorflow.python.data.experimental.ops import optimization
from tensorflow.python.data.kernel_tests import test_base
from tensorflow.python.data.ops import dataset_ops
from tensorflow.python.eager import context
from tensorflow.python.framework import constant_op
from tensorflow.python.framework import dtypes
from tensorflow.python.framework import errors
from tensorflow.python.framework import ops
from tensorflow.python.framework import sparse_tensor
from tensorflow.python.framework import test_util
from tensorflow.python.ops import array_ops
from tensorflow.python.ops import bitwise_ops
from tensorflow.python.ops import check_ops
from tensorflow.python.ops import clip_ops
from tensorflow.python.ops import control_flow_ops
from tensorflow.python.ops import math_ops
from tensorflow.python.ops import nn
from tensorflow.python.ops import parsing_ops
from tensorflow.python.platform import test


def _generate_unary_cwise_math_cases():
  # TODO(rachelim): Consolidate tests with pfor when APIs are somewhat shared.
  bitwise_cases = [("Invert", bitwise_ops.invert)]
  logical_cases = [("LogicalNot", math_ops.logical_not)]
  complex_cases = [
      ("Angle", math_ops.angle),
      ("ComplexAbs", math_ops.abs),
      ("Conj", math_ops.conj),
      ("Imag", math_ops.imag),
      ("Real", math_ops.real),
  ]
  real_cases = [
      ("Abs", math_ops.abs),
      ("Acos", math_ops.acos),
      ("Acosh", lambda x: math_ops.acosh(1 + math_ops.square(x))),
      ("Asin", math_ops.asin),
      ("Asinh", math_ops.asinh),
      ("Atan", math_ops.atan),
      ("Atanh", math_ops.atanh),
      ("BesselI0e", math_ops.bessel_i0e),
      ("BesselI1e", math_ops.bessel_i1e),
      ("Ceil", math_ops.ceil),
      ("Cos", math_ops.cos),
      ("Cosh", math_ops.cosh),
      ("Digamma", math_ops.digamma),
      ("Elu", nn.elu),
      ("Erf", math_ops.erf),
      ("Erfc", math_ops.erfc),
      ("Exp", math_ops.exp),
      ("Expm1", math_ops.expm1),
      ("Floor", math_ops.floor),
      ("Inv", math_ops.inv),
      ("IsFinite", math_ops.is_finite),
      ("IsInf", math_ops.is_inf),
      ("Lgamma", math_ops.lgamma),
      ("Log", math_ops.log),
      ("Log1p", math_ops.log1p),
      ("Neg", math_ops.negative),
      ("Reciprocal", math_ops.reciprocal),
      ("Relu", nn.relu),
      ("Relu6", nn.relu6),
      ("Rint", math_ops.rint),
      ("Round", math_ops.round),
      ("Rsqrt", math_ops.rsqrt),
      ("Selu", nn.selu),
      ("Sigmoid", math_ops.sigmoid),
      ("Sign", math_ops.sign),
      ("Sin", math_ops.sin),
      ("Sinh", math_ops.sinh),
      ("Softplus", nn.softplus),
      ("Softsign", nn.softsign),
      ("Sqrt", math_ops.sqrt),
      ("Square", math_ops.square),
      ("Tan", math_ops.tan),
      ("Tanh", math_ops.tanh),
  ]
  random_input = np.random.rand(3, 5)
  complex_component = np.random.rand(3, 5)
  random_int = np.random.randint(0, 10, (7, 3, 5))

  def bitwise_dataset_factory():
    return dataset_ops.Dataset.from_tensor_slices(random_int)

  def logical_dataset_factory():
    return dataset_ops.Dataset.from_tensor_slices(random_input > 0)

  def random_dataset_factory():
    return dataset_ops.Dataset.from_tensor_slices(random_input)

  def complex_dataset_factory():
    return dataset_ops.Dataset.from_tensor_slices(
        math_ops.complex(random_input, complex_component))

  case_factory_pairs = [
      (bitwise_cases, bitwise_dataset_factory),
      (logical_cases, logical_dataset_factory),
      (complex_cases, complex_dataset_factory),
      (real_cases, random_dataset_factory),
  ]
  return [(case[0], case[1], factory)
          for cases, factory in case_factory_pairs
          for case in cases]


def _generate_binary_cwise_math_cases():
  bitwise_cases = [("BitwiseAnd", bitwise_ops.bitwise_and),
                   ("BitwiseOr", bitwise_ops.bitwise_or),
                   ("BitwiseXor", bitwise_ops.bitwise_xor),
                   ("LeftShift", bitwise_ops.left_shift),
                   ("RightShift", bitwise_ops.right_shift)]

  logical_cases = [("LogicalAnd", math_ops.logical_and),
                   ("LogicalOr", math_ops.logical_or)]

  # Wrapper functions restricting the range of inputs of zeta and polygamma.
  def safe_polygamma(x, y):
    return math_ops.polygamma(
        math_ops.round(clip_ops.clip_by_value(y, 1, 10)), x * x + 1)

  def safe_zeta(x, y):
    return math_ops.zeta(x * x + 1, y * y)

  real_cases = [
      ("Add", math_ops.add),
      ("AddV2", math_ops.add_v2),
      ("Atan2", math_ops.atan2),
      ("Complex", math_ops.complex),
      ("DivNoNan", math_ops.div_no_nan),
      ("Equal", math_ops.equal),
      ("FloorDiv", math_ops.floor_div),
      ("FloorMod", math_ops.floor_mod),
      ("Greater", math_ops.greater),
      ("GreaterEqual", math_ops.greater_equal),
      ("Igamma", math_ops.igamma),
      ("Igammac", math_ops.igammac),
      ("IgammaGradA", math_ops.igamma_grad_a),
      ("Less", math_ops.less),
      ("LessEqual", math_ops.less_equal),
      ("Maximum", math_ops.maximum),
      ("Minimum", math_ops.minimum),
      ("Mod", math_ops.mod),
      ("Mul", math_ops.multiply),
      ("NotEqual", math_ops.not_equal),
      ("Polygamma", safe_polygamma),
      ("Pow", math_ops.pow),
      ("RealDiv", math_ops.divide),
      ("SquareDifference", math_ops.squared_difference),
      ("Sub", math_ops.subtract),
      ("TruncateMod", math_ops.truncate_mod),
      ("Zeta", safe_zeta),
  ]

  # Exercises broadcasting capabilities
  x = np.random.rand(7, 3, 5)
  y = np.random.rand(3, 5)

  x_int = np.random.randint(0, 10, (7, 3, 5))
  y_int = np.random.randint(0, 10, (3, 5))

  def bitwise_dataset_factory():
    return dataset_ops.Dataset.from_tensors((x_int, y_int))

  def logical_dataset_factory():
    return dataset_ops.Dataset.from_tensors((x > 0, y > 0))

  def random_dataset_factory():
    return dataset_ops.Dataset.from_tensors((x, y))

  case_factory_pairs = [
      (bitwise_cases, bitwise_dataset_factory),
      (logical_cases, logical_dataset_factory),
      (real_cases, random_dataset_factory),
  ]
  return [(case[0], case[1], factory)
          for cases, factory in case_factory_pairs
          for case in cases]


def _generate_cwise_test_cases():
  return _generate_unary_cwise_math_cases() + _generate_binary_cwise_math_cases(
  )


def _generate_csv_test_case():

  def csv_factory():
    return dataset_ops.Dataset.from_tensor_slices(["1.0:2:a",
                                                   "2.4:5:c"]).repeat(5)

  def decode_csv_fn(x):
    return parsing_ops.decode_csv(
        x,
        record_defaults=[
            constant_op.constant([], dtypes.float32),
            constant_op.constant([], dtypes.int32),
            constant_op.constant([], dtypes.string)
        ],
        field_delim=":")

  return decode_csv_fn, csv_factory


def _generate_parse_single_example_test_case():
  # When sparse tensors are used, map_vectorization is not
  # attempted because the output_shapes of the map dataset are not defined.
  # TODO(rachelim): Consider being more lax with checking the output_shapes of
  # the map node.

  def parse_example_factory():

    def _int64_feature(*values):
      return feature_pb2.Feature(int64_list=feature_pb2.Int64List(value=values))

    def _bytes_feature(*values):
      return feature_pb2.Feature(
          bytes_list=feature_pb2.BytesList(
              value=[v.encode("utf-8") for v in values]))

    return dataset_ops.Dataset.from_tensor_slices(
        constant_op.constant([
            example_pb2.Example(
                features=feature_pb2.Features(
                    feature={
                        "dense_int": _int64_feature(i),
                        "dense_str": _bytes_feature(str(i)),
                    })).SerializeToString() for i in range(10)
        ]))

  def parse_single_example_fn(x):
    features = {
        "dense_int": parsing_ops.FixedLenFeature((), dtypes.int64, 0),
        "dense_str": parsing_ops.FixedLenFeature((), dtypes.string, ""),
    }
    return parsing_ops.parse_single_example(x, features)

  return parse_single_example_fn, parse_example_factory


def _generate_optimization_test_cases():

  def base_dataset_factory():
    return dataset_ops.Dataset.from_tensors(np.random.rand(10, 3)).repeat(5)

  rand_val = np.random.rand(1, 1, 1, 1, 1, 1)

  csv_test_case = _generate_csv_test_case()
  parse_fn, parse_base = _generate_parse_single_example_test_case()

  def dense_output_only_parse_fn(x):
    # Since we haven't implemented a vectorizer for SerializeSparse, any
    # function with sparse outputs will only be naively vectorized.
    parse_result = parse_fn(x)
    return [
        y for y in parse_result if not isinstance(y, sparse_tensor.SparseTensor)
    ]

  def map_fn_with_cycle(x):
    c = lambda i: math_ops.less(i, 10)
    b = lambda i: math_ops.add(i, 1)
    return control_flow_ops.while_loop(c, b, [x])

  # Misc test cases
  test_cases = [
      ("Basic", lambda x: (x, x + 1), base_dataset_factory),
      ("Broadcast", lambda x: x + rand_val, base_dataset_factory),
      ("Cycle", map_fn_with_cycle, lambda: dataset_ops.Dataset.from_tensors(1)),
      ("Const", lambda x: 2, base_dataset_factory),
      ("Cast", lambda x: math_ops.cast(x, dtypes.float64),
       base_dataset_factory),
      ("Reshape", lambda x: array_ops.reshape(x, (-1, 30)),
       base_dataset_factory),
      ("Transpose", array_ops.transpose, base_dataset_factory),
      ("Unpack", array_ops.unstack, base_dataset_factory),
      ("UnpackNegativeAxis", lambda x: array_ops.unstack(x, axis=-1),
       base_dataset_factory),
      # Parsing ops
      ("DecodeCSV", csv_test_case[0], csv_test_case[1]),
      ("ParseSingleExample", parse_fn, parse_base),
      ("ParseSingleExampleDenseOutputOnly", dense_output_only_parse_fn,
       parse_base),
  ] + _generate_cwise_test_cases()

  return [{
      "testcase_name":
          x[0] + "Parallel" if num_parallel_calls is not None else x[0],
      "map_fn":
          x[1],
      "base_dataset_factory":
          x[2],
      "num_parallel_calls":
          num_parallel_calls
  } for x in test_cases for num_parallel_calls in (None, 12)]


@test_util.run_all_in_graph_and_eager_modes
class MapVectorizationTest(test_base.DatasetTestBase, parameterized.TestCase):

  def _enable_map_vectorization(self, dataset, use_choose=True):
    options = dataset_ops.Options()
    opt_options = options.experimental_optimization
    opt_options.map_vectorization.enabled = True
    opt_options.map_vectorization.use_choose_fastest = use_choose
    return dataset.with_options(options)

  def _get_test_datasets(self,
                         base_dataset,
                         map_fn,
                         num_parallel_calls=None,
                         expect_optimized=True):
    """Given base dataset and map fn, creates test datasets.

    Returns a tuple of (unoptimized dataset, optimized dataset). The
    unoptimized dataset has the assertion that Batch follows Map. The optimized
    dataset has the assertion that Map follows Batch, and has the
    "map_vectorization" optimization applied.

    Args:
      base_dataset: Input dataset to map->batch
      map_fn: Map function to use
      num_parallel_calls: (Optional.) num_parallel_calls argument for map
      expect_optimized: (Optional.) Whether we expect the optimization to take
        place, in which case we will assert that Batch is followed by Map,
        otherwise Map followed by Batch. Defaults to True.

    Returns:
      Tuple of (unoptimized dataset, optimized dataset).
    """
    map_node_name = "Map" if num_parallel_calls is None else "ParallelMap"

    def _make_dataset(node_names):
      dataset = base_dataset.apply(optimization.assert_next(node_names))
      dataset = dataset.map(map_fn, num_parallel_calls)
      dataset = dataset.batch(100)
      options = dataset_ops.Options()
      options.experimental_optimization.apply_default_optimizations = False
      options.experimental_optimization.map_and_batch_fusion = False
      dataset = dataset.with_options(options)
      return dataset

    unoptimized = _make_dataset([map_node_name, "Batch"])
    # Note that because of the `ChooseDataset` fork, we can't use `assert_next`
    # to verify the optimization result.
    optimized = _make_dataset(["ChooseFastestBranch"]
                              if expect_optimized else [map_node_name, "Batch"])
<<<<<<< HEAD
    options = dataset_ops.Options()
    options.experimental_optimization.apply_default_optimizations = False
    options.experimental_optimization.map_vectorization = True
    optimized = optimized.with_options(options)
=======
    optimized = self._enable_map_vectorization(optimized)
>>>>>>> 51acb2b2
    return unoptimized, optimized

  @parameterized.named_parameters(_generate_optimization_test_cases())
  def testOptimization(self, map_fn, base_dataset_factory, num_parallel_calls):
    base_dataset = base_dataset_factory()
    unoptimized, optimized = self._get_test_datasets(base_dataset, map_fn,
                                                     num_parallel_calls)
    self.assertDatasetsEqual(unoptimized, optimized)

  def testOptimizationBadMapFn(self):
    # Test map functions that give an error
    def map_fn(x):
      # x has leading dimension 5, this will raise an error
      return array_ops.gather(x, 10)

    with self.assertRaisesRegexp(errors.InvalidArgumentError,
                                 r"indices = 10 is not in \[0, 5\)"):
      base_dataset = dataset_ops.Dataset.range(5).repeat(5).batch(
          5, drop_remainder=True)
      _, optimized = self._get_test_datasets(base_dataset, map_fn)
      nxt = dataset_ops.make_one_shot_iterator(optimized).get_next()
      self.evaluate(nxt)

  def testOptimizationWithCapturedInputs(self):
    # Tests that vectorization works with captured inputs.
    y = constant_op.constant(1, shape=(2,))
    z = constant_op.constant(2, shape=(2,))

    def map_fn(x):
      return x, y, z

    base_dataset = dataset_ops.Dataset.from_tensor_slices([[1, 2],
                                                           [3, 4]]).repeat(5)
    unoptimized, optimized = self._get_test_datasets(
        base_dataset, map_fn, expect_optimized=True)
    self.assertDatasetsEqual(optimized, unoptimized)

  def testOptimizationWithMapAndBatchFusion(self):
    # Tests that vectorization works on fused map and batch.
    def map_fn(x):
      return x**2

    base_dataset = dataset_ops.Dataset.range(1000)
    options = dataset_ops.Options()
    options.experimental_optimization.apply_default_optimizations = False
    base_dataset = base_dataset.with_options(options)

    def _make_dataset(node_names):
      dataset = base_dataset.apply(optimization.assert_next(node_names))
      dataset = dataset.apply(batching.map_and_batch(map_fn, 100))
      return dataset

    unoptimized = _make_dataset(["MapAndBatch"])
    optimized = _make_dataset(["ChooseFastestBranch"])
<<<<<<< HEAD
    options = dataset_ops.Options()
    options.experimental_optimization.map_vectorization = True
    optimized = optimized.with_options(options)
=======
    optimized = self._enable_map_vectorization(optimized)
>>>>>>> 51acb2b2
    self.assertDatasetsEqual(optimized, unoptimized)

  @parameterized.named_parameters(
      ("1", True, True),
      ("2", True, False),
      ("3", False, True),
      ("4", False, False),
  )
  def testOptimizationWithChainedMapAndBatch(self, fuse_first, fuse_second):
    # Tests that vectorization works on chained map and batch functions.
    def map_fn(x):
      return x * 2

    unoptimized_seq = []

    def make_apply_fn(is_fused):
      if is_fused:
        unoptimized_seq.append("MapAndBatch")

        def apply_fn(dataset):
          return dataset.apply(
              batching.map_and_batch(map_fn, 2, 12, drop_remainder=True))

        return apply_fn
      else:
        unoptimized_seq.extend(["ParallelMap", "Batch"])

        def apply_fn(dataset):
          return dataset.map(map_fn, 12).batch(2, drop_remainder=True)

        return apply_fn

    base_dataset = dataset_ops.Dataset.range(1000)
    options = dataset_ops.Options()
    options.experimental_optimization.apply_default_optimizations = False
    base_dataset = base_dataset.with_options(options)

    apply_fn_1 = make_apply_fn(fuse_first)
    apply_fn_2 = make_apply_fn(fuse_second)

    def make_dataset(node_names):
      dataset = base_dataset.apply(optimization.assert_next(node_names))
      dataset = apply_fn_1(dataset)
      dataset = apply_fn_2(dataset)
      return dataset

    unoptimized = make_dataset(unoptimized_seq)
    optimized = make_dataset(["ChooseFastestBranch", "ChooseFastestBranch"])
<<<<<<< HEAD
    options = dataset_ops.Options()
    options.experimental_optimization.map_vectorization = True
    optimized = optimized.with_options(options)

=======
    optimized = self._enable_map_vectorization(optimized)
>>>>>>> 51acb2b2
    self.assertDatasetsEqual(optimized, unoptimized)

  def testOptimizationIgnoreStateful(self):

    def map_fn(x):
      with ops.control_dependencies([check_ops.assert_equal(x, 0)]):
        return array_ops.identity(x)

    base_dataset = dataset_ops.Dataset.from_tensor_slices([[1, 2],
                                                           [3, 4]]).repeat(5)
    unoptimized, optimized = self._get_test_datasets(
        base_dataset, map_fn, expect_optimized=False)
    replacements = None
    if not context.executing_eagerly():
      # In graph mode, the ops have unique names.
      replacements = [("OneShotIterator", "OneShotIterator_1", 1),
                      ("IteratorGetNext", "IteratorGetNext_1", 1)]
    self.assertDatasetsRaiseSameError(unoptimized, optimized,
                                      errors.InvalidArgumentError, replacements)

  def testOptimizationIgnoreRagged(self):
    # Make sure we ignore inputs that might not be uniformly sized
    def map_fn(x):
      return array_ops.gather(x, 0)

    # output_shape = (?,)
    base_dataset = dataset_ops.Dataset.range(20).batch(3, drop_remainder=False)
    unoptimized, optimized = self._get_test_datasets(
        base_dataset, map_fn, expect_optimized=False)
    self.assertDatasetsEqual(unoptimized, optimized)

  def testOptimizationIgnoreRaggedMap(self):
    # Don't optimize when the output of the map fn shapes are unknown.
    def map_fn(x):
      return array_ops.tile(x, x)

    base_dataset = dataset_ops.Dataset.range(20).batch(1, drop_remainder=True)
    unoptimized, optimized = self._get_test_datasets(
        base_dataset, map_fn, expect_optimized=False)
    replacements = None
    if not context.executing_eagerly():
      # In graph mode, the ops have unique names.
      replacements = [("OneShotIterator", "OneShotIterator_1", 1),
                      ("IteratorGetNext", "IteratorGetNext_1", 1)]
    self.assertDatasetsRaiseSameError(unoptimized, optimized,
                                      errors.InvalidArgumentError, replacements)

  def testOptimizationWithUnknownBatchShape(self):
    tensor = sparse_tensor.SparseTensor(
        indices=[[0, 0], [1, 2]], values=[1, 2], dense_shape=[3, 4])

    # Datasets with sparse tensors have unknown output shapes.
    base_dataset = dataset_ops.Dataset.from_tensors(tensor)
    unoptimized = base_dataset.apply(batching.map_and_batch(lambda x: x, 2))
    options = dataset_ops.Options()
    options.experimental_optimization.apply_default_optimizations = False
    unoptimized = unoptimized.with_options(options)

    optimized = self._enable_map_vectorization(unoptimized)
    self.assertDatasetsEqual(unoptimized, optimized)

  def testOptimizationWithSparseTensor(self):
    base_dataset = dataset_ops.Dataset.from_tensors(0)

    def map_fn(x):
      del x
      return sparse_tensor.SparseTensor(
          indices=[[0, 0], [1, 2]], values=[1, 2], dense_shape=[3, 4])

    # Datasets with sparse tensors have unknown output shapes.
    unoptimized = base_dataset.apply(batching.map_and_batch(map_fn, 2))
    options = dataset_ops.Options()
    options.experimental_optimization.apply_default_optimizations = False
    unoptimized = unoptimized.with_options(options)
    optimized = self._enable_map_vectorization(unoptimized)
    self.assertDatasetsEqual(unoptimized, optimized)

  def testOptimizationWithPrefetch(self):
    dataset = dataset_ops.Dataset.range(10)
    dataset = dataset.map(lambda x: x)
    dataset = dataset.prefetch(1)
    dataset = dataset.batch(10)
    dataset = self._enable_map_vectorization(dataset)
    self.assertDatasetProduces(dataset, [list(range(10))])

  def testOptimizationWithoutChooseFastest(self):
    dataset = dataset_ops.Dataset.range(10)
    dataset = dataset.map(lambda x: x**2)
    dataset = dataset.batch(10)
    dataset = self._enable_map_vectorization(dataset, use_choose=False)
    self.assertDatasetProduces(dataset, [[x**2 for x in range(10)]])


if __name__ == "__main__":
  test.main()<|MERGE_RESOLUTION|>--- conflicted
+++ resolved
@@ -368,14 +368,7 @@
     # to verify the optimization result.
     optimized = _make_dataset(["ChooseFastestBranch"]
                               if expect_optimized else [map_node_name, "Batch"])
-<<<<<<< HEAD
-    options = dataset_ops.Options()
-    options.experimental_optimization.apply_default_optimizations = False
-    options.experimental_optimization.map_vectorization = True
-    optimized = optimized.with_options(options)
-=======
     optimized = self._enable_map_vectorization(optimized)
->>>>>>> 51acb2b2
     return unoptimized, optimized
 
   @parameterized.named_parameters(_generate_optimization_test_cases())
@@ -430,13 +423,7 @@
 
     unoptimized = _make_dataset(["MapAndBatch"])
     optimized = _make_dataset(["ChooseFastestBranch"])
-<<<<<<< HEAD
-    options = dataset_ops.Options()
-    options.experimental_optimization.map_vectorization = True
-    optimized = optimized.with_options(options)
-=======
     optimized = self._enable_map_vectorization(optimized)
->>>>>>> 51acb2b2
     self.assertDatasetsEqual(optimized, unoptimized)
 
   @parameterized.named_parameters(
@@ -485,14 +472,7 @@
 
     unoptimized = make_dataset(unoptimized_seq)
     optimized = make_dataset(["ChooseFastestBranch", "ChooseFastestBranch"])
-<<<<<<< HEAD
-    options = dataset_ops.Options()
-    options.experimental_optimization.map_vectorization = True
-    optimized = optimized.with_options(options)
-
-=======
     optimized = self._enable_map_vectorization(optimized)
->>>>>>> 51acb2b2
     self.assertDatasetsEqual(optimized, unoptimized)
 
   def testOptimizationIgnoreStateful(self):
