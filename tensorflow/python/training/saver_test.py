# Copyright 2015 The TensorFlow Authors. All Rights Reserved.
#
# Licensed under the Apache License, Version 2.0 (the "License");
# you may not use this file except in compliance with the License.
# You may obtain a copy of the License at
#
#     http://www.apache.org/licenses/LICENSE-2.0
#
# Unless required by applicable law or agreed to in writing, software
# distributed under the License is distributed on an "AS IS" BASIS,
# WITHOUT WARRANTIES OR CONDITIONS OF ANY KIND, either express or implied.
# See the License for the specific language governing permissions and
# limitations under the License.
# =============================================================================
"""Tests for tensorflow.python.training.saver.py."""

from __future__ import absolute_import
from __future__ import division
from __future__ import print_function

import functools
import math
import os
import random
import time

import numpy as np
import six

from google.protobuf.any_pb2 import Any

from tensorflow.core.protobuf import config_pb2
from tensorflow.core.protobuf import meta_graph_pb2
from tensorflow.core.protobuf import queue_runner_pb2
from tensorflow.core.protobuf import rewriter_config_pb2
from tensorflow.core.protobuf import saver_pb2
from tensorflow.python import pywrap_tensorflow
from tensorflow.python.client import session
from tensorflow.python.data.ops import dataset_ops
from tensorflow.python.eager import context
from tensorflow.python.framework import constant_op
from tensorflow.python.framework import dtypes
from tensorflow.python.framework import errors
from tensorflow.python.framework import errors_impl
from tensorflow.python.framework import function
from tensorflow.python.framework import graph_io
from tensorflow.python.framework import meta_graph
from tensorflow.python.framework import ops as ops_lib
from tensorflow.python.framework import test_util
from tensorflow.python.keras.engine import training
from tensorflow.python.keras.layers import core
from tensorflow.python.lib.io import file_io
from tensorflow.python.ops import array_ops
from tensorflow.python.ops import control_flow_ops
from tensorflow.python.ops import data_flow_ops
from tensorflow.python.ops import gradients_impl
from tensorflow.python.ops import math_ops
from tensorflow.python.ops import nn_ops
from tensorflow.python.ops import partitioned_variables
from tensorflow.python.ops import random_ops
from tensorflow.python.ops import resource_variable_ops
from tensorflow.python.ops import sparse_ops
from tensorflow.python.ops import variable_scope
from tensorflow.python.ops import variables
import tensorflow.python.ops.nn_grad  # pylint: disable=unused-import
from tensorflow.python.platform import gfile
from tensorflow.python.platform import test
from tensorflow.python.summary import summary
from tensorflow.python.training import adam
from tensorflow.python.training import checkpoint_management
from tensorflow.python.training import gradient_descent
from tensorflow.python.training import queue_runner_impl
from tensorflow.python.training import saver as saver_module
from tensorflow.python.training import saver_test_utils
from tensorflow.python.training import training_util
from tensorflow.python.training.checkpointable import base as checkpointable_base
from tensorflow.python.training.checkpointable import tracking as checkpointable_tracking
from tensorflow.python.training.checkpointable import util as checkpointable_utils
from tensorflow.python.util import compat


class SaverTest(test.TestCase):

  def basicSaveRestore(self, variable_op):
    save_path = os.path.join(self.get_temp_dir(), "basic_save_restore")

    with self.test_session(graph=ops_lib.Graph()) as sess:
      # Build a graph with 2 parameter nodes, and Save and
      # Restore nodes for them.
      v0 = variable_op(10.0, name="v0")
      v1 = variable_op(20.0, name="v1")
      v2 = saver_test_utils.CheckpointedOp(name="v2")
      v2_init = v2.insert("k1", 30.0)

      # Initialize all variables
      if not context.executing_eagerly():
        self.evaluate([variables.global_variables_initializer(), v2_init])

        # Check that the parameter nodes have been initialized.
      self.assertEqual(10.0, self.evaluate(v0))
      self.assertEqual(20.0, self.evaluate(v1))
      self.assertEqual(b"k1", self.evaluate(v2.keys()))
      self.assertEqual(30.0, self.evaluate(v2.values()))

      # Save the initialized values in the file at "save_path"
      save = saver_module.Saver(
          {
              "v0": v0,
              "v1": v1,
              "v2": v2.saveable
          }, restore_sequentially=True)
      val = save.save(sess, save_path)
      self.assertTrue(isinstance(val, six.string_types))
      self.assertEqual(save_path, val)

    # Start a second session.  In that session the parameter nodes
    # have not been initialized either.
    with self.test_session(graph=ops_lib.Graph()) as sess:
      v0 = variable_op(-1.0, name="v0")
      v1 = variable_op(-1.0, name="v1")
      v2 = saver_test_utils.CheckpointedOp(name="v2")

      # Assert that the variables are not initialized.
      if not context.executing_eagerly():
        self.assertEqual(
            len(variables.report_uninitialized_variables().eval()), 2)
        self.assertEqual(0, len(v2.keys().eval()))
        self.assertEqual(0, len(v2.values().eval()))
      # Restore the saved values in the parameter nodes.
      save = saver_module.Saver({"v0": v0, "v1": v1, "v2": v2.saveable})
      save.restore(sess, save_path)
      # Check that the parameter nodes have been restored.
      self.assertEqual(10.0, self.evaluate(v0))
      self.assertEqual(20.0, self.evaluate(v1))
      self.assertEqual(b"k1", self.evaluate(v2.keys()))
      self.assertEqual(30.0, self.evaluate(v2.values()))

    # Build another graph with 2 nodes, initialized
    # differently, and a Restore node for them.
    with self.test_session(graph=ops_lib.Graph()) as sess:
      v0_2 = variable_op(1000.0, name="v0")
      v1_2 = variable_op(2000.0, name="v1")
      v2_2 = saver_test_utils.CheckpointedOp(name="v2")
      v2_init = v2_2.insert("k1000", 3000.0)

      # Check that the parameter nodes have been initialized.
      if not context.executing_eagerly():
        init_all_op = [variables.global_variables_initializer(), v2_init]
        self.evaluate(init_all_op)
        # TODO(xpan): Why _mutable_hash_table_v2 doesn't create empty
        # table as it claims in eager mode?
        self.assertEqual(b"k1000", self.evaluate(v2_2.keys()))
        self.assertEqual(3000.0, self.evaluate(v2_2.values()))
      self.assertEqual(1000.0, self.evaluate(v0_2))
      self.assertEqual(2000.0, self.evaluate(v1_2))

      # Restore the values saved earlier in the parameter nodes.
      save2 = saver_module.Saver({"v0": v0_2, "v1": v1_2, "v2": v2_2.saveable})
      save2.restore(sess, save_path)
      # Check that the parameter nodes have been restored.
      self.assertEqual(10.0, self.evaluate(v0_2))
      self.assertEqual(20.0, self.evaluate(v1_2))
      self.assertEqual(b"k1", self.evaluate(v2_2.keys()))
      self.assertEqual(30.0, self.evaluate(v2_2.values()))

  def testBasic(self):
    self.basicSaveRestore(variables.Variable)

  @test_util.run_in_graph_and_eager_modes
  def testResourceBasic(self):
    self.basicSaveRestore(resource_variable_ops.ResourceVariable)

  def testResourceColocation(self):
    partitioner = partitioned_variables.fixed_size_partitioner(num_shards=2)
    with ops_lib.device("/job:ps/device:GPU:0"):
      v = variable_scope.get_variable("v0",
                                      shape=[10, 2],
                                      partitioner=partitioner,
                                      use_resource=True)
    saver_module.Saver({"v0": v}).build()
    save_op = None
    for op in ops_lib.get_default_graph().get_operations():
      if op.type == "SaveV2":
        save_op = op
        break
    assert save_op is not None
    for save_inp in save_op.inputs[3:]:
      # Input to SaveV2 op is placed on CPU of the same device as the Variable.
      self.assertEqual("/job:ps/device:CPU:0", save_inp.device)

  def testResourceVariableReadOpsAddedDeterministically(self):
    graph_defs = []
    num_graphs = 10
    for _ in range(num_graphs):
      with ops_lib.Graph().as_default() as g:
        for i in range(20):
          resource_variable_ops.ResourceVariable(i, name="var%s" % i)
        saver_module.Saver()
        graph_defs.append(g.as_graph_def())
    for i in range(num_graphs - 1):
      self.assertEqual(graph_defs[i], graph_defs[i + 1])

  def testEagerBasic(self):
    with context.eager_mode():
      ckpt_prefix = os.path.join(self.get_temp_dir(), "ckpt")

      v1 = resource_variable_ops.ResourceVariable(3.14, name="v1")
      v2 = resource_variable_ops.ResourceVariable([1, 2], name="v2")
      save = saver_module.Saver([v1, v2])
      save.save(None, ckpt_prefix)

      v1.assign(0.0)
      v2.assign([0, 0])
      self.assertNear(0.0, self.evaluate(v1), 1e-5)
      self.assertAllEqual([0, 0], self.evaluate(v2))

      save.restore(None, ckpt_prefix)
      self.assertNear(3.14, self.evaluate(v1), 1e-5)
      self.assertAllEqual([1, 2], self.evaluate(v2))

  def testEagerGraphCompatibility(self):
    # Save from graph mode and restore from eager mode.
    graph_ckpt_prefix = os.path.join(self.get_temp_dir(), "graph_ckpt")
    with context.graph_mode():
      with self.test_session(graph=ops_lib.Graph()) as sess:
        # Create a graph model and save the checkpoint.
        w1 = resource_variable_ops.ResourceVariable(1.0, name="w1")
        w2 = resource_variable_ops.ResourceVariable(2.0, name="w2")
        graph_saver = saver_module.Saver([w1, w2])
        sess.run(variables.global_variables_initializer())
        graph_saver.save(sess, graph_ckpt_prefix)

    with context.eager_mode():
      ops_lib._default_graph_stack.reset()  # pylint: disable=protected-access
      ops_lib.reset_default_graph()

      w1 = resource_variable_ops.ResourceVariable(0.0, name="w1")
      w2 = resource_variable_ops.ResourceVariable(0.0, name="w2")

      graph_saver = saver_module.Saver([w1, w2])
      graph_saver.restore(None, graph_ckpt_prefix)

      self.assertAllEqual(self.evaluate(w1), 1.0)
      self.assertAllEqual(self.evaluate(w2), 2.0)

    # Save from eager mode and restore from graph mode.
    eager_ckpt_prefix = os.path.join(self.get_temp_dir(), "eager_ckpt")
    with context.eager_mode():
      ops_lib._default_graph_stack.reset()  # pylint: disable=protected-access
      ops_lib.reset_default_graph()

      w3 = resource_variable_ops.ResourceVariable(3.0, name="w3")
      w4 = resource_variable_ops.ResourceVariable(4.0, name="w4")

      graph_saver = saver_module.Saver([w3, w4])
      graph_saver.save(None, eager_ckpt_prefix)

    with context.graph_mode():
      with self.test_session(graph=ops_lib.Graph()) as sess:
        w3 = resource_variable_ops.ResourceVariable(0.0, name="w3")
        w4 = resource_variable_ops.ResourceVariable(0.0, name="w4")
        graph_saver = saver_module.Saver([w3, w4])
        sess.run(variables.global_variables_initializer())
        graph_saver.restore(sess, eager_ckpt_prefix)
        self.assertAllEqual(w3.eval(), 3.0)
        self.assertAllEqual(w4.eval(), 4.0)

  @test_util.run_in_graph_and_eager_modes
  def testResourceSaveRestoreCachingDevice(self):
    save_path = os.path.join(self.get_temp_dir(), "resource_cache")
    with self.test_session(graph=ops_lib.Graph()) as sess:
      v = resource_variable_ops.ResourceVariable([1], caching_device="/cpu:0",
                                                 name="v")
      if context.executing_eagerly():
        sess = None
      else:
        self.evaluate(variables.global_variables_initializer())
      save = saver_module.Saver([v])
      save.save(sess, save_path)

      save2 = saver_module.Saver([v])
      save2.restore(sess, save_path)
      self.assertEquals(self.evaluate(v), [1])

  def testNoAdditionalOpsAddedBySaverForResourceVariablesOutsideSaveScope(self):
    with ops_lib.Graph().as_default() as g:
      v = resource_variable_ops.ResourceVariable(1.0, name="v")
      with ops_lib.name_scope("saver1"):
        saver_module.Saver()
      with ops_lib.name_scope("saver2"):
        saver_module.Saver({"name": v})
    ops_in_saver1_scope_but_not_save_scope = [
        op for op in g.get_operations()
        if (op.name.startswith("saver1/") and
            not op.name.startswith("saver1/save/"))]
    self.assertEqual(ops_in_saver1_scope_but_not_save_scope, [])
    ops_in_saver2_scope_but_not_save_scope = [
        op for op in g.get_operations()
        if (op.name.startswith("saver2/") and
            not op.name.startswith("saver2/save/"))]
    self.assertEqual(ops_in_saver2_scope_but_not_save_scope, [])

  def testSaveCopyRestoreWithSaveRelativePaths(self):
    """Save, copy checkpoint dir and restore from copied dir.

    This only works for save_relative_paths=True.
    """
    save_dir1 = os.path.join(self.get_temp_dir(), "save_dir1")
    os.mkdir(save_dir1)
    save_path1 = os.path.join(save_dir1, "save_copy_restore")

    # Build a graph with 2 parameter nodes, and Save and
    # Restore nodes for them.
    v0 = variables.Variable(10.0, name="v0")
    v1 = variables.Variable(20.0, name="v1")
    v2 = saver_test_utils.CheckpointedOp(name="v2")
    v2_init = v2.insert("k1", 30.0)
    save = saver_module.Saver(
        var_list={
            "v0": v0,
            "v1": v1,
            "v2": v2.saveable},
        restore_sequentially=True,
        save_relative_paths=True)
    init_all_op = [variables.global_variables_initializer(), v2_init]

    with self.test_session() as sess:
      # Initialize all variables
      sess.run(init_all_op)

      # Check that the parameter nodes have been initialized.
      self.assertEqual(10.0, v0.eval())
      self.assertEqual(20.0, v1.eval())
      self.assertEqual(b"k1", v2.keys().eval())
      self.assertEqual(30.0, v2.values().eval())

      # Save the initialized values in the file at "save_path"
      val = save.save(sess, save_path1)
      self.assertTrue(isinstance(val, six.string_types))
      self.assertEqual(save_path1, val)

    self.assertEqual(
        checkpoint_management.latest_checkpoint(save_dir1), save_path1)
    save_dir2 = os.path.join(self.get_temp_dir(), "save_dir2")
    os.renames(save_dir1, save_dir2)
    save_path2 = os.path.join(save_dir2, "save_copy_restore")
    self.assertEqual(
        checkpoint_management.latest_checkpoint(save_dir2), save_path2)

    # Start a second session.  In that session the parameter nodes
    # have not been initialized either.
    with self.test_session() as sess:
      v0 = variables.Variable(-1.0, name="v0")
      v1 = variables.Variable(-1.0, name="v1")
      v2 = saver_test_utils.CheckpointedOp(name="v2")
      save = saver_module.Saver({"v0": v0, "v1": v1, "v2": v2.saveable})

      # Assert that the variables are not initialized.
      self.assertEqual(
          len(variables.report_uninitialized_variables().eval()), 2)
      self.assertEqual(0, len(v2.keys().eval()))
      self.assertEqual(0, len(v2.values().eval()))

      # Restore the saved values in the parameter nodes.
      save.restore(sess, save_path2)
      # Check that the parameter nodes have been restored.
      self.assertEqual(10.0, v0.eval())
      self.assertEqual(20.0, v1.eval())
      self.assertEqual(b"k1", v2.keys().eval())
      self.assertEqual(30.0, v2.values().eval())

  def testFilenameTensor(self):
    v0 = variables.Variable(0, name="v0")
    filename = b"somerandomfilename"
    save = saver_module.Saver({"v0": v0}, filename=filename)
    with self.test_session() as sess:
      tensor = sess.graph.get_tensor_by_name(
          save.saver_def.filename_tensor_name)
      self.assertEqual(sess.run(tensor), filename)

  def testInvalidPath(self):
    v0 = variables.Variable(0, name="v0")
    for ver in (saver_pb2.SaverDef.V1, saver_pb2.SaverDef.V2):
      with self.test_session() as sess:
        save = saver_module.Saver({"v0": v0}, write_version=ver)
        with self.assertRaisesRegexp(
            ValueError, "The passed save_path is not a valid checkpoint:"):
          save.restore(sess, "invalid path")

  def testInt64(self):
    save_path = os.path.join(self.get_temp_dir(), "int64")

    with self.test_session() as sess:
      # Build a graph with 1 node, and save and restore for them.
      v = variables.Variable(np.int64(15), name="v")
      save = saver_module.Saver({"v": v}, restore_sequentially=True)
      variables.global_variables_initializer().run()

      # Save the initialized values in the file at "save_path"
      val = save.save(sess, save_path)
      self.assertTrue(isinstance(val, six.string_types))
      self.assertEqual(save_path, val)

      with self.test_session() as sess:
        v = variables.Variable(np.int64(-1), name="v")
        save = saver_module.Saver({"v": v})

      with self.assertRaisesWithPredicateMatch(
          errors_impl.OpError, lambda e: "uninitialized value v" in e.message):
        sess.run(v)

      # Restore the saved values in the parameter nodes.
      save.restore(sess, save_path)
      # Check that the parameter nodes have been restored.
      self.assertEqual(np.int64(15), v.eval())

  def testSomeErrors(self):
    with ops_lib.Graph().as_default():
      v0 = variables.Variable([10.0], name="v0")
      v1 = variables.Variable([20.0], name="v1")
      v2 = variables.Variable([20.0], name="v2")
      v2._set_save_slice_info(
          variables.Variable.SaveSliceInfo("v1", [1], [0], [1]))

      # By default the name used for "v2" will be "v1" and raise an error.
      with self.assertRaisesRegexp(ValueError, "same name: v1"):
        saver_module.Saver([v0, v1, v2])

      # The names are different and will work.
      saver_module.Saver({"vee1": v1, "other": [v2]})

      # Partitioned variables also cause name conflicts.
      p_v1 = variable_scope.get_variable(
          "p_v1",
          shape=[4, 5],
          partitioner=partitioned_variables.fixed_size_partitioner(
              num_shards=2))
      p_v2 = variable_scope.get_variable(
          "p_v2",
          shape=[4, 5],
          partitioner=partitioned_variables.fixed_size_partitioner(
              num_shards=2))
      p_v2._name = "p_v1"
      with self.assertRaisesRegexp(ValueError, "same name: p_v1"):
        saver_module.Saver([p_v1, p_v2])

  def testSameName(self):
    with ops_lib.Graph().as_default():
      v0 = variables.Variable([10.0], name="v0")
      v2 = saver_test_utils.CheckpointedOp(name="v2")

      # Saving one variable under two names raises an error.
      with self.assertRaisesRegexp(
          ValueError, "The same saveable will be restored with two names: v0"):
        saver_module.Saver({"v0": v0, "v0too": v0})

      # Ditto for custom saveables.
      with self.assertRaisesRegexp(
          ValueError, "The same saveable will be restored with two names: v2"):
        saver_module.Saver({"v2": v2.saveable, "v2too": v2.saveable})

      # Verify non-duplicate names work.
      saver_module.Saver({"v0": v0, "v2": v2.saveable})

  def testBasicsWithListOfVariables(self):
    save_path = os.path.join(self.get_temp_dir(), "basics_with_list")

    with self.test_session(graph=ops_lib.Graph()) as sess:
      # Build a graph with 2 parameter nodes, and Save and
      # Restore nodes for them.
      v0 = variables.Variable(10.0, name="v0")
      v1 = variables.Variable(20.0, name="v1")
      v2 = saver_test_utils.CheckpointedOp(name="v2")
      v2_init = v2.insert("k1", 30.0)
      save = saver_module.Saver([v0, v1, v2.saveable])
      variables.global_variables_initializer().run()
      v2_init.run()

      # Check that the parameter nodes have been initialized.
      self.assertEqual(10.0, v0.eval())
      self.assertEqual(20.0, v1.eval())
      self.assertEqual(b"k1", v2.keys().eval())
      self.assertEqual(30.0, v2.values().eval())

      # Save the initialized values in the file at "save_path"
      val = save.save(sess, save_path)
      self.assertTrue(isinstance(val, six.string_types))
      self.assertEqual(save_path, val)

    # Start a second session.  In that session the variables
    # have not been initialized either.
    with self.test_session(graph=ops_lib.Graph()) as sess:
      v0 = variables.Variable(-1.0, name="v0")
      v1 = variables.Variable(-1.0, name="v1")
      v2 = saver_test_utils.CheckpointedOp(name="v2")
      save = saver_module.Saver([v0, v1, v2.saveable])

      with self.assertRaisesWithPredicateMatch(
          errors_impl.OpError, lambda e: "uninitialized value v0" in e.message):
        sess.run(v0)
      with self.assertRaisesWithPredicateMatch(
          errors_impl.OpError, lambda e: "uninitialized value v1" in e.message):
        sess.run(v1)
      self.assertEqual(0, len(v2.keys().eval()))
      self.assertEqual(0, len(v2.values().eval()))

      # Restore the saved values in the parameter nodes.
      save.restore(sess, save_path)
      # Check that the parameter nodes have been restored.
      self.assertEqual(10.0, v0.eval())
      self.assertEqual(20.0, v1.eval())
      self.assertEqual(b"k1", v2.keys().eval())
      self.assertEqual(30.0, v2.values().eval())

    # Build another graph with 2 nodes, initialized
    # differently, and a Restore node for them.
    with self.test_session(graph=ops_lib.Graph()) as sess:
      v0_2 = variables.Variable(1000.0, name="v0")
      v1_2 = variables.Variable(2000.0, name="v1")
      v2_2 = saver_test_utils.CheckpointedOp(name="v2")
      save2 = saver_module.Saver([v0_2, v1_2, v2_2.saveable])
      v2_2.insert("k1000", 3000.0).run()
      variables.global_variables_initializer().run()

      # Check that the parameter nodes have been initialized.
      self.assertEqual(1000.0, v0_2.eval())
      self.assertEqual(2000.0, v1_2.eval())
      self.assertEqual(b"k1000", v2_2.keys().eval())
      self.assertEqual(3000.0, v2_2.values().eval())
      # Restore the values saved earlier in the parameter nodes.
      save2.restore(sess, save_path)
      # Check that the parameter nodes have been restored.
      self.assertEqual(10.0, v0_2.eval())
      self.assertEqual(20.0, v1_2.eval())
      self.assertEqual(b"k1", v2_2.keys().eval())
      self.assertEqual(30.0, v2_2.values().eval())

  def _SaveAndLoad(self, var_name, var_value, other_value, save_path):
    with self.test_session(graph=ops_lib.Graph()) as sess:
      var = resource_variable_ops.ResourceVariable(var_value, name=var_name)
      save = saver_module.Saver({var_name: var})
      if not context.executing_eagerly():
        self.evaluate(var.initializer)
      val = save.save(sess, save_path)
      self.assertEqual(save_path, val)
    with self.test_session(graph=ops_lib.Graph()) as sess:
      var = resource_variable_ops.ResourceVariable(other_value, name=var_name)
      save = saver_module.Saver({var_name: var})
      save.restore(sess, save_path)
      self.assertAllClose(var_value, self.evaluate(var))

  def testCacheRereadsFile(self):
    save_path = os.path.join(self.get_temp_dir(), "cache_rereads")
    # Save and reload one Variable named "var0".
    self._SaveAndLoad("var0", 0.0, 1.0, save_path)
    # Save and reload one Variable named "var1" in the same file.
    # The cached readers should know to re-read the file.
    self._SaveAndLoad("var1", 1.1, 2.2, save_path)

  def testAllowEmpty(self):
    save_path = os.path.join(self.get_temp_dir(), "allow_empty")
    with self.test_session() as sess:
      _ = constant_op.constant(1)
      save = saver_module.Saver(allow_empty=True)
      val = save.save(sess, save_path)
      self.assertIsNone(val)
    with self.test_session() as sess:
      save = saver_module.Saver(allow_empty=True)
      save.restore(sess, save_path)

  def testGPU(self):
    if not test.is_gpu_available():
      return
    save_path = os.path.join(self.get_temp_dir(), "gpu")
    with session.Session("", graph=ops_lib.Graph()) as sess:
      with sess.graph.device(test.gpu_device_name()):
        v0_1 = variables.Variable(123.45)
      save = saver_module.Saver({"v0": v0_1})
      variables.global_variables_initializer().run()
      save.save(sess, save_path)

    with session.Session("", graph=ops_lib.Graph()) as sess:
      with sess.graph.device(test.gpu_device_name()):
        v0_2 = variables.Variable(543.21)
      save = saver_module.Saver({"v0": v0_2})
      variables.global_variables_initializer().run()

  def testSharedServerOnGPU(self):
    if not test.is_gpu_available():
      return
    save_path = os.path.join(self.get_temp_dir(), "gpu")
    with session.Session("", graph=ops_lib.Graph()) as sess:
      with sess.graph.device(test.gpu_device_name()):
        v0_1 = variables.Variable(123.45)
      save = saver_module.Saver({"v0": v0_1}, sharded=True, allow_empty=True)
      variables.global_variables_initializer().run()
      save.save(sess, save_path)

    with session.Session("", graph=ops_lib.Graph()) as sess:
      with sess.graph.device(test.gpu_device_name()):
        v0_2 = variables.Variable(543.21)
      save = saver_module.Saver({"v0": v0_2}, sharded=True, allow_empty=True)
      variables.global_variables_initializer().run()

  def testVariables(self):
    save_path = os.path.join(self.get_temp_dir(), "variables")
    with session.Session("", graph=ops_lib.Graph()) as sess:
      one = variables.Variable(1.0)
      twos = variables.Variable([2.0, 2.0, 2.0])
      v2 = saver_test_utils.CheckpointedOp(name="v2")
      init = variables.global_variables_initializer()
      save = saver_module.Saver()
      init.run()
      v2.insert("k1", 3.0).run()
      save.save(sess, save_path)

    with session.Session("", graph=ops_lib.Graph()) as sess:
      one = variables.Variable(0.0)
      twos = variables.Variable([0.0, 0.0, 0.0])
      v2 = saver_test_utils.CheckpointedOp(name="v2")
      # Saver with no arg, defaults to 'all variables'.
      save = saver_module.Saver()
      save.restore(sess, save_path)
      self.assertAllClose(1.0, one.eval())
      self.assertAllClose([2.0, 2.0, 2.0], twos.eval())
      self.assertEqual(b"k1", v2.keys().eval())
      self.assertEqual(3.0, v2.values().eval())

  def testVarListShouldBeEmptyInDeferredBuild(self):
    with ops_lib.Graph().as_default():
      v = variables.Variable(1.0)
      with self.assertRaisesRegexp(ValueError, "defer_build"):
        saver_module.Saver([v], defer_build=True)

  def testBuildShouldBeCalledBeforeSaveInCaseOfDeferBuild(self):
    save_path = os.path.join(self.get_temp_dir(), "error_deferred_build")
    with ops_lib.Graph().as_default(), session.Session() as sess:
      variables.Variable(1.0)
      saver = saver_module.Saver(defer_build=True)
      with self.assertRaisesRegexp(RuntimeError, "build"):
        saver.save(sess, save_path)

  def testDeferredBuild(self):
    save_path = os.path.join(self.get_temp_dir(), "deferred_build")
    with session.Session("", graph=ops_lib.Graph()) as sess:
      one = variables.Variable(1.0)
      save = saver_module.Saver(defer_build=True)
      # if build is not deferred, saver cannot save the `twos`.
      twos = variables.Variable([2.0, 2.0, 2.0])
      init = variables.global_variables_initializer()
      save.build()
      init.run()
      save.save(sess, save_path)

    with session.Session("", graph=ops_lib.Graph()) as sess:
      one = variables.Variable(0.0)
      twos = variables.Variable([0.0, 0.0, 0.0])
      # Saver with no arg, defaults to 'all variables'.
      save = saver_module.Saver()
      save.restore(sess, save_path)
      self.assertAllClose(1.0, one.eval())
      self.assertAllClose([2.0, 2.0, 2.0], twos.eval())

  def testReshape(self):
    save_path = os.path.join(self.get_temp_dir(), "variables_reshape")
    with session.Session("", graph=ops_lib.Graph()) as sess:
      var = variables.Variable([[1.0, 2.0, 3.0], [4.0, 5.0, 6.0]])
      init = variables.global_variables_initializer()
      save = saver_module.Saver()
      init.run()
      save.save(sess, save_path)

    # Error when restoring with default reshape=False
    with session.Session("", graph=ops_lib.Graph()) as sess:
      var = variables.Variable([[0.0, 0.0], [0.0, 0.0], [0.0, 0.0]])
      save = saver_module.Saver()
      with self.assertRaisesRegexp(
          errors_impl.InvalidArgumentError,
          "Assign requires shapes of both tensors to match."):
        save.restore(sess, save_path)

    # Restored to new shape with reshape=True
    with session.Session("", graph=ops_lib.Graph()) as sess:
      var = variables.Variable([[0.0, 0.0], [0.0, 0.0], [0.0, 0.0]])
      save = saver_module.Saver(reshape=True)
      save.restore(sess, save_path)
      self.assertAllClose([[1.0, 2.0], [3.0, 4.0], [5.0, 6.0]], var.eval())

  @test_util.run_in_graph_and_eager_modes
  def testSaveWithGlobalStep(self, pad_step_number=False):
    save_path = os.path.join(self.get_temp_dir(), "ckpt_with_global_step")
    global_step_int = 5
    # Save and reload one Variable named "var0".
    self._SaveAndLoad("var0", 0.0, 1.0, save_path)
    for use_tensor in [True, False]:
      with self.test_session(graph=ops_lib.Graph()):
        var = resource_variable_ops.ResourceVariable(1.0, name="var0")
        save = saver_module.Saver(
            {
                var._shared_name: var
            }, pad_step_number=pad_step_number)
        if context.executing_eagerly():
          sess = None
        else:
          self.evaluate(var.initializer)
          sess = ops_lib.get_default_session()
        if use_tensor:
          global_step = constant_op.constant(global_step_int)
          val = save.save(sess, save_path, global_step=global_step)
        else:
          val = save.save(sess, save_path, global_step=global_step_int)
        if pad_step_number:
          expected_save_path = "%s-%s" % (save_path,
                                          "{:08d}".format(global_step_int))
        else:
          expected_save_path = "%s-%d" % (save_path, global_step_int)
        self.assertEqual(expected_save_path, val)

  def testSaveWithGlobalStepWithPadding(self):
    self.testSaveWithGlobalStep(pad_step_number=True)

  def testSaveToNonexistingPath(self):
    file_io.write_string_to_file(
        os.path.join(self.get_temp_dir(), "actually_a_file"), "")
    paths = [
        os.path.join(self.get_temp_dir(), "nonexisting_dir/path"),
        os.path.join(self.get_temp_dir(), "other_nonexisting_dir/path1/path2"),
        os.path.join(self.get_temp_dir(), "actually_a_file/path"),
    ]

    for save_path in paths:
      # Build a graph with 2 parameter nodes, and Save and
      # Restore nodes for them.
      v0 = variables.Variable(10.0, name="v0")
      v1 = variables.Variable(20.0, name="v1")
      save = saver_module.Saver({"v0": v0, "v1": v1}, restore_sequentially=True)
      init_all_op = variables.global_variables_initializer()

      # In the case where the parent directory doesn't exist, whether or not the
      # save succeeds or fails is implementation dependent.  Therefore we allow
      # both cases.
      try:
        with self.test_session() as sess:
          # Initialize all variables
          sess.run(init_all_op)

          # Check that the parameter nodes have been initialized.
          self.assertEqual(10.0, v0.eval())
          self.assertEqual(20.0, v1.eval())

          # Save the graph.
          save.save(sess, save_path)

        with self.test_session() as sess:
          # Restore the saved values in the parameter nodes.
          save.restore(sess, save_path)
          # Check that the parameter nodes have been restored.
          self.assertEqual(10.0, v0.eval())
          self.assertEqual(20.0, v1.eval())
      except ValueError as exc:
        error_msg_template = "Parent directory of {} doesn't exist, can't save."
        self.assertEqual(error_msg_template.format(save_path), str(exc))

  def testSaveToURI(self):
    # ParseURI functions don't work on Windows yet.
    # TODO(jhseu): Remove this check when it works.
    if os.name == "nt":
      self.skipTest("Local URI support doesn't work on Windows")
    save_path = "file://" + os.path.join(self.get_temp_dir(), "uri")

    # Build a graph with 2 parameter nodes, and Save and
    # Restore nodes for them.
    v0 = variables.Variable(10.0, name="v0")
    v1 = variables.Variable(20.0, name="v1")
    save = saver_module.Saver({"v0": v0, "v1": v1}, restore_sequentially=True)
    init_all_op = variables.global_variables_initializer()

    with self.test_session() as sess:
      # Initialize all variables
      sess.run(init_all_op)

      # Check that the parameter nodes have been initialized.
      self.assertEqual(10.0, v0.eval())
      self.assertEqual(20.0, v1.eval())
      save.save(sess, save_path)

  def testSaveRestoreAndValidateVariableDtype(self):
    for variable_op in [
        variables.Variable, resource_variable_ops.ResourceVariable
    ]:
      save_path = os.path.join(self.get_temp_dir(), "basic_save_restore")

      # Build the first session.
      with self.test_session(graph=ops_lib.Graph()) as sess:
        v0 = variable_op(10.0, name="v0", dtype=dtypes.float32)

        if not context.executing_eagerly():
          self.evaluate([variables.global_variables_initializer()])

        save = saver_module.Saver({"v0": v0})
        save.save(sess, save_path)

      # Start a second session.
      with self.test_session(graph=ops_lib.Graph()) as sess:
        v0_wrong_dtype = variable_op(1, name="v0", dtype=dtypes.int32)
        # Restore the saved value with different dtype
        # in the parameter nodes.
        save = saver_module.Saver({"v0": v0_wrong_dtype})
        with self.assertRaisesRegexp(errors.InvalidArgumentError,
                                     "original dtype"):
          save.restore(sess, save_path)

  # Test restoring large tensors (triggers a thread pool)
  def testRestoreLargeTensors(self):
    save_dir = self.get_temp_dir()
    def _model():
      small_v = [variable_scope.get_variable(
          "small%d" % i, shape=[10, 2], use_resource=True) for i in range(5)]
      large_v = [variable_scope.get_variable(
          "large%d" % i, shape=[32000, 1000], use_resource=True)
                 for i in range(3)]
      return small_v + large_v

    save_graph = ops_lib.Graph()
    with save_graph.as_default(), self.test_session(graph=save_graph) as sess:
      orig_vars = _model()
      sess.run(variables.global_variables_initializer())
      save = saver_module.Saver(max_to_keep=1)
      variables.global_variables_initializer().run()
      save.save(sess, save_dir)
      orig_vals = sess.run(orig_vars)

    restore_graph = ops_lib.Graph()
    with restore_graph.as_default(), self.test_session(
        graph=restore_graph) as sess:
      restored_vars = _model()
      save = saver_module.Saver(max_to_keep=1)
      save.restore(sess, save_dir)
      restored_vals = sess.run(restored_vars)

    for orig, restored in zip(orig_vals, restored_vals):
      self.assertAllEqual(orig, restored)


class SaveRestoreShardedTest(test.TestCase):

  _WRITE_VERSION = saver_pb2.SaverDef.V1

  def _get_local_test_dir(self, dirname):
    test_dir = os.path.join(self.get_temp_dir(), dirname)
    gfile.MakeDirs(test_dir)
    return test_dir

  def _get_test_dir(self, dirname):
    if os.environ.has_key("HADOOP_HDFS_HOME") and \
        os.environ.has_key("HADOOP_TEST_TMPDIR"):
      test_dir = os.path.join(os.environ['HADOOP_TEST_TMPDIR'], dirname)
      gfile.MakeDirs(test_dir)
      return test_dir
    else:
      return self._get_local_test_dir(dirname)


  def testBasics(self):
    save_path = os.path.join(self.get_temp_dir(), "sharded_basics")

    # Build a graph with 2 parameter nodes on different devices.
    with session.Session(
        target="",
        config=config_pb2.ConfigProto(device_count={"CPU": 2})) as sess:
      with sess.graph.device("/cpu:0"):
        v0 = variables.Variable(10, name="v0")
        t0 = saver_test_utils.CheckpointedOp(name="t0")
      with sess.graph.device("/cpu:1"):
        v1 = variables.Variable(20, name="v1")
        t1 = saver_test_utils.CheckpointedOp(name="t1")
      save = saver_module.Saver(
          {
              "v0": v0,
              "v1": v1,
              "t0": t0.saveable,
              "t1": t1.saveable
          },
          write_version=self._WRITE_VERSION,
          sharded=True)
      variables.global_variables_initializer().run()
      t0.insert("k1", 30.0).run()
      t1.insert("k2", 40.0).run()
      val = save.save(sess, save_path)
      if save._write_version is saver_pb2.SaverDef.V1:
        self.assertEqual(save_path + "-?????-of-00002", val)
      else:
        self.assertEqual(save_path, val)
      meta_graph_filename = checkpoint_management.meta_graph_filename(val)
      self.assertEqual(save_path + ".meta", meta_graph_filename)

    if save._write_version is saver_pb2.SaverDef.V1:
      # Restore different ops from shard 0 of the saved files.
      with session.Session(
          target="",
          config=config_pb2.ConfigProto(device_count={"CPU": 2})) as sess:
        with sess.graph.device("/cpu:0"):
          v0 = variables.Variable(111, name="v0")
          t0 = saver_test_utils.CheckpointedOp(name="t0")
        save = saver_module.Saver(
            {
                "v0": v0,
                "t0": t0.saveable
            },
            write_version=self._WRITE_VERSION,
            sharded=True)
        variables.global_variables_initializer().run()
        t0.insert("k11", 33.0).run()
        self.assertEqual(111, v0.eval())
        self.assertEqual(b"k11", t0.keys().eval())
        self.assertEqual(33.0, t0.values().eval())
        save.restore(sess, save_path + "-00000-of-00002")
        self.assertEqual(10, v0.eval())
        self.assertEqual(b"k1", t0.keys().eval())
        self.assertEqual(30.0, t0.values().eval())

      # Restore different ops from shard 1 of the saved files.
      with session.Session(
          target="",
          config=config_pb2.ConfigProto(device_count={"CPU": 2})) as sess:
        with sess.graph.device("/cpu:0"):
          v1 = variables.Variable(222)
          t1 = saver_test_utils.CheckpointedOp(name="t1")
        save = saver_module.Saver(
            {
                "v1": v1,
                "t1": t1.saveable
            },
            write_version=self._WRITE_VERSION,
            sharded=True)
        variables.global_variables_initializer().run()
        t1.insert("k22", 44.0).run()
        self.assertEqual(222, v1.eval())
        self.assertEqual(b"k22", t1.keys().eval())
        self.assertEqual(44.0, t1.values().eval())
        save.restore(sess, save_path + "-00001-of-00002")
        self.assertEqual(20, v1.eval())
        self.assertEqual(b"k2", t1.keys().eval())
        self.assertEqual(40.0, t1.values().eval())

    # Now try a restore with the sharded filename.
    with session.Session(
        target="",
        config=config_pb2.ConfigProto(device_count={"CPU": 2})) as sess:
      with sess.graph.device("/cpu:0"):
        v0 = variables.Variable(111, name="v0")
        t0 = saver_test_utils.CheckpointedOp(name="t0")
      with sess.graph.device("/cpu:1"):
        v1 = variables.Variable(222, name="v1")
        t1 = saver_test_utils.CheckpointedOp(name="t1")
      save = saver_module.Saver(
          {
              "v0": v0,
              "v1": v1,
              "t0": t0.saveable,
              "t1": t1.saveable
          },
          write_version=self._WRITE_VERSION,
          sharded=True)
      variables.global_variables_initializer().run()
      t0.insert("k11", 33.0).run()
      t1.insert("k22", 44.0).run()
      self.assertEqual(111, v0.eval())
      self.assertEqual(222, v1.eval())
      self.assertEqual(b"k11", t0.keys().eval())
      self.assertEqual(33.0, t0.values().eval())
      self.assertEqual(b"k22", t1.keys().eval())
      self.assertEqual(44.0, t1.values().eval())
      save_path = os.path.join(self.get_temp_dir(), "sharded_basics")
      if save._write_version is saver_pb2.SaverDef.V1:
        save.restore(sess, save_path + "-?????-of-?????")
      else:
        save.restore(sess, save_path)
      self.assertEqual(10, v0.eval())
      self.assertEqual(20, v1.eval())
      self.assertEqual(b"k1", t0.keys().eval())
      self.assertEqual(30.0, t0.values().eval())
      self.assertEqual(b"k2", t1.keys().eval())
      self.assertEqual(40.0, t1.values().eval())

    if save._write_version is saver_pb2.SaverDef.V1:
      self.assertEqual(
          checkpoint_management.latest_checkpoint(self.get_temp_dir()),
          os.path.join(self.get_temp_dir(), "sharded_basics-?????-of-00002"))
    else:
      self.assertEqual(
          checkpoint_management.latest_checkpoint(self.get_temp_dir()),
          os.path.join(self.get_temp_dir(), "sharded_basics"))

  def testSaverDef(self):
    with self.test_session():
      v0 = variables.Variable(123, name="v0")
      save = saver_module.Saver({"v0": v0}, sharded=True)
      sd = save.as_saver_def()
      self.assertTrue(sd.sharded)

  def _testPartitionedVariables(self, use_resource):
    var_full_shape = [10, 3]
    # Allows save/restore mechanism to work w/ different slicings.
    var_name = "my_var"
    saved_dir = self._get_test_dir("partitioned_variables")
    saved_path = os.path.join(saved_dir, "ckpt")

    call_saver_with_dict = False  # updated by test loop below

    def _save(slices=None, partitioner=None):
      with self.test_session(graph=ops_lib.Graph()) as sess:
        # Calls .eval() to return the ndarray that makes up the full variable.
        rnd = random_ops.random_uniform(var_full_shape).eval()

        if slices:
          assert not partitioner
          # TODO(apassos): make create_partitioned_variables take use_resource
          # option to make this test passable without creating a named
          # variable_scope.
          vs = partitioned_variables.create_partitioned_variables(
              var_full_shape, slices, rnd, name=var_name)
        elif partitioner:
          vs = [
              variable_scope.get_variable(
                  var_name,
                  shape=var_full_shape,
                  initializer=rnd,
                  partitioner=partitioner,
                  use_resource=use_resource)
          ]
        else:
          if use_resource:
            vs = [resource_variable_ops.ResourceVariable(rnd, name=var_name)]
          else:
            vs = [variables.Variable(rnd, name=var_name)]

        variables.global_variables_initializer().run()
        if call_saver_with_dict:
          saver = saver_module.Saver({var_name: (vs if slices else vs[0])})
        else:
          saver = saver_module.Saver(vs)
        actual_path = saver.save(sess, saved_path)
        self.assertEqual(saved_path, actual_path)

        return rnd

    def _restore(slices=None, partitioner=None):
      with self.test_session(graph=ops_lib.Graph()) as sess:
        if slices:
          assert not partitioner
          new_vs = partitioned_variables.create_partitioned_variables(
              var_full_shape,
              slices,
              array_ops.zeros(var_full_shape),  # != original contents.
              name=var_name)
        elif partitioner:
          new_vs = [
              variable_scope.get_variable(
                  var_name,
                  shape=var_full_shape,
                  initializer=array_ops.zeros(var_full_shape),
                  partitioner=partitioner)
          ]
        else:
          new_vs = [
              variables.Variable(
                  array_ops.zeros(
                      shape=var_full_shape),  # != original contents.
                  name=var_name)
          ]

        variables.global_variables_initializer().run()
        if call_saver_with_dict:
          saver = saver_module.Saver({
              var_name: (new_vs if slices else new_vs[0])
          })
        else:
          saver = saver_module.Saver(new_vs)
        saver.restore(sess, saved_path)

        if partitioner:
          return new_vs[0].as_tensor().eval()
        elif slices and slices[0] != 1:
          return array_ops.concat(new_vs, 0).eval()
        elif slices and slices[1] != 1:
          return array_ops.concat(new_vs, 1).eval()
        else:  # Non-sliced.
          return new_vs[0].eval()

    for call_saver_with_dict in {False, True}:
      # Save PartitionedVariable and restore into full variable.
      saved_full = _save(
          partitioner=partitioned_variables.fixed_size_partitioner(
              num_shards=2))
      restored_full = _restore()
      self.assertAllEqual(saved_full, restored_full)

      # Saves 10 horizontal parts of a partitioned variable.
      # Restores into a full variable, non-sliced.
      saved_full = _save(slices=[10, 1])
      restored_full = _restore()
      self.assertAllEqual(saved_full, restored_full)

      # Restores into a different number/orientation of slices.
      restored_full = _restore(slices=[2, 1])  # 2 horizon parts.
      self.assertAllEqual(saved_full, restored_full)
      restored_full = _restore(slices=[1, 3])  # 3 vertical parts.
      self.assertAllEqual(saved_full, restored_full)

      # Restores into a PartitionedVariable
      restored_full = _restore(
          partitioner=partitioned_variables.fixed_size_partitioner(
              num_shards=2))
      self.assertAllEqual(saved_full, restored_full)

      # Now, saves a full variable and restores in slices.
      saved_full = _save()
      restored_full = _restore(slices=[1, 3])
      self.assertAllEqual(saved_full, restored_full)

  def testPartitionedVariable(self):
    self._testPartitionedVariables(use_resource=False)

  def testPartitionedResourceVariable(self):
    self._testPartitionedVariables(use_resource=True)


class SaveRestoreShardedTestV2(SaveRestoreShardedTest):
  _WRITE_VERSION = saver_pb2.SaverDef.V2


class MaxToKeepTest(test.TestCase):


  def _get_local_test_dir(self, dirname):
    test_dir = os.path.join(self.get_temp_dir(), dirname)
    gfile.MakeDirs(test_dir)
    return test_dir

  def _get_test_dir(self, dirname):
    if os.environ.has_key("HADOOP_HDFS_HOME") and \
        os.environ.has_key("HADOOP_TEST_TMPDIR"):
      test_dir = os.path.join(os.environ['HADOOP_TEST_TMPDIR'], dirname)
      gfile.MakeDirs(test_dir)
      return test_dir
    else:
      return self._get_local_test_dir(dirname)

  def assertCheckpointState(self, model_checkpoint_path,
                            all_model_checkpoint_paths, save_dir):
    checkpoint_state = checkpoint_management.get_checkpoint_state(save_dir)
    self.assertEqual(checkpoint_state.model_checkpoint_path,
                     model_checkpoint_path)
    self.assertEqual(checkpoint_state.all_model_checkpoint_paths,
                     all_model_checkpoint_paths)

  def testMaxToKeepEager(self):
    with context.eager_mode():
      save_dir = self._get_test_dir("max_to_keep_eager")

      v = variable_scope.variable(10.0, name="v")
      save = saver_module.Saver({"v": v}, max_to_keep=2)
      self.evaluate(variables.global_variables_initializer())
      if not context.executing_eagerly():
        self.assertEqual([], save.last_checkpoints)

      s1 = save.save(None, os.path.join(save_dir, "s1"))
      self.assertEqual([s1], save.last_checkpoints)
      self.assertTrue(checkpoint_management.checkpoint_exists(s1))
      self.assertCheckpointState(
          model_checkpoint_path=s1,
          all_model_checkpoint_paths=[s1],
          save_dir=save_dir)

      s2 = save.save(None, os.path.join(save_dir, "s2"))
      self.assertEqual([s1, s2], save.last_checkpoints)
      self.assertTrue(checkpoint_management.checkpoint_exists(s1))
      self.assertTrue(checkpoint_management.checkpoint_exists(s2))
      self.assertCheckpointState(
          model_checkpoint_path=s2,
          all_model_checkpoint_paths=[s1, s2],
          save_dir=save_dir)

      s3 = save.save(None, os.path.join(save_dir, "s3"))
      self.assertEqual([s2, s3], save.last_checkpoints)
      self.assertFalse(checkpoint_management.checkpoint_exists(s1))
      self.assertTrue(checkpoint_management.checkpoint_exists(s2))
      self.assertTrue(checkpoint_management.checkpoint_exists(s3))
      self.assertCheckpointState(
          model_checkpoint_path=s3,
          all_model_checkpoint_paths=[s2, s3],
          save_dir=save_dir)

      # Create a second helper, identical to the first.
      save2 = saver_module.Saver({"v": v}, max_to_keep=2)
      save2.set_last_checkpoints(save.last_checkpoints)

      # Exercise the first helper.

      # Adding s2 again (old s2 is removed first, then new s2 appended)
      s2 = save.save(None, os.path.join(save_dir, "s2"))
      self.assertEqual([s3, s2], save.last_checkpoints)
      self.assertFalse(checkpoint_management.checkpoint_exists(s1))
      self.assertTrue(checkpoint_management.checkpoint_exists(s3))
      self.assertTrue(checkpoint_management.checkpoint_exists(s2))
      self.assertCheckpointState(
          model_checkpoint_path=s2,
          all_model_checkpoint_paths=[s3, s2],
          save_dir=save_dir)

      # Adding s1 (s3 should now be deleted as oldest in list)
      s1 = save.save(None, os.path.join(save_dir, "s1"))
      self.assertEqual([s2, s1], save.last_checkpoints)
      self.assertFalse(checkpoint_management.checkpoint_exists(s3))
      self.assertTrue(checkpoint_management.checkpoint_exists(s2))
      self.assertCheckpointState(
          model_checkpoint_path=s1,
          all_model_checkpoint_paths=[s2, s1],
          save_dir=save_dir)

      s2 = save2.save(None, os.path.join(save_dir, "s2"))
      self.assertEqual([s3, s2], save2.last_checkpoints)
      # Created by the first helper.
      self.assertTrue(checkpoint_management.checkpoint_exists(s1))
      # Deleted by the first helper.
      self.assertFalse(checkpoint_management.checkpoint_exists(s3))

  def testNonSharded(self):
    save_dir = self._get_test_dir("max_to_keep_non_sharded")

    with self.test_session() as sess:
      v = variables.Variable(10.0, name="v")
      save = saver_module.Saver({"v": v}, max_to_keep=2)
      variables.global_variables_initializer().run()
      self.assertEqual([], save.last_checkpoints)

      s1 = save.save(sess, os.path.join(save_dir, "s1"))
      self.assertEqual([s1], save.last_checkpoints)
      self.assertTrue(checkpoint_management.checkpoint_exists(s1))
      self.assertCheckpointState(
          model_checkpoint_path=s1,
          all_model_checkpoint_paths=[s1],
          save_dir=save_dir)

      s2 = save.save(sess, os.path.join(save_dir, "s2"))
      self.assertEqual([s1, s2], save.last_checkpoints)
      self.assertTrue(checkpoint_management.checkpoint_exists(s1))
      self.assertTrue(checkpoint_management.checkpoint_exists(s2))
      self.assertCheckpointState(
          model_checkpoint_path=s2,
          all_model_checkpoint_paths=[s1, s2],
          save_dir=save_dir)

      s3 = save.save(sess, os.path.join(save_dir, "s3"))
      self.assertEqual([s2, s3], save.last_checkpoints)
      self.assertFalse(checkpoint_management.checkpoint_exists(s1))
      self.assertTrue(checkpoint_management.checkpoint_exists(s2))
      self.assertTrue(checkpoint_management.checkpoint_exists(s3))
      self.assertCheckpointState(
          model_checkpoint_path=s3,
          all_model_checkpoint_paths=[s2, s3],
          save_dir=save_dir)

      # Create a second helper, identical to the first.
      save2 = saver_module.Saver(saver_def=save.as_saver_def())
      save2.set_last_checkpoints(save.last_checkpoints)

      # Create a third helper, with the same configuration but no knowledge of
      # previous checkpoints.
      save3 = saver_module.Saver(saver_def=save.as_saver_def())

      # Exercise the first helper.

      # Adding s2 again (old s2 is removed first, then new s2 appended)
      s2 = save.save(sess, os.path.join(save_dir, "s2"))
      self.assertEqual([s3, s2], save.last_checkpoints)
      self.assertFalse(checkpoint_management.checkpoint_exists(s1))
      self.assertFalse(
          checkpoint_management.checkpoint_exists(
              checkpoint_management.meta_graph_filename(s1)))
      self.assertTrue(checkpoint_management.checkpoint_exists(s3))
      self.assertTrue(
          checkpoint_management.checkpoint_exists(
              checkpoint_management.meta_graph_filename(s3)))
      self.assertTrue(checkpoint_management.checkpoint_exists(s2))
      self.assertTrue(
          checkpoint_management.checkpoint_exists(
              checkpoint_management.meta_graph_filename(s2)))
      self.assertCheckpointState(
          model_checkpoint_path=s2,
          all_model_checkpoint_paths=[s3, s2],
          save_dir=save_dir)

      # Adding s1 (s3 should now be deleted as oldest in list)
      s1 = save.save(sess, os.path.join(save_dir, "s1"))
      self.assertEqual([s2, s1], save.last_checkpoints)
      self.assertFalse(checkpoint_management.checkpoint_exists(s3))
      self.assertFalse(
          checkpoint_management.checkpoint_exists(
              checkpoint_management.meta_graph_filename(s3)))
      self.assertTrue(checkpoint_management.checkpoint_exists(s2))
      self.assertTrue(
          checkpoint_management.checkpoint_exists(
              checkpoint_management.meta_graph_filename(s2)))
      self.assertTrue(checkpoint_management.checkpoint_exists(s1))
      self.assertTrue(
          checkpoint_management.checkpoint_exists(
              checkpoint_management.meta_graph_filename(s1)))
      self.assertCheckpointState(
          model_checkpoint_path=s1,
          all_model_checkpoint_paths=[s2, s1],
          save_dir=save_dir)

      # Exercise the second helper.

      # Adding s2 again (old s2 is removed first, then new s2 appended)
      s2 = save2.save(sess, os.path.join(save_dir, "s2"))
      self.assertEqual([s3, s2], save2.last_checkpoints)
      # Created by the first helper.
      self.assertTrue(checkpoint_management.checkpoint_exists(s1))
      self.assertTrue(
          checkpoint_management.checkpoint_exists(
              checkpoint_management.meta_graph_filename(s1)))
      # Deleted by the first helper.
      self.assertFalse(checkpoint_management.checkpoint_exists(s3))
      self.assertFalse(
          checkpoint_management.checkpoint_exists(
              checkpoint_management.meta_graph_filename(s3)))
      self.assertTrue(checkpoint_management.checkpoint_exists(s2))
      self.assertTrue(
          checkpoint_management.checkpoint_exists(
              checkpoint_management.meta_graph_filename(s2)))
      self.assertCheckpointState(
          model_checkpoint_path=s2,
          all_model_checkpoint_paths=[s3, s2],
          save_dir=save_dir)

      # Adding s1 (s3 should now be deleted as oldest in list)
      s1 = save2.save(sess, os.path.join(save_dir, "s1"))
      self.assertEqual([s2, s1], save2.last_checkpoints)
      self.assertFalse(checkpoint_management.checkpoint_exists(s3))
      self.assertFalse(
          checkpoint_management.checkpoint_exists(
              checkpoint_management.meta_graph_filename(s3)))
      self.assertTrue(checkpoint_management.checkpoint_exists(s2))
      self.assertTrue(
          checkpoint_management.checkpoint_exists(
              checkpoint_management.meta_graph_filename(s2)))
      self.assertTrue(checkpoint_management.checkpoint_exists(s1))
      self.assertTrue(
          checkpoint_management.checkpoint_exists(
              checkpoint_management.meta_graph_filename(s1)))
      self.assertCheckpointState(
          model_checkpoint_path=s1,
          all_model_checkpoint_paths=[s2, s1],
          save_dir=save_dir)

      # Exercise the third helper.

      # Adding s2 again (but helper is unaware of previous s2)
      s2 = save3.save(sess, os.path.join(save_dir, "s2"))
      self.assertEqual([s2], save3.last_checkpoints)
      # Created by the first helper.
      self.assertTrue(checkpoint_management.checkpoint_exists(s1))
      self.assertTrue(
          checkpoint_management.checkpoint_exists(
              checkpoint_management.meta_graph_filename(s1)))
      # Deleted by the first helper.
      self.assertFalse(checkpoint_management.checkpoint_exists(s3))
      self.assertFalse(
          checkpoint_management.checkpoint_exists(
              checkpoint_management.meta_graph_filename(s3)))
      self.assertTrue(checkpoint_management.checkpoint_exists(s2))
      self.assertTrue(
          checkpoint_management.checkpoint_exists(
              checkpoint_management.meta_graph_filename(s2)))
      # Even though the file for s1 exists, this saver isn't aware of it, which
      # is why it doesn't end up in the checkpoint state.
      self.assertCheckpointState(
          model_checkpoint_path=s2,
          all_model_checkpoint_paths=[s2],
          save_dir=save_dir)

      # Adding s1 (s3 should not be deleted because helper is unaware of it)
      s1 = save3.save(sess, os.path.join(save_dir, "s1"))
      self.assertEqual([s2, s1], save3.last_checkpoints)
      self.assertFalse(checkpoint_management.checkpoint_exists(s3))
      self.assertFalse(
          checkpoint_management.checkpoint_exists(
              checkpoint_management.meta_graph_filename(s3)))
      self.assertTrue(checkpoint_management.checkpoint_exists(s2))
      self.assertTrue(
          checkpoint_management.checkpoint_exists(
              checkpoint_management.meta_graph_filename(s2)))
      self.assertTrue(checkpoint_management.checkpoint_exists(s1))
      self.assertTrue(
          checkpoint_management.checkpoint_exists(
              checkpoint_management.meta_graph_filename(s1)))
      self.assertCheckpointState(
          model_checkpoint_path=s1,
          all_model_checkpoint_paths=[s2, s1],
          save_dir=save_dir)

  def testSharded(self):
    save_dir = self._get_test_dir("max_to_keep_sharded")

    with session.Session(
        target="",
        config=config_pb2.ConfigProto(device_count={"CPU": 2})) as sess:
      with sess.graph.device("/cpu:0"):
        v0 = variables.Variable(111, name="v0")
      with sess.graph.device("/cpu:1"):
        v1 = variables.Variable(222, name="v1")
      save = saver_module.Saver(
          {
              "v0": v0,
              "v1": v1
          }, sharded=True, max_to_keep=2)
      variables.global_variables_initializer().run()
      self.assertEqual([], save.last_checkpoints)

      s1 = save.save(sess, os.path.join(save_dir, "s1"))
      self.assertEqual([s1], save.last_checkpoints)
      if save._write_version is saver_pb2.SaverDef.V1:
        self.assertEqual(2, len(gfile.Glob(s1)))
      else:
        self.assertEqual(4, len(gfile.Glob(s1 + "*")))

      self.assertTrue(
          gfile.Exists(checkpoint_management.meta_graph_filename(s1)))

      s2 = save.save(sess, os.path.join(save_dir, "s2"))
      self.assertEqual([s1, s2], save.last_checkpoints)
      if save._write_version is saver_pb2.SaverDef.V1:
        self.assertEqual(2, len(gfile.Glob(s1)))
      else:
        self.assertEqual(4, len(gfile.Glob(s1 + "*")))
      self.assertTrue(
          gfile.Exists(checkpoint_management.meta_graph_filename(s1)))
      if save._write_version is saver_pb2.SaverDef.V1:
        self.assertEqual(2, len(gfile.Glob(s2)))
      else:
        self.assertEqual(4, len(gfile.Glob(s2 + "*")))
      self.assertTrue(
          gfile.Exists(checkpoint_management.meta_graph_filename(s2)))

      s3 = save.save(sess, os.path.join(save_dir, "s3"))
      self.assertEqual([s2, s3], save.last_checkpoints)
      self.assertEqual(0, len(gfile.Glob(s1 + "*")))
      self.assertFalse(
          gfile.Exists(checkpoint_management.meta_graph_filename(s1)))
      if save._write_version is saver_pb2.SaverDef.V1:
        self.assertEqual(2, len(gfile.Glob(s2)))
      else:
        self.assertEqual(4, len(gfile.Glob(s2 + "*")))
      self.assertTrue(
          gfile.Exists(checkpoint_management.meta_graph_filename(s2)))
      if save._write_version is saver_pb2.SaverDef.V1:
        self.assertEqual(2, len(gfile.Glob(s3)))
      else:
        self.assertEqual(4, len(gfile.Glob(s3 + "*")))
      self.assertTrue(
          gfile.Exists(checkpoint_management.meta_graph_filename(s3)))

  def testNoMaxToKeep(self):
    save_dir = self._get_test_dir("no_max_to_keep")
    save_dir2 = self._get_test_dir("max_to_keep_0")

    with self.test_session() as sess:
      v = variables.Variable(10.0, name="v")
      variables.global_variables_initializer().run()

      # Test max_to_keep being None.
      save = saver_module.Saver({"v": v}, max_to_keep=None)
      self.assertEqual([], save.last_checkpoints)
      s1 = save.save(sess, os.path.join(save_dir, "s1"))
      self.assertEqual([], save.last_checkpoints)
      self.assertTrue(checkpoint_management.checkpoint_exists(s1))
      s2 = save.save(sess, os.path.join(save_dir, "s2"))
      self.assertEqual([], save.last_checkpoints)
      self.assertTrue(checkpoint_management.checkpoint_exists(s2))

      # Test max_to_keep being 0.
      save2 = saver_module.Saver({"v": v}, max_to_keep=0)
      self.assertEqual([], save2.last_checkpoints)
      s1 = save2.save(sess, os.path.join(save_dir2, "s1"))
      self.assertEqual([], save2.last_checkpoints)
      self.assertTrue(checkpoint_management.checkpoint_exists(s1))
      s2 = save2.save(sess, os.path.join(save_dir2, "s2"))
      self.assertEqual([], save2.last_checkpoints)
      self.assertTrue(checkpoint_management.checkpoint_exists(s2))

  def testNoMetaGraph(self):
    save_dir = self._get_test_dir("no_meta_graph")

    with self.test_session() as sess:
      v = variables.Variable(10.0, name="v")
      save = saver_module.Saver({"v": v})
      variables.global_variables_initializer().run()

      s1 = save.save(sess, os.path.join(save_dir, "s1"), write_meta_graph=False)
      self.assertTrue(checkpoint_management.checkpoint_exists(s1))
      self.assertFalse(
          gfile.Exists(checkpoint_management.meta_graph_filename(s1)))


class KeepCheckpointEveryNHoursTest(test.TestCase):

  def _get_local_test_dir(self, dirname):
    test_dir = os.path.join(self.get_temp_dir(), dirname)
    gfile.MakeDirs(test_dir)
    return test_dir

  def _get_test_dir(self, dirname):
    if os.environ.has_key("HADOOP_HDFS_HOME") and \
        os.environ.has_key("HADOOP_TEST_TMPDIR"):
      test_dir = os.path.join(os.environ['HADOOP_TEST_TMPDIR'], dirname)
      gfile.MakeDirs(test_dir)
      return test_dir
    else:
      return self._get_local_test_dir(dirname)

  @test_util.run_in_graph_and_eager_modes
  @test.mock.patch.object(saver_module, "time")
  def testNonSharded(self, mock_time):
    save_dir = self._get_test_dir("keep_checkpoint_every_n_hours")

    with self.test_session() as sess:
      v = variable_scope.variable([10.0], name="v")
      # Run the initializer NOW to avoid the 0.5s overhead of the first Run()
      # call, which throws the test timing off in fastbuild mode.
      self.evaluate(variables.global_variables_initializer())
      # Create a saver that will keep the last 2 checkpoints plus one every 0.7
      # seconds.
      start_time = time.time()
      mock_time.time.return_value = start_time
      save = saver_module.Saver(
          {
              "v": v
          }, max_to_keep=2, keep_checkpoint_every_n_hours=0.7 / 3600)
      self.assertEqual([], save.last_checkpoints)

      # Wait till 1 seconds have elapsed so s1 will be old enough to keep.
      # sleep may return early, don't trust it.
      mock_time.time.return_value = start_time + 1.0
      s1 = save.save(sess, os.path.join(save_dir, "s1"))
      self.assertEqual([s1], save.last_checkpoints)

      s2 = save.save(sess, os.path.join(save_dir, "s2"))
      self.assertEqual([s1, s2], save.last_checkpoints)

      # We now have 2 'last_checkpoints': [s1, s2].  The next call to Save(),
      # would normally delete s1, because max_to_keep is 2.  However, s1 is
      # older than 0.7s so we must keep it.
      s3 = save.save(sess, os.path.join(save_dir, "s3"))
      self.assertEqual([s2, s3], save.last_checkpoints)

      # s1 should still be here, we are Not checking now to reduce time
      # variance in the test.

      # We now have 2 'last_checkpoints': [s2, s3], and s1 on disk.  The next
      # call to Save(), will delete s2, because max_to_keep is 2, and because
      # we already kept the old s1. s2 is very close in time to s1 so it gets
      # deleted.
      s4 = save.save(sess, os.path.join(save_dir, "s4"))
      self.assertEqual([s3, s4], save.last_checkpoints)

      # Check that s1 is still here, but s2 is gone.
      self.assertTrue(checkpoint_management.checkpoint_exists(s1))
      self.assertFalse(checkpoint_management.checkpoint_exists(s2))
      self.assertTrue(checkpoint_management.checkpoint_exists(s3))
      self.assertTrue(checkpoint_management.checkpoint_exists(s4))


class SaveRestoreWithVariableNameMap(test.TestCase):

  def _testNonReshape(self, variable_op):
    save_path = os.path.join(self.get_temp_dir(), "non_reshape")

    with self.test_session(graph=ops_lib.Graph()) as sess:
      # Build a graph with 2 parameter nodes, and Save and
      # Restore nodes for them.
      v0 = variable_op(10.0, name="v0")
      v1 = variable_op(20.0, name="v1")
      save = saver_module.Saver({"save_prefix/v0": v0, "save_prefix/v1": v1})
      self.evaluate(variables.global_variables_initializer())

      # Check that the parameter nodes have been initialized.
      self.assertEqual(10.0, self.evaluate(v0))
      self.assertEqual(20.0, self.evaluate(v1))

      # Save the initialized values in the file at "save_path"
      # Use a variable name map to set the saved tensor names
      val = save.save(sess, save_path)
      self.assertTrue(isinstance(val, six.string_types))
      self.assertEqual(save_path, val)

      # Verify that the original names are not in the Saved file
      save = saver_module.Saver({"v0": v0, "v1": v1})
      with self.assertRaisesOpError("not found in checkpoint"):
        save.restore(sess, save_path)

    # Verify that the mapped names are present in the Saved file and can be
    # Restored using remapped names.
    with self.test_session(graph=ops_lib.Graph()) as sess:
      v0 = variable_op(-1.0, name="v0")
      v1 = variable_op(-1.0, name="v1")

      if not context.executing_eagerly():
        with self.assertRaisesOpError("uninitialized"):
          self.evaluate(v0)
        with self.assertRaisesOpError("uninitialized"):
          self.evaluate(v1)

      save = saver_module.Saver({"save_prefix/v0": v0, "save_prefix/v1": v1})
      save.restore(sess, save_path)

      # Check that the parameter nodes have been restored.
      if not context.executing_eagerly():
        self.assertEqual(10.0, self.evaluate(v0))
        self.assertEqual(20.0, self.evaluate(v1))

    # Add a prefix to the node names in the current graph and Restore using
    # remapped names.
    with self.test_session(graph=ops_lib.Graph()) as sess:
      v0 = variable_op(-1.0, name="restore_prefix/v0")
      v1 = variable_op(-1.0, name="restore_prefix/v1")

      if not context.executing_eagerly():
        with self.assertRaisesOpError("uninitialized"):
          self.evaluate(v0)
        with self.assertRaisesOpError("uninitialized"):
          self.evaluate(v1)

      # Restore the saved values in the parameter nodes.
      save = saver_module.Saver({"save_prefix/v0": v0, "save_prefix/v1": v1})
      save.restore(sess, save_path)

      # Check that the parameter nodes have been restored.
      self.assertEqual(10.0, self.evaluate(v0))
      self.assertEqual(20.0, self.evaluate(v1))

  @test_util.run_in_graph_and_eager_modes
  def testNonReshapeResourceVariable(self):
    self._testNonReshape(resource_variable_ops.ResourceVariable)

  def testNonReshapeVariable(self):
    self._testNonReshape(variables.Variable)


<<<<<<< HEAD
class LatestCheckpointWithRelativePaths(test.TestCase):

  @staticmethod
  @contextlib.contextmanager
  def tempWorkingDir(temppath):
    cwd = os.getcwd()
    os.chdir(temppath)
    try:
      yield
    finally:
      os.chdir(cwd)

  @staticmethod
  @contextlib.contextmanager
  def tempDir():
    tempdir = tempfile.mkdtemp()
    try:
      yield tempdir
    finally:
      shutil.rmtree(tempdir)

  def testNameCollision(self):
    # Make sure we have a clean directory to work in.
    with self.tempDir() as tempdir:
      # Jump to that directory until this test is done.
      with self.tempWorkingDir(tempdir):
        # Save training snapshots to a relative path.
        traindir = "train/"
        os.mkdir(traindir)
        # Collides with the default name of the checkpoint state file.
        filepath = os.path.join(traindir, "checkpoint")

        with self.test_session() as sess:
          unused_a = variables.Variable(0.0)  # So that Saver saves something.
          variables.global_variables_initializer().run()

          # Should fail.
          saver = saver_module.Saver(sharded=False)
          with self.assertRaisesRegexp(ValueError, "collides with"):
            saver.save(sess, filepath)

          # Succeeds: the file will be named "checkpoint-<step>".
          saver.save(sess, filepath, global_step=1)
          self.assertIsNotNone(saver_module.latest_checkpoint(traindir))

          # Succeeds: the file will be named "checkpoint-<i>-of-<n>".
          saver = saver_module.Saver(sharded=True)
          saver.save(sess, filepath)
          self.assertIsNotNone(saver_module.latest_checkpoint(traindir))

          # Succeeds: the file will be named "checkpoint-<step>-<i>-of-<n>".
          saver = saver_module.Saver(sharded=True)
          saver.save(sess, filepath, global_step=1)
          self.assertIsNotNone(saver_module.latest_checkpoint(traindir))

  def testRelativePath(self):
    # Make sure we have a clean directory to work in.
    with self.tempDir() as tempdir:

      # Jump to that directory until this test is done.
      with self.tempWorkingDir(tempdir):

        # Save training snapshots to a relative path.
        traindir = "train/"
        os.mkdir(traindir)

        filename = "snapshot"
        filepath = os.path.join(traindir, filename)

        with self.test_session() as sess:
          # Build a simple graph.
          v0 = variables.Variable(0.0)
          inc = v0.assign_add(1.0)

          save = saver_module.Saver({"v0": v0})

          # Record a short training history.
          variables.global_variables_initializer().run()
          save.save(sess, filepath, global_step=0)
          inc.eval()
          save.save(sess, filepath, global_step=1)
          inc.eval()
          save.save(sess, filepath, global_step=2)

        with self.test_session() as sess:
          # Build a new graph with different initialization.
          v0 = variables.Variable(-1.0)

          # Create a new saver.
          save = saver_module.Saver({"v0": v0})
          variables.global_variables_initializer().run()

          # Get the most recent checkpoint name from the training history file.
          name = saver_module.latest_checkpoint(traindir)
          self.assertIsNotNone(name)

          # Restore "v0" from that checkpoint.
          save.restore(sess, name)
          self.assertEqual(v0.eval(), 2.0)


class CheckpointStateTest(test.TestCase):

  def _get_local_test_dir(self, dirname):
    test_dir = os.path.join(self.get_temp_dir(), dirname)
    gfile.MakeDirs(test_dir)
    return test_dir

  def _get_test_dir(self, dirname):
    if os.environ.has_key("HADOOP_HDFS_HOME") and \
        os.environ.has_key("HADOOP_TEST_TMPDIR"):
      test_dir = os.path.join(os.environ['HADOOP_TEST_TMPDIR'], dirname)
      gfile.MakeDirs(test_dir)
      return test_dir
    else:
      return self._get_local_test_dir(dirname)


  def testAbsPath(self):
    save_dir = self._get_test_dir("abs_paths")
    abs_path = os.path.join(save_dir, "model-0")
    ckpt = saver_module.generate_checkpoint_state_proto(save_dir, abs_path)
    self.assertEqual(ckpt.model_checkpoint_path, abs_path)
    self.assertTrue(file_io.isabs(ckpt.model_checkpoint_path))
    self.assertEqual(len(ckpt.all_model_checkpoint_paths), 1)
    self.assertEqual(ckpt.all_model_checkpoint_paths[-1], abs_path)

  def testRelPath(self):
    train_dir = "train"
    model = os.path.join(train_dir, "model-0")
    # model_checkpoint_path should have no "train" directory part.
    new_rel_path = "model-0"
    ckpt = saver_module.generate_checkpoint_state_proto(train_dir, model)
    self.assertEqual(ckpt.model_checkpoint_path, new_rel_path)
    self.assertEqual(len(ckpt.all_model_checkpoint_paths), 1)
    self.assertEqual(ckpt.all_model_checkpoint_paths[-1], new_rel_path)

  def testAllModelCheckpointPaths(self):
    save_dir = self._get_test_dir("all_models_test")
    abs_path = os.path.join(save_dir, "model-0")
    for paths in [None, [], ["model-2"]]:
      ckpt = saver_module.generate_checkpoint_state_proto(
          save_dir, abs_path, all_model_checkpoint_paths=paths)
      self.assertEqual(ckpt.model_checkpoint_path, abs_path)
      self.assertTrue(file_io.isabs(ckpt.model_checkpoint_path))
      self.assertEqual(
          len(ckpt.all_model_checkpoint_paths), len(paths) if paths else 1)
      self.assertEqual(ckpt.all_model_checkpoint_paths[-1], abs_path)

  def testUpdateCheckpointState(self):
    save_dir = self._get_local_test_dir("update_checkpoint_state")
    os.chdir(save_dir)
    # Make a temporary train directory.
    train_dir = "train"
    os.mkdir(train_dir)
    abs_path = os.path.join(save_dir, "model-0")
    rel_path = os.path.join("train", "model-2")
    saver_module.update_checkpoint_state(
        train_dir, rel_path, all_model_checkpoint_paths=[abs_path, rel_path])
    ckpt = saver_module.get_checkpoint_state(train_dir)
    self.assertEqual(ckpt.model_checkpoint_path, rel_path)
    self.assertEqual(len(ckpt.all_model_checkpoint_paths), 2)
    self.assertEqual(ckpt.all_model_checkpoint_paths[-1], rel_path)
    self.assertEqual(ckpt.all_model_checkpoint_paths[0], abs_path)

  def testUpdateCheckpointStateNonLocal(self):
    save_dir = self._get_test_dir("update_checkpoint_state_non_local")

    if file_io.islocal(save_dir):
      return

    train_dir = os.path.join(save_dir, "train")
    abs_path = os.path.join(save_dir, "model-0")
    rel_path = os.path.join("train", "model-2")
    saver_module.update_checkpoint_state(
        train_dir, rel_path, all_model_checkpoint_paths=[abs_path, rel_path])

    file_content = file_io.read_file_to_string(
        os.path.join(train_dir, "checkpoint"))
    ckpt = CheckpointState()
    text_format.Merge(file_content, ckpt)
    self.assertEqual(ckpt.model_checkpoint_path, rel_path)
    self.assertEqual(len(ckpt.all_model_checkpoint_paths), 2)
    self.assertEqual(ckpt.all_model_checkpoint_paths[-1], rel_path)
    self.assertEqual(ckpt.all_model_checkpoint_paths[0], abs_path)

    ckpt = saver_module.get_checkpoint_state(train_dir)
    self.assertEqual(
        ckpt.model_checkpoint_path, os.path.join(train_dir, rel_path))
    self.assertEqual(len(ckpt.all_model_checkpoint_paths), 2)
    self.assertEqual(
        ckpt.all_model_checkpoint_paths[-1],
        os.path.join(train_dir, rel_path))
    self.assertEqual(ckpt.all_model_checkpoint_paths[0], abs_path)


  def testUpdateCheckpointStateSaveRelativePaths(self):
    save_dir = self._get_local_test_dir("update_checkpoint_state")
    os.chdir(save_dir)
    abs_path2 = os.path.join(save_dir, "model-2")
    rel_path2 = "model-2"
    abs_path0 = os.path.join(save_dir, "model-0")
    rel_path0 = "model-0"
    saver_module._update_checkpoint_state(  # pylint: disable=protected-access
        save_dir=save_dir,
        model_checkpoint_path=abs_path2,
        all_model_checkpoint_paths=[rel_path0, abs_path2],
        save_relative_paths=True)

    # File should contain relative paths.
    file_content = file_io.read_file_to_string(
        os.path.join(save_dir, "checkpoint"))
    ckpt = CheckpointState()
    text_format.Merge(file_content, ckpt)
    self.assertEqual(ckpt.model_checkpoint_path, rel_path2)
    self.assertEqual(len(ckpt.all_model_checkpoint_paths), 2)
    self.assertEqual(ckpt.all_model_checkpoint_paths[-1], rel_path2)
    self.assertEqual(ckpt.all_model_checkpoint_paths[0], rel_path0)

    # get_checkpoint_state should return absolute paths.
    ckpt = saver_module.get_checkpoint_state(save_dir)
    self.assertEqual(ckpt.model_checkpoint_path, abs_path2)
    self.assertEqual(len(ckpt.all_model_checkpoint_paths), 2)
    self.assertEqual(ckpt.all_model_checkpoint_paths[-1], abs_path2)
    self.assertEqual(ckpt.all_model_checkpoint_paths[0], abs_path0)

  def testUpdateCheckpointStateSaveRelativePathsNonLocal(self):
    save_dir = self._get_test_dir("update_checkpoint_state_non_local")

    if file_io.islocal(save_dir):
      return

    abs_path2 = os.path.join(save_dir, "model-2")
    rel_path2 = "model-2"
    abs_path0 = os.path.join(save_dir, "model-0")
    rel_path0 = "model-0"
    saver_module._update_checkpoint_state(  # pylint: disable=protected-access
        save_dir=save_dir,
        model_checkpoint_path=abs_path2,
        all_model_checkpoint_paths=[rel_path0, abs_path2],
        save_relative_paths=True)

    # File should contain relative paths.
    file_content = file_io.read_file_to_string(
        os.path.join(save_dir, "checkpoint"))
    ckpt = CheckpointState()
    text_format.Merge(file_content, ckpt)
    self.assertEqual(ckpt.model_checkpoint_path, rel_path2)
    self.assertEqual(len(ckpt.all_model_checkpoint_paths), 2)
    self.assertEqual(ckpt.all_model_checkpoint_paths[-1], rel_path2)
    self.assertEqual(ckpt.all_model_checkpoint_paths[0], rel_path0)

    # get_checkpoint_state should return absolute paths.
    ckpt = saver_module.get_checkpoint_state(save_dir)
    self.assertEqual(ckpt.model_checkpoint_path, abs_path2)
    self.assertEqual(len(ckpt.all_model_checkpoint_paths), 2)
    self.assertEqual(ckpt.all_model_checkpoint_paths[-1], abs_path2)
    self.assertEqual(ckpt.all_model_checkpoint_paths[0], abs_path0)

  def testCheckPointStateFailsWhenIncomplete(self):
    save_dir = self._get_local_test_dir(
        "checkpoint_state_fails_when_incomplete")
    os.chdir(save_dir)
    ckpt_path = os.path.join(save_dir, "checkpoint")
    ckpt_file = open(ckpt_path, "w")
    ckpt_file.write("")
    ckpt_file.close()
    with self.assertRaises(ValueError):
      saver_module.get_checkpoint_state(save_dir)

  def testCheckPointCompletesRelativePaths(self):
    save_dir = self._get_local_test_dir(
        "checkpoint_completes_relative_paths")
    os.chdir(save_dir)
    ckpt_path = os.path.join(save_dir, "checkpoint")
    ckpt_file = open(ckpt_path, "w")
    ckpt_file.write("""
        model_checkpoint_path: "./model.ckpt-687529"
        all_model_checkpoint_paths: "./model.ckpt-687500"
        all_model_checkpoint_paths: "./model.ckpt-687529"
        """)
    ckpt_file.close()
    ckpt = saver_module.get_checkpoint_state(save_dir)
    self.assertEqual(ckpt.model_checkpoint_path,
                     os.path.join(save_dir, "./model.ckpt-687529"))
    self.assertEqual(ckpt.all_model_checkpoint_paths[0],
                     os.path.join(save_dir, "./model.ckpt-687500"))
    self.assertEqual(ckpt.all_model_checkpoint_paths[1],
                     os.path.join(save_dir, "./model.ckpt-687529"))


=======
>>>>>>> 7e3a88be
class MetaGraphTest(test.TestCase):


  def _get_local_test_dir(self, dirname):
    test_dir = os.path.join(self.get_temp_dir(), dirname)
    gfile.MakeDirs(test_dir)
    return test_dir

  def _get_test_dir(self, dirname):
    if os.environ.has_key("HADOOP_HDFS_HOME") and \
        os.environ.has_key("HADOOP_TEST_TMPDIR"):
      test_dir = os.path.join(
          os.environ['HADOOP_TEST_TMPDIR'], dirname)
      gfile.MakeDirs(test_dir)
      return test_dir
    else:
      return self._get_local_test_dir(dirname)

  def testAddCollectionDef(self):
    test_dir = self._get_test_dir("good_collection")
    filename = os.path.join(test_dir, "metafile")
    with self.test_session():
      # Creates a graph.
      v0 = variables.Variable(1.0, name="v0")
      control_flow_ops.cond(
          math_ops.less(v0, 10), lambda: math_ops.add(v0, 1),
          lambda: math_ops.subtract(v0, 1))
      control_flow_ops.while_loop(lambda i: math_ops.less(i, 10),
                                  lambda i: math_ops.add(i, 1), [v0])
      var = variables.Variable(constant_op.constant(0, dtype=dtypes.int64))
      count_up_to = var.count_up_to(3)
      input_queue = data_flow_ops.FIFOQueue(
          30, dtypes.float32, shared_name="collection_queue")
      qr = queue_runner_impl.QueueRunner(input_queue, [count_up_to])
      variables.global_variables_initializer()
      # Creates a saver.
      save = saver_module.Saver({"v0": v0})
      # Adds a set of collections.
      ops_lib.add_to_collection("int_collection", 3)
      ops_lib.add_to_collection("float_collection", 3.5)
      ops_lib.add_to_collection("string_collection", "hello")
      ops_lib.add_to_collection("variable_collection", v0)
      # Add QueueRunners.
      queue_runner_impl.add_queue_runner(qr)
      # Adds user_defined proto in three formats: string, bytes and Any.
      queue_runner = queue_runner_pb2.QueueRunnerDef(queue_name="test_queue")
      ops_lib.add_to_collection("user_defined_string_collection",
                                str(queue_runner))
      ops_lib.add_to_collection("user_defined_bytes_collection",
                                queue_runner.SerializeToString())
      any_buf = Any()
      any_buf.Pack(queue_runner)
      ops_lib.add_to_collection("user_defined_any_collection", any_buf)

      # Generates MetaGraphDef.
      meta_graph_def = save.export_meta_graph(filename)
      self.assertTrue(meta_graph_def.HasField("saver_def"))
      self.assertTrue(meta_graph_def.HasField("graph_def"))
      self.assertTrue(meta_graph_def.HasField("meta_info_def"))
      self.assertNotEqual(meta_graph_def.meta_info_def.tensorflow_version, "")
      self.assertNotEqual(meta_graph_def.meta_info_def.tensorflow_git_version,
                          "")
      collection_def = meta_graph_def.collection_def
      self.assertEqual(len(collection_def), 12)

    with ops_lib.Graph().as_default():
      # Restores from MetaGraphDef.
      new_saver = saver_module.import_meta_graph(filename)
      # Generates a new MetaGraphDef.
      new_meta_graph_def = new_saver.export_meta_graph()
      # It should be the same as the original.

    test_util.assert_meta_graph_protos_equal(
        self, meta_graph_def, new_meta_graph_def)

  def testAddCollectionDefFails(self):
    with self.test_session():
      # Creates a graph.
      v0 = variables.Variable(10.0, name="v0")
      # Creates a saver.
      save = saver_module.Saver({"v0": v0})
      # Generates MetaGraphDef.
      meta_graph_def = meta_graph_pb2.MetaGraphDef()

      # Verifies that collection with unsupported key will not be added.
      ops_lib.add_to_collection(save, 3)
      save._add_collection_def(meta_graph_def, save)
      self.assertEqual(len(meta_graph_def.collection_def), 0)

      # Verifies that collection where item type does not match expected
      # type will not be added.
      ops_lib.add_to_collection("int_collection", 3)
      ops_lib.add_to_collection("int_collection", 3.5)
      save._add_collection_def(meta_graph_def, "int_collection")
      self.assertEqual(len(meta_graph_def.collection_def), 0)

  def _testMultiSaverCollectionSave(self, test_dir):
    filename = os.path.join(test_dir, "metafile")
    saver0_ckpt = os.path.join(test_dir, "saver0.ckpt")
    saver1_ckpt = os.path.join(test_dir, "saver1.ckpt")
    with self.test_session(graph=ops_lib.Graph()) as sess:
      # Creates a graph.
      v0 = variables.Variable([[1.0, 2.0], [3.0, 4.0], [5.0, 6.0]], name="v0")
      v1 = variables.Variable(11.0, name="v1")
      # Creates 2 savers.
      saver0 = saver_module.Saver({"v0": v0}, name="saver0")
      saver1 = saver_module.Saver({"v1": v1}, name="saver1")
      ops_lib.add_to_collection("savers", saver0)
      ops_lib.add_to_collection("savers", saver1)
      variables.global_variables_initializer().run()
      # Saves to different checkpoints.
      saver0.save(sess, saver0_ckpt)
      saver1.save(sess, saver1_ckpt)
      # Generates MetaGraphDef.
      meta_graph_def = saver_module.export_meta_graph(filename)
      meta_graph_def0 = saver0.export_meta_graph()
      meta_graph_def1 = saver1.export_meta_graph()

      # Verifies that there is no saver_def in meta_graph_def.
      self.assertFalse(meta_graph_def.HasField("saver_def"))
      # Verifies that there is saver_def in meta_graph_def0 and 1.
      self.assertTrue(meta_graph_def0.HasField("saver_def"))
      self.assertTrue(meta_graph_def1.HasField("saver_def"))

      # Verifies SAVERS is saved as bytes_list for meta_graph_def.
      collection_def = meta_graph_def.collection_def["savers"]
      kind = collection_def.WhichOneof("kind")
      self.assertEqual(kind, "bytes_list")
      # Verifies that there are 2 entries in SAVERS collection.
      savers = getattr(collection_def, kind)
      self.assertEqual(2, len(savers.value))

      # Verifies SAVERS collection is saved as bytes_list for meta_graph_def0.
      collection_def = meta_graph_def0.collection_def["savers"]
      kind = collection_def.WhichOneof("kind")
      self.assertEqual(kind, "bytes_list")
      # Verifies that there are 2 entries in SAVERS collection.
      savers = getattr(collection_def, kind)
      self.assertEqual(2, len(savers.value))

  def _testMultiSaverCollectionRestore(self, test_dir):
    filename = os.path.join(test_dir, "metafile")
    saver0_ckpt = os.path.join(test_dir, "saver0.ckpt")
    saver1_ckpt = os.path.join(test_dir, "saver1.ckpt")
    with self.test_session(graph=ops_lib.Graph()) as sess:
      # Imports from meta_graph.
      saver_module.import_meta_graph(filename)
      # Retrieves SAVERS collection. Verifies there are 2 entries.
      savers = ops_lib.get_collection("savers")
      self.assertEqual(2, len(savers))
      # Retrieves saver0. Verifies that new_saver0 can restore v0, but not v1.
      new_saver0 = savers[0]
      new_saver0.restore(sess, saver0_ckpt)
      v0 = sess.graph.get_tensor_by_name("v0:0")
      v1 = sess.graph.get_tensor_by_name("v1:0")
      self.assertAllEqual([[1.0, 2.0], [3.0, 4.0], [5.0, 6.0]], v0.eval())
      self.assertEqual([3, 2], v0.get_shape())
      self.assertEqual([], v1.get_shape())
      with self.assertRaisesWithPredicateMatch(
          errors_impl.OpError, lambda e: "uninitialized value v1" in e.message):
        sess.run(v1)
      # Retrieves saver1. Verifies that new_saver1 can restore v1.
      new_saver1 = savers[1]
      new_saver1.restore(sess, saver1_ckpt)
      v1 = sess.graph.get_tensor_by_name("v1:0")
      self.assertEqual(11.0, v1.eval())

  def testMultiSaverCollection(self):
    test_dir = self._get_test_dir("saver_collection")
    self._testMultiSaverCollectionSave(test_dir)
    self._testMultiSaverCollectionRestore(test_dir)

  def testClearExtraneousSavers(self):
    test_dir = self._get_test_dir("clear_extraneous_savers")
    filename = os.path.join(test_dir, "metafile")
    saver0_ckpt = os.path.join(test_dir, "saver0.ckpt")
    saver1_ckpt = os.path.join(test_dir, "saver1.ckpt")
    with self.test_session(graph=ops_lib.Graph()) as sess:
      # Creates a graph.
      v0 = variables.Variable([[1.0, 2.0], [3.0, 4.0], [5.0, 6.0]], name="v0")
      v1 = variables.Variable(11.0, name="v1")

      # Creates 2 savers.
      saver0 = saver_module.Saver({"v0": v0}, name="saver0")
      saver1 = saver_module.Saver({"v1": v1}, name="saver1")
      ops_lib.add_to_collection("savers", saver0)
      ops_lib.add_to_collection("savers", saver1)
      variables.global_variables_initializer().run()

      # Saves to different checkpoints.
      saver0.save(sess, saver0_ckpt)
      saver1.save(sess, saver1_ckpt)

      # Generates MetaGraphDef.
      meta_graph_def = saver_module.export_meta_graph(filename)
      meta_graph_def0 = saver0.export_meta_graph()
      meta_graph_def1 = saver1.export_meta_graph(clear_extraneous_savers=True)

      # Verifies that there is no saver_def in meta_graph_def.
      self.assertFalse(meta_graph_def.HasField("saver_def"))
      # Verifies that there is saver_def in meta_graph_def0 and 1.
      self.assertTrue(meta_graph_def0.HasField("saver_def"))
      self.assertTrue(meta_graph_def1.HasField("saver_def"))

      # Verifies SAVERS is saved as bytes_list for meta_graph_def.
      collection_def = meta_graph_def.collection_def["savers"]
      kind = collection_def.WhichOneof("kind")
      self.assertEqual(kind, "bytes_list")

      # Verifies that there are 2 entries in SAVERS collection.
      savers = getattr(collection_def, kind)
      self.assertEqual(2, len(savers.value))

      # Verifies SAVERS collection is saved as bytes_list for meta_graph_def1.
      collection_def = meta_graph_def1.collection_def["savers"]
      kind = collection_def.WhichOneof("kind")
      self.assertEqual(kind, "bytes_list")

      # Verifies that there is 1 entry in SAVERS collection.
      savers = getattr(collection_def, kind)
      self.assertEqual(1, len(savers.value))

      # Verifies that saver0 graph nodes are omitted from the saver1 export
      self.assertEqual(29, len(meta_graph_def0.graph_def.node))
      self.assertEqual(19, len(meta_graph_def1.graph_def.node))

  def testBinaryAndTextFormat(self):
    test_dir = self._get_test_dir("binary_and_text")
    filename = os.path.join(test_dir, "metafile")
    with self.test_session(graph=ops_lib.Graph()):
      # Creates a graph.
      variables.Variable(10.0, name="v0")
      # Exports the graph as binary format.
      saver_module.export_meta_graph(filename, as_text=False)
    with self.test_session(graph=ops_lib.Graph()):
      # Imports the binary format graph.
      saver = saver_module.import_meta_graph(filename)
      self.assertIsNotNone(saver)
      # Exports the graph as text format.
      saver.export_meta_graph(filename, as_text=True)
    with self.test_session(graph=ops_lib.Graph()):
      # Imports the text format graph.
      saver_module.import_meta_graph(filename)
      # Writes wrong contents to the file.
      graph_io.write_graph(saver.as_saver_def(),
                           os.path.dirname(filename),
                           os.path.basename(filename))
    with self.test_session(graph=ops_lib.Graph()):
      # Import should fail.
      with self.assertRaisesWithPredicateMatch(IOError,
                                               lambda e: "Cannot parse file"):
        saver_module.import_meta_graph(filename)
      # Deletes the file
      gfile.Remove(filename)
      with self.assertRaisesWithPredicateMatch(IOError,
                                               lambda e: "does not exist"):
        saver_module.import_meta_graph(filename)

  def testSliceVariable(self):
    test_dir = self._get_test_dir("slice_saver")
    filename = os.path.join(test_dir, "metafile")
    with self.test_session():
      v1 = variables.Variable([20.0], name="v1")
      v2 = variables.Variable([20.0], name="v2")
      v2._set_save_slice_info(
          variables.Variable.SaveSliceInfo("v1", [1], [0], [1]))

      # The names are different and will work.
      slice_saver = saver_module.Saver({"first": v1, "second": v2})
      variables.global_variables_initializer().run()
      # Exports to meta_graph
      meta_graph_def = slice_saver.export_meta_graph(filename)

    with ops_lib.Graph().as_default():
      # Restores from MetaGraphDef.
      new_saver = saver_module.import_meta_graph(filename)
      self.assertIsNotNone(new_saver)
      # Generates a new MetaGraphDef.
      new_meta_graph_def = new_saver.export_meta_graph()
      # It should be the same as the original.
      test_util.assert_meta_graph_protos_equal(self, meta_graph_def,
                                               new_meta_graph_def)

  def _testGraphExtensionSave(self, test_dir):
    filename = os.path.join(test_dir, "metafile")
    saver0_ckpt = os.path.join(test_dir, "saver0.ckpt")
    # Creates an inference graph.
    # Hidden 1
    images = constant_op.constant(1.2, dtypes.float32, shape=[100, 28])
    with ops_lib.name_scope("hidden1"):
      weights = variables.Variable(
          random_ops.truncated_normal(
              [28, 128], stddev=1.0 / math.sqrt(float(28))),
          name="weights")
      # The use of control_flow_ops.cond here is purely for adding test coverage
      # the save and restore of control flow context (which doesn't make any
      # sense here from a machine learning perspective).  The typical biases is
      # a simple Variable without the conditions.
      biases = variables.Variable(
          control_flow_ops.cond(
              math_ops.less(random.random(), 0.5),
              lambda: array_ops.ones([128]), lambda: array_ops.zeros([128])),
          name="biases")
      hidden1 = nn_ops.relu(math_ops.matmul(images, weights) + biases)
    # Hidden 2
    with ops_lib.name_scope("hidden2"):
      weights = variables.Variable(
          random_ops.truncated_normal(
              [128, 32], stddev=1.0 / math.sqrt(float(128))),
          name="weights")

      # The use of control_flow_ops.while_loop here is purely for adding test
      # coverage the save and restore of control flow context (which doesn't
      # make any sense here from a machine learning perspective).  The typical
      # biases is a simple Variable without the conditions.
      def loop_cond(it, _):
        return it < 2

      def loop_body(it, biases):
        biases += constant_op.constant(0.1, shape=[32])
        return it + 1, biases

      _, biases = control_flow_ops.while_loop(
          loop_cond, loop_body,
          [constant_op.constant(0), variables.Variable(array_ops.zeros([32]))])
      hidden2 = nn_ops.relu(math_ops.matmul(hidden1, weights) + biases)
    # Linear
    with ops_lib.name_scope("softmax_linear"):
      weights = variables.Variable(
          random_ops.truncated_normal(
              [32, 10], stddev=1.0 / math.sqrt(float(32))),
          name="weights")
      biases = variables.Variable(array_ops.zeros([10]), name="biases")
      logits = math_ops.matmul(hidden2, weights) + biases
      ops_lib.add_to_collection("logits", logits)
    init_all_op = variables.global_variables_initializer()

    with self.test_session() as sess:
      # Initializes all the variables.
      sess.run(init_all_op)
      # Runs to logit.
      sess.run(logits)
      # Creates a saver.
      saver0 = saver_module.Saver()
      saver0.save(sess, saver0_ckpt)
      # Generates MetaGraphDef.
      saver0.export_meta_graph(filename)

  def _testGraphExtensionRestore(self, test_dir):
    filename = os.path.join(test_dir, "metafile")
    train_filename = os.path.join(test_dir, "train_metafile")
    saver0_ckpt = os.path.join(test_dir, "saver0.ckpt")
    with self.test_session(graph=ops_lib.Graph()) as sess:
      # Restores from MetaGraphDef.
      new_saver = saver_module.import_meta_graph(filename)
      # Generates a new MetaGraphDef.
      new_saver.export_meta_graph()
      # Restores from checkpoint.
      new_saver.restore(sess, saver0_ckpt)
      # Adds loss and train.
      labels = constant_op.constant(0, dtypes.int32, shape=[100], name="labels")
      batch_size = array_ops.size(labels)
      labels = array_ops.expand_dims(labels, 1)
      indices = array_ops.expand_dims(math_ops.range(0, batch_size), 1)
      concated = array_ops.concat([indices, labels], 1)
      onehot_labels = sparse_ops.sparse_to_dense(
          concated, array_ops.stack([batch_size, 10]), 1.0, 0.0)
      logits = ops_lib.get_collection("logits")[0]
      cross_entropy = nn_ops.softmax_cross_entropy_with_logits(
          labels=onehot_labels, logits=logits, name="xentropy")
      loss = math_ops.reduce_mean(cross_entropy, name="xentropy_mean")

      summary.scalar("loss", loss)
      # Creates the gradient descent optimizer with the given learning rate.
      optimizer = gradient_descent.GradientDescentOptimizer(0.01)

      # Runs train_op.
      train_op = optimizer.minimize(loss)
      ops_lib.add_to_collection("train_op", train_op)

      # Runs train_op.
      sess.run(train_op)

      # Generates MetaGraphDef.
      saver_module.export_meta_graph(train_filename)

  def _testRestoreFromTrainGraphWithControlContext(self, test_dir):
    train_filename = os.path.join(test_dir, "train_metafile")
    saver0_ckpt = os.path.join(test_dir, "saver0.ckpt")
    with self.test_session(graph=ops_lib.Graph()) as sess:
      # Restores from MetaGraphDef.
      new_saver = saver_module.import_meta_graph(train_filename)
      # Restores from checkpoint.
      new_saver.restore(sess, saver0_ckpt)
      train_op = ops_lib.get_collection("train_op")[0]
      sess.run(train_op)

  def testGraphExtension(self):
    test_dir = self._get_test_dir("graph_extension")
    self._testGraphExtensionSave(test_dir)
    self._testGraphExtensionRestore(test_dir)
    self._testRestoreFromTrainGraphWithControlContext(test_dir)

  def _testGradientSerDes(self, graph_fn):
    """Tests that gradients can be computed after exporting and importing.

    Builds a graph, exports it, and verifies that it can be imported and the
    gradient can be built and run correctly.

    Args:
      graph_fn: takes a single float Tensor argument as input, outputs a single
        Tensor
    """
    test_dir = self._get_test_dir("nested_control_flow")
    filename = os.path.join(test_dir, "metafile")
    saver_ckpt = os.path.join(test_dir, "saver.ckpt")

    # Create while loop using `outer_body_fn`.
    with ops_lib.Graph().as_default():
      var = variables.Variable(0.0)
      var_name = var.name
      output = graph_fn(var)
      output_name = output.name
      init_op = variables.global_variables_initializer()

      # Generate a MetaGraphDef containing the while loop.
      with session.Session() as sess:
        sess.run(init_op)
        sess.run(output)
        saver = saver_module.Saver()
        saver.save(sess, saver_ckpt)
        saver.export_meta_graph(filename)

      # Build and run the gradients of the while loop. We use this below to
      # verify that the gradients are correct with an imported MetaGraphDef.
      grad = gradients_impl.gradients([output], [var])
      # Turn off constant folding to avoid breaking testNestedControlFlowSerDes.
      # It appears that a missing control dependency in the gradient graph
      # causes the fetch node to not be triggered.
      no_constfold_config = config_pb2.ConfigProto()
      no_constfold_config.graph_options.rewrite_options.constant_folding = (
          rewriter_config_pb2.RewriterConfig.OFF)
      with session.Session(config=no_constfold_config) as sess:
        sess.run(init_op)
        expected_grad_value = sess.run(grad)

    # Restore the MetaGraphDef into a new Graph.
    with ops_lib.Graph().as_default():
      with session.Session() as sess:
        saver = saver_module.import_meta_graph(filename)
        saver.restore(sess, saver_ckpt)

      # Make sure we can still build gradients and get the same result.
      var = ops_lib.get_default_graph().get_tensor_by_name(var_name)
      output = ops_lib.get_default_graph().get_tensor_by_name(output_name)
      grad = gradients_impl.gradients([output], [var])

      init_op = variables.global_variables_initializer()

      with session.Session(config=no_constfold_config) as sess:
        sess.run(init_op)
        actual_grad_value = sess.run(grad)
        self.assertEqual(expected_grad_value, actual_grad_value)

  def _testWhileLoopAndGradientSerDes(self, outer_body_fn):
    # Build a while loop with `outer_body_fn`, export it, and verify that it can
    # be imported and the gradient can be built and run correctly.
    # pylint: disable=g-long-lambda
    return self._testGradientSerDes(
        lambda x: control_flow_ops.while_loop(
            lambda i, y: i < 5, outer_body_fn, [0, x])[1])
    # pylint: enable=g-long-lambda

  def testNestedWhileLoopsSerDes(self):
    # Test two simple nested while loops.
    def body(i, x):
      _, r = control_flow_ops.while_loop(lambda j, y: j < 3,
                                         lambda j, y: (j + 1, y + x),
                                         [0, 0.0])
      return i + 1, x + r
    self._testWhileLoopAndGradientSerDes(body)

  def testNestedControlFlowSerDes(self):
    # Test while loop in a cond in a while loop.
    # pylint: disable=g-long-lambda
    def body(i, x):
      cond_result = control_flow_ops.cond(
          i > 0,
          lambda: control_flow_ops.while_loop(
              lambda j, y: j < 3,
              lambda j, y: (j + 1, y + x),
              [0, 0.0])[1],
          lambda: x)
      return i + 1, cond_result
    # pylint: enable=g-long-lambda
    self._testWhileLoopAndGradientSerDes(body)

  def testNestedCondsSerDes(self):
    # Test conds in a cond.
    # pylint: disable=g-long-lambda
    self._testGradientSerDes(lambda x: control_flow_ops.cond(
        x > 0,
        lambda: control_flow_ops.cond(x > 3,
                                      lambda: array_ops.identity(x),
                                      lambda: math_ops.multiply(x, 2.0)),
        lambda: control_flow_ops.cond(x < -3,
                                      lambda: constant_op.constant(1.0),
                                      lambda: math_ops.multiply(x, -1.0))))
    # pylint: enable=g-long-lambda

  def testStrippedOpListDef(self):
    with self.test_session():
      # Creates a graph.
      v0 = variables.Variable(0.0)
      var = variables.Variable(10.0)
      math_ops.add(v0, var)

      @function.Defun(dtypes.float32)
      def minus_one(x):
        return x - 1

      minus_one(array_ops.identity(v0))
      save = saver_module.Saver({"v0": v0})
      variables.global_variables_initializer()

      # Generates MetaGraphDef.
      meta_graph_def = save.export_meta_graph()
      ops = [o.name for o in meta_graph_def.meta_info_def.stripped_op_list.op]
      if save._write_version is saver_pb2.SaverDef.V1:
        self.assertEqual(ops, [
            "Add", "Assign", "Const", "Identity", "NoOp", "RestoreV2",
            "SaveSlices", "Sub", "VariableV2"
        ])
      else:
        self.assertEqual(ops, [
            "Add", "Assign", "Const", "Identity", "NoOp", "RestoreV2", "SaveV2",
            "Sub", "VariableV2"
        ])

      # Test calling stripped_op_list_for_graph directly
      op_list = meta_graph.stripped_op_list_for_graph(meta_graph_def.graph_def)
      self.assertEqual(ops, [o.name for o in op_list.op])
      for o in op_list.op:
        self.assertEqual(o.summary, "")
        self.assertEqual(o.description, "")

  def testStripDefaultValuedAttrs(self):
    """Verifies that default valued attrs are stripped, unless disabled."""

    # With strip_default_attrs enabled, attributes "T" (float32) and "Tout"
    # (complex64) in the "Complex" op must be removed.
    with self.test_session():
      real_num = variables.Variable(1.0, dtype=dtypes.float32, name="real")
      imag_num = variables.Variable(2.0, dtype=dtypes.float32, name="imag")
      math_ops.complex(real_num, imag_num, name="complex")

      save = saver_module.Saver({"real_num": real_num, "imag_num": imag_num})
      variables.global_variables_initializer()

      meta_graph_def = save.export_meta_graph(strip_default_attrs=True)
      node_def = test_util.get_node_def_from_graph("complex",
                                                   meta_graph_def.graph_def)
      self.assertNotIn("T", node_def.attr)
      self.assertNotIn("Tout", node_def.attr)

    # With strip_default_attrs disabled, attributes "T" (float32) and "Tout"
    # (complex64) in the "Complex" op must *not* be removed, even if they map
    # to their defaults.
    with self.test_session(graph=ops_lib.Graph()):
      real_num = variables.Variable(1.0, dtype=dtypes.float32, name="real")
      imag_num = variables.Variable(2.0, dtype=dtypes.float32, name="imag")
      math_ops.complex(real_num, imag_num, name="complex")

      save = saver_module.Saver({"real_num": real_num, "imag_num": imag_num})
      variables.global_variables_initializer()

      meta_graph_def = save.export_meta_graph(strip_default_attrs=False)
      node_def = test_util.get_node_def_from_graph("complex",
                                                   meta_graph_def.graph_def)
      self.assertIn("T", node_def.attr)
      self.assertIn("Tout", node_def.attr)

  def testImportIntoNamescope(self):
    # Test that we can import a meta graph into a namescope.
    test_dir = self._get_test_dir("import_into_namescope")
    filename = os.path.join(test_dir, "ckpt")
    image = array_ops.placeholder(dtypes.float32, [None, 784], name="image")
    label = array_ops.placeholder(dtypes.float32, [None, 10], name="label")
    with session.Session() as sess:
      weights = variables.Variable(
          random_ops.random_uniform([784, 10]), name="weights")
      bias = variables.Variable(array_ops.zeros([10]), name="bias")
      logit = nn_ops.relu(math_ops.matmul(image, weights) + bias, name="logits")
      nn_ops.softmax(logit, name="prediction")
      cost = nn_ops.softmax_cross_entropy_with_logits(labels=label,
                                                      logits=logit, name="cost")
      adam.AdamOptimizer().minimize(cost, name="optimize")
      saver = saver_module.Saver()
      sess.run(variables.global_variables_initializer())
      saver.save(sess, filename)

    graph = ops_lib.Graph()
    with session.Session(graph=graph) as sess:
      new_saver = saver_module.import_meta_graph(
          filename + ".meta", graph=graph, import_scope="new_model")
      new_saver.restore(sess, filename)
      sess.run(["new_model/optimize"], {
          "new_model/image:0": np.random.random([1, 784]),
          "new_model/label:0": np.random.randint(
              10, size=[1, 10])
      })

  def testImportIntoNamescopeWithoutVariables(self):
    # Save a simple graph that contains no variables into a checkpoint.
    test_dir = self._get_test_dir("no_vars_graph")
    filename = os.path.join(test_dir, "ckpt")
    graph_1 = ops_lib.Graph()
    with session.Session(graph=graph_1) as sess:
      constant_op.constant([1, 2, 3], name="x")
      constant_op.constant([1, 2, 3], name="y")
      saver = saver_module.Saver(allow_empty=True)
      saver.save(sess, filename)

    # Create a fresh graph.
    graph_2 = ops_lib.Graph()
    with session.Session(graph=graph_2) as sess:
      # Restore the above checkpoint under scope "subgraph_1".
      new_saver_1 = saver_module.import_meta_graph(
          filename + ".meta", graph=graph_2, import_scope="subgraph_1")
      # There are no variables to restore, so import_meta_graph should not
      # return a Saver.
      self.assertIsNone(new_saver_1)

      # Create a variable in graph_2 under scope "my_scope".
      variables.Variable(array_ops.zeros([10]), name="my_scope/my_var")
      sess.run(variables.global_variables_initializer())
      # Restore the checkpoint into a different scope "subgraph_2".
      new_saver_2 = saver_module.import_meta_graph(
          filename + ".meta", graph=graph_2, import_scope="subgraph_2")
      # Because the variable does not live in scope "subgraph_2",
      # import_meta_graph should not attempt to restore the variable. So,
      # import_meta_graph still won't return a Saver instance.
      self.assertIsNone(new_saver_2)

      # However, if we restore the checkpoint under scope "my_scope",
      # import_meta_graph will detect the variable and return a Saver for
      # restoring it. This should happen even when the variable does not
      # originate from graph_1.
      new_saver_3 = saver_module.import_meta_graph(
          filename + ".meta", graph=graph_2, import_scope="my_scope")
      self.assertIsInstance(new_saver_3, saver_module.Saver)

  def testImportIntoImplicitNamescope(self):
    # Test that we can import a meta graph into an implicit namescope.
    test_dir = self._get_test_dir("import_into_namescope")
    filename = os.path.join(test_dir, "ckpt")
    image = array_ops.placeholder(dtypes.float32, [None, 784], name="image")
    label = array_ops.placeholder(dtypes.float32, [None, 10], name="label")
    with session.Session() as sess:
      weights = variables.Variable(
          random_ops.random_uniform([784, 10]), name="weights")
      bias = variables.Variable(array_ops.zeros([10]), name="bias")
      logit = nn_ops.relu(math_ops.matmul(image, weights) + bias, name="logits")
      nn_ops.softmax(logit, name="prediction")
      cost = nn_ops.softmax_cross_entropy_with_logits(labels=label,
                                                      logits=logit, name="cost")
      adam.AdamOptimizer().minimize(cost, name="optimize")
      saver = saver_module.Saver()
      sess.run(variables.global_variables_initializer())
      saver.save(sess, filename)

    graph = ops_lib.Graph()
    with session.Session(graph=graph) as sess:
      with ops_lib.name_scope("new_model"):
        new_saver = saver_module.import_meta_graph(
            filename + ".meta", graph=graph)

      new_saver.restore(sess, filename)
      sess.run(["new_model/optimize"], {
          "new_model/image:0": np.random.random([1, 784]),
          "new_model/label:0": np.random.randint(
              10, size=[1, 10])
      })

  def testClearDevicesOnImport(self):
    # Test that we import a graph without its devices and run successfully.
    with ops_lib.Graph().as_default():
      with ops_lib.device("/job:ps/replica:0/task:0/device:GPU:0"):
        image = array_ops.placeholder(dtypes.float32, [None, 784], name="image")
        label = array_ops.placeholder(dtypes.float32, [None, 10], name="label")
        weights = variables.Variable(
            random_ops.random_uniform([784, 10]), name="weights")
        bias = variables.Variable(array_ops.zeros([10]), name="bias")
        logit = nn_ops.relu(math_ops.matmul(image, weights) + bias)
        nn_ops.softmax(logit, name="prediction")
        cost = nn_ops.softmax_cross_entropy_with_logits(labels=label,
                                                        logits=logit)
        adam.AdamOptimizer().minimize(cost, name="optimize")
      meta_graph_def = saver_module.export_meta_graph()

    with session.Session(graph=ops_lib.Graph()) as sess:
      saver_module.import_meta_graph(
          meta_graph_def, clear_devices=False, import_scope="new_model")
      # Device refers to GPU, which is not available here.
      with self.assertRaises(errors_impl.InvalidArgumentError):
        sess.run(variables.global_variables_initializer())

    with session.Session(graph=ops_lib.Graph()) as sess:
      saver_module.import_meta_graph(
          meta_graph_def, clear_devices=True, import_scope="new_model")
      sess.run(variables.global_variables_initializer())
      sess.run(["new_model/optimize"], {
          "new_model/image:0": np.random.random([1, 784]),
          "new_model/label:0": np.random.randint(
              10, size=[1, 10])
      })

  def testClearDevicesOnExport(self):
    # Test that we export a graph without its devices and run successfully.
    with ops_lib.Graph().as_default():
      with ops_lib.device("/job:ps/replica:0/task:0/device:GPU:0"):
        image = array_ops.placeholder(dtypes.float32, [None, 784], name="image")
        label = array_ops.placeholder(dtypes.float32, [None, 10], name="label")
        weights = variables.Variable(
            random_ops.random_uniform([784, 10]), name="weights")
        bias = variables.Variable(array_ops.zeros([10]), name="bias")
        logit = nn_ops.relu(math_ops.matmul(image, weights) + bias)
        nn_ops.softmax(logit, name="prediction")
        cost = nn_ops.softmax_cross_entropy_with_logits(labels=label,
                                                        logits=logit)
        adam.AdamOptimizer().minimize(cost, name="optimize")
      meta_graph_def = saver_module.export_meta_graph(clear_devices=True)
      graph_io.write_graph(meta_graph_def, self.get_temp_dir(),
                           "meta_graph.pbtxt")

    with session.Session(graph=ops_lib.Graph()) as sess:
      saver_module.import_meta_graph(meta_graph_def, import_scope="new_model")
      sess.run(variables.global_variables_initializer())
      sess.run(["new_model/optimize"], {
          "new_model/image:0": np.random.random([1, 784]),
          "new_model/label:0": np.random.randint(
              10, size=[1, 10])
      })

  def testPreserveDatasetAndFunctions(self):
    with ops_lib.Graph().as_default() as g:
      dataset = dataset_ops.Dataset.range(10).map(lambda x: x * x)
      iterator = dataset.make_one_shot_iterator()
      next_element = iterator.get_next()
      _ = array_ops.identity(next_element, name="output")

      # Generate three MetaGraphDef protos using different code paths.
      meta_graph_def_simple = saver_module.export_meta_graph()
      meta_graph_def_devices_cleared = saver_module.export_meta_graph(
          clear_devices=True)
      meta_graph_def_from_graph_def = saver_module.export_meta_graph(
          clear_devices=True, graph_def=g.as_graph_def())

    for meta_graph_def in [meta_graph_def_simple,
                           meta_graph_def_devices_cleared,
                           meta_graph_def_from_graph_def]:
      with session.Session(graph=ops_lib.Graph()) as sess:
        saver_module.import_meta_graph(meta_graph_def, import_scope="new_model")
        sess.run(variables.global_variables_initializer())
        for i in range(10):
          self.assertEqual(i * i, sess.run("new_model/output:0"))
        with self.assertRaises(errors.OutOfRangeError):
          sess.run("new_model/output:0")


class CheckpointReaderTest(test.TestCase):

  _WRITE_VERSION = saver_pb2.SaverDef.V1

  def testDebugString(self):
    # Builds a graph.
    v0 = variables.Variable(
        [[1, 2, 3], [4, 5, 6]], dtype=dtypes.float32, name="v0")
    v1 = variables.Variable(
        [[[1], [2]], [[3], [4]], [[5], [6]]], dtype=dtypes.float32, name="v1")
    init_all_op = variables.global_variables_initializer()
    save = saver_module.Saver(
        {
            "v0": v0,
            "v1": v1
        }, write_version=self._WRITE_VERSION)
    save_path = os.path.join(self.get_temp_dir(),
                             "ckpt_for_debug_string" + str(self._WRITE_VERSION))
    with self.test_session() as sess:
      sess.run(init_all_op)
      # Saves a checkpoint.
      save.save(sess, save_path)

      # Creates a reader.
      reader = pywrap_tensorflow.NewCheckpointReader(save_path)
      # Verifies that the tensors exist.
      self.assertTrue(reader.has_tensor("v0"))
      self.assertTrue(reader.has_tensor("v1"))
      debug_string = reader.debug_string()
      # Verifies that debug string contains the right strings.
      self.assertTrue(compat.as_bytes("v0 (DT_FLOAT) [2,3]") in debug_string)
      self.assertTrue(compat.as_bytes("v1 (DT_FLOAT) [3,2,1]") in debug_string)
      # Verifies get_variable_to_shape_map() returns the correct information.
      var_map = reader.get_variable_to_shape_map()
      self.assertEqual([2, 3], var_map["v0"])
      self.assertEqual([3, 2, 1], var_map["v1"])
      # Verifies get_tensor() returns the tensor value.
      v0_tensor = reader.get_tensor("v0")
      v1_tensor = reader.get_tensor("v1")
      self.assertAllEqual(v0.eval(), v0_tensor)
      self.assertAllEqual(v1.eval(), v1_tensor)
      # Verifies get_tensor() fails for non-existent tensors.
      with self.assertRaisesRegexp(errors.NotFoundError,
                                   "v3 not found in checkpoint"):
        reader.get_tensor("v3")

  def testNonexistentPath(self):
    with self.assertRaisesRegexp(errors.NotFoundError,
                                 "Unsuccessful TensorSliceReader"):
      pywrap_tensorflow.NewCheckpointReader("non-existent")


class CheckpointReaderForV2Test(CheckpointReaderTest):
  _WRITE_VERSION = saver_pb2.SaverDef.V2


class WriteGraphTest(test.TestCase):

  def _get_local_test_dir(self, dirname):
    test_dir = os.path.join(self.get_temp_dir(), dirname)
    gfile.MakeDirs(test_dir)
    return test_dir

  def _get_test_dir(self, dirname):
    if os.environ.has_key("HADOOP_HDFS_HOME") and \
        os.environ.has_key("HADOOP_TEST_TMPDIR"):
      test_dir = os.path.join(os.environ['HADOOP_TEST_TMPDIR'], dirname)
      gfile.MakeDirs(test_dir)
      return test_dir
    else:
      return self._get_local_test_dir(dirname)

  def testWriteGraph(self):
    test_dir = self._get_test_dir("write_graph_dir")
    variables.Variable([[1, 2, 3], [4, 5, 6]], dtype=dtypes.float32, name="v0")
    path = graph_io.write_graph(ops_lib.get_default_graph(),
                                os.path.join(test_dir, "l1"), "graph.pbtxt")
    truth = os.path.join(test_dir, "l1", "graph.pbtxt")
    self.assertEqual(path, truth)
    self.assertTrue(gfile.Exists(path))

  def testRecursiveCreate(self):
    test_dir = self._get_test_dir("deep_dir")
    variables.Variable([[1, 2, 3], [4, 5, 6]], dtype=dtypes.float32, name="v0")
    path = graph_io.write_graph(ops_lib.get_default_graph().as_graph_def(),
                                os.path.join(test_dir, "l1", "l2", "l3"),
                                "graph.pbtxt")
    truth = os.path.join(test_dir, "l1", "l2", "l3", "graph.pbtxt")
    self.assertEqual(path, truth)
    self.assertTrue(gfile.Exists(path))


class ScopedGraphTest(test.TestCase):

  def _get_local_test_dir(self, dirname):
    test_dir = os.path.join(self.get_temp_dir(), dirname)
    gfile.MakeDirs(test_dir)
    return test_dir

  def _get_test_dir(self, dirname):
    if os.environ.has_key("HADOOP_HDFS_HOME") and \
        os.environ.has_key("HADOOP_TEST_TMPDIR"):
      test_dir = os.path.join(os.environ['HADOOP_TEST_TMPDIR'], dirname)
      gfile.MakeDirs(test_dir)
      return test_dir
    else:
      return self._get_local_test_dir(dirname)

  def _testScopedSave(self, test_dir, exported_filename, ckpt_filename):
    graph = ops_lib.Graph()
    with graph.as_default():
      # Creates an inference graph.
      # Hidden 1
      images = constant_op.constant(
          1.2, dtypes.float32, shape=[100, 28], name="images")
      with ops_lib.name_scope("hidden1"):
        weights1 = variables.Variable(
            random_ops.truncated_normal(
                [28, 128], stddev=1.0 / math.sqrt(float(28))),
            name="weights")
        # The use of control_flow_ops.cond here is purely for adding test
        # coverage the save and restore of control flow context (which doesn't
        # make any sense here from a machine learning perspective).  The typical
        # biases is a simple Variable without the conditions.
        biases1 = variables.Variable(
            control_flow_ops.cond(
                math_ops.less(random.random(), 0.5),
                lambda: array_ops.ones([128]), lambda: array_ops.zeros([128])),
            name="biases")
        hidden1 = nn_ops.relu(math_ops.matmul(images, weights1) + biases1)

      # Hidden 2
      with ops_lib.name_scope("hidden2"):
        weights2 = variables.Variable(
            random_ops.truncated_normal(
                [128, 32], stddev=1.0 / math.sqrt(float(128))),
            name="weights")

        # The use of control_flow_ops.while_loop here is purely for adding test
        # coverage the save and restore of control flow context (which doesn't
        # make any sense here from a machine learning perspective).  The typical
        # biases is a simple Variable without the conditions.
        def loop_cond(it, _):
          return it < 2

        def loop_body(it, biases2):
          biases2 += constant_op.constant(0.1, shape=[32])
          return it + 1, biases2

        _, biases2 = control_flow_ops.while_loop(loop_cond, loop_body, [
            constant_op.constant(0), variables.Variable(array_ops.zeros([32]))
        ])
        hidden2 = nn_ops.relu(math_ops.matmul(hidden1, weights2) + biases2)
      # Linear
      with ops_lib.name_scope("softmax_linear"):
        weights3 = variables.Variable(
            random_ops.truncated_normal(
                [32, 10], stddev=1.0 / math.sqrt(float(32))),
            name="weights")
        biases3 = variables.Variable(array_ops.zeros([10]), name="biases")
        logits = math_ops.matmul(hidden2, weights3) + biases3
        ops_lib.add_to_collection("logits", logits)

        # Adds user_defined proto in three formats: string, bytes and Any.
        # Any proto should just pass through.
        queue_runner = queue_runner_pb2.QueueRunnerDef(queue_name="test_queue")
        ops_lib.add_to_collection("user_defined_string_collection",
                                  str(queue_runner))
        ops_lib.add_to_collection("user_defined_bytes_collection",
                                  queue_runner.SerializeToString())
        any_buf = Any()
        any_buf.Pack(queue_runner)
        ops_lib.add_to_collection("user_defined_any_collection", any_buf)

      _, var_list = meta_graph.export_scoped_meta_graph(
          filename=os.path.join(test_dir, exported_filename),
          graph=ops_lib.get_default_graph(),
          export_scope="hidden1")
      self.assertEqual(["biases:0", "weights:0"], sorted(var_list.keys()))

    with self.test_session(graph=graph) as sess:
      sess.run(variables.global_variables_initializer())
      saver = saver_module.Saver(var_list=var_list, max_to_keep=1)
      saver.save(sess, os.path.join(test_dir, ckpt_filename), write_state=False)

  def _testScopedRestore(self, test_dir, exported_filename,
                         new_exported_filename, ckpt_filename):
    graph = ops_lib.Graph()
    # Create all the missing inputs.
    with graph.as_default():
      new_image = constant_op.constant(
          1.2, dtypes.float32, shape=[100, 28], name="images")
    var_list = meta_graph.import_scoped_meta_graph(
        os.path.join(test_dir, exported_filename),
        graph=graph,
        input_map={"$unbound_inputs_images": new_image},
        import_scope="new_hidden1")
    self.assertEqual(["biases:0", "weights:0"], sorted(var_list.keys()))
    hidden1 = graph.as_graph_element("new_hidden1/Relu:0")
    weights1 = graph.as_graph_element("new_hidden1/weights:0")
    biases1 = graph.as_graph_element("new_hidden1/biases:0")

    with graph.as_default():
      # Hidden 2
      with ops_lib.name_scope("hidden2"):
        weights = variables.Variable(
            random_ops.truncated_normal(
                [128, 32], stddev=1.0 / math.sqrt(float(128))),
            name="weights")

        # The use of control_flow_ops.while_loop here is purely for adding test
        # coverage the save and restore of control flow context (which doesn't
        # make any sense here from a machine learning perspective).  The typical
        # biases is a simple Variable without the conditions.
        def loop_cond(it, _):
          return it < 2

        def loop_body(it, biases):
          biases += constant_op.constant(0.1, shape=[32])
          return it + 1, biases

        _, biases = control_flow_ops.while_loop(loop_cond, loop_body, [
            constant_op.constant(0), variables.Variable(array_ops.zeros([32]))
        ])
        hidden2 = nn_ops.relu(math_ops.matmul(hidden1, weights) + biases)
      # Linear
      with ops_lib.name_scope("softmax_linear"):
        weights = variables.Variable(
            random_ops.truncated_normal(
                [32, 10], stddev=1.0 / math.sqrt(float(32))),
            name="weights")
        biases = variables.Variable(array_ops.zeros([10]), name="biases")
        logits = math_ops.matmul(hidden2, weights) + biases
        ops_lib.add_to_collection("logits", logits)

      # The rest of the variables.
      rest_variables = list(
          set(variables.global_variables()) - set(var_list.keys()))
      init_rest_op = variables.variables_initializer(rest_variables)

    with self.test_session(graph=graph) as sess:
      saver = saver_module.Saver(var_list=var_list, max_to_keep=1)
      saver.restore(sess, os.path.join(test_dir, ckpt_filename))
      # Verify that we have restored weights1 and biases1.
      sess.run([weights1, biases1])
      # Initialize the rest of the variables and run logits.
      sess.run(init_rest_op)
      sess.run(logits)

  # Verifies that we can save the subgraph under "hidden1" and restore it
  # into "new_hidden1" in the new graph.
  def testScopedSaveAndRestore(self):
    test_dir = self._get_test_dir("scoped_export_import")
    ckpt_filename = "ckpt"
    self._testScopedSave(test_dir, "exported_hidden1.pbtxt", ckpt_filename)
    self._testScopedRestore(test_dir, "exported_hidden1.pbtxt",
                            "exported_new_hidden1.pbtxt", ckpt_filename)

  # Verifies that we can copy the subgraph under "hidden1" and copy it
  # to different name scope in the same graph or different graph.
  def testCopyScopedGraph(self):
    test_dir = self._get_test_dir("scoped_copy")
    saver0_ckpt = os.path.join(test_dir, "saver0.ckpt")
    graph1 = ops_lib.Graph()
    with graph1.as_default():
      with ops_lib.name_scope("hidden1"):
        images = constant_op.constant(
            1.0, dtypes.float32, shape=[3, 2], name="images")
        weights1 = variables.Variable(
            [[1.0, 2.0, 3.0], [4.0, 5.0, 6.0]], name="weights")
        biases1 = variables.Variable([0.1] * 3, name="biases")
        nn_ops.relu(math_ops.matmul(images, weights1) + biases1, name="relu")

    # Run the graph and save scoped checkpoint.
    with self.test_session(graph=graph1) as sess:
      sess.run(variables.global_variables_initializer())
      _, var_list_1 = meta_graph.export_scoped_meta_graph(
          export_scope="hidden1")
      saver = saver_module.Saver(var_list=var_list_1, max_to_keep=1)
      saver.save(sess, saver0_ckpt, write_state=False)

    expected = np.reshape([[5.0999999, 7.0999999, 9.10000038] * 3], (3, 3))

    # Verifies copy to the same graph with the same name fails.
    with graph1.as_default():
      with self.assertRaisesWithPredicateMatch(
          ValueError, lambda e: "need to be different" in str(e)):
        meta_graph.copy_scoped_meta_graph(
            from_scope="hidden1", to_scope="hidden1")

    # Verifies copy to the same graph.
    with graph1.as_default():
      var_list_2 = meta_graph.copy_scoped_meta_graph(
          from_scope="hidden1", to_scope="hidden2")

    with self.test_session(graph=graph1) as sess:
      saver1 = saver_module.Saver(var_list=var_list_1, max_to_keep=1)
      saver1.restore(sess, saver0_ckpt)
      saver2 = saver_module.Saver(var_list=var_list_2, max_to_keep=1)
      saver2.restore(sess, saver0_ckpt)
      self.assertAllClose(expected, sess.run("hidden1/relu:0"))
      self.assertAllClose(expected, sess.run("hidden2/relu:0"))

    # Verifies copy to differen graph.
    graph2 = ops_lib.Graph()
    new_var_list_1 = meta_graph.copy_scoped_meta_graph(
        from_scope="hidden1",
        to_scope="new_hidden1",
        from_graph=graph1,
        to_graph=graph2)

    with self.test_session(graph=graph2) as sess:
      saver3 = saver_module.Saver(var_list=new_var_list_1, max_to_keep=1)
      saver3.restore(sess, saver0_ckpt)
      self.assertAllClose(expected, sess.run("new_hidden1/relu:0"))

  def testExportGraphDefWithScope(self):
    test_dir = self._get_test_dir("export_graph_def")
    saver0_ckpt = os.path.join(test_dir, "saver0.ckpt")
    graph1 = ops_lib.Graph()
    with graph1.as_default():
      with ops_lib.name_scope("hidden1"):
        images = constant_op.constant(
            1.0, dtypes.float32, shape=[3, 2], name="images")
        weights1 = variables.Variable(
            [[1.0, 2.0, 3.0], [4.0, 5.0, 6.0]], name="weights")
        biases1 = variables.Variable([0.1] * 3, name="biases")
        nn_ops.relu(math_ops.matmul(images, weights1) + biases1, name="relu")

    # Run the graph and save scoped checkpoint.
    with self.test_session(graph=graph1) as sess:
      sess.run(variables.global_variables_initializer())
      _, var_list_1 = meta_graph.export_scoped_meta_graph(
          graph_def=graph1.as_graph_def(), export_scope="hidden1")
      saver = saver_module.Saver(var_list=var_list_1, max_to_keep=1)
      saver.save(sess, saver0_ckpt, write_state=False)

    expected = np.reshape([[5.0999999, 7.0999999, 9.10000038] * 3], (3, 3))

    # Verifies that we can run successfully after restoring.
    graph2 = ops_lib.Graph()
    new_var_list_1 = meta_graph.copy_scoped_meta_graph(
        from_scope="hidden1",
        to_scope="new_hidden1",
        from_graph=graph1,
        to_graph=graph2)

    with self.test_session(graph=graph2) as sess:
      saver3 = saver_module.Saver(var_list=new_var_list_1, max_to_keep=1)
      saver3.restore(sess, saver0_ckpt)
      self.assertAllClose(expected, sess.run("new_hidden1/relu:0"))

  def testSerializeSaverWithScope(self):
    test_dir = self._get_test_dir("export_graph_def")
    saver1_ckpt = os.path.join(test_dir, "saver1.ckpt")
    saver2_ckpt = os.path.join(test_dir, "saver2.ckpt")
    graph = ops_lib.Graph()
    with graph.as_default():
      with ops_lib.name_scope("hidden1"):
        variable1 = variables.Variable([1.0], name="variable1")
        saver1 = saver_module.Saver(var_list=[variable1])
        graph.add_to_collection(ops_lib.GraphKeys.SAVERS, saver1)

      with ops_lib.name_scope("hidden2"):
        variable2 = variables.Variable([2.0], name="variable2")
      saver2 = saver_module.Saver(var_list=[variable2], name="hidden2/")
      graph.add_to_collection(ops_lib.GraphKeys.SAVERS, saver2)

    with self.test_session(graph=graph) as sess:
      variables.global_variables_initializer().run()
      saver1.save(sess, saver1_ckpt, write_state=False)
      saver2.save(sess, saver2_ckpt, write_state=False)

    graph1 = ops_lib.Graph()
    var_dict1 = meta_graph.copy_scoped_meta_graph(
        from_scope="hidden1",
        to_scope="new_hidden1",
        from_graph=graph,
        to_graph=graph1)
    self.assertEqual(1, len(var_dict1))

    saver_list1 = graph1.get_collection(ops_lib.GraphKeys.SAVERS)
    self.assertEqual(1, len(saver_list1))

    with self.test_session(graph=graph1) as sess:
      saver_list1[0].restore(sess, saver1_ckpt)
      self.assertEqual(1.0, var_dict1["variable1:0"].eval())

    graph2 = ops_lib.Graph()
    var_dict2 = meta_graph.copy_scoped_meta_graph(
        from_scope="hidden2",
        to_scope="new_hidden2",
        from_graph=graph,
        to_graph=graph2)
    self.assertEqual(1, len(var_dict2))

    saver_list2 = graph2.get_collection(ops_lib.GraphKeys.SAVERS)
    self.assertEqual(1, len(saver_list2))

    with self.test_session(graph=graph2) as sess:
      saver_list2[0].restore(sess, saver2_ckpt)
      self.assertEqual(2.0, var_dict2["variable2:0"].eval())


class _OwnsAVariableSimple(checkpointable_base.CheckpointableBase):
  """A Checkpointable object which can be saved using a tf.train.Saver."""

  def __init__(self):
    self.non_dep_variable = variable_scope.get_variable(
        name="non_dep_variable", initializer=6., use_resource=True)

  def _gather_saveables_for_checkpoint(self):
    return {checkpointable_base.VARIABLE_VALUE_KEY: self.non_dep_variable}

  # The Saver sorts by name before parsing, so we need a name property.
  @property
  def name(self):
    return self.non_dep_variable.name


class _MirroringSaveable(
    saver_module.BaseSaverBuilder.ResourceVariableSaveable):

  def __init__(self, primary_variable, mirrored_variable, name):
    self._primary_variable = primary_variable
    self._mirrored_variable = mirrored_variable
    super(_MirroringSaveable, self).__init__(
        self._primary_variable, "", name)

  def restore(self, restored_tensors, restored_shapes):
    """Restore the same value into both variables."""
    tensor, = restored_tensors
    return control_flow_ops.group(
        self._primary_variable.assign(tensor),
        self._mirrored_variable.assign(tensor))


class _OwnsMirroredVariables(checkpointable_base.CheckpointableBase):
  """A Checkpointable object which returns a more complex SaveableObject."""

  def __init__(self):
    self.non_dep_variable = variable_scope.get_variable(
        name="non_dep_variable", initializer=6., use_resource=True)
    self.mirrored = variable_scope.get_variable(
        name="mirrored", initializer=15., use_resource=True)

  def _gather_saveables_for_checkpoint(self):
    def _saveable_factory(name=self.non_dep_variable.name):
      return _MirroringSaveable(
          primary_variable=self.non_dep_variable,
          mirrored_variable=self.mirrored,
          name=name)
    return {checkpointable_base.VARIABLE_VALUE_KEY: _saveable_factory}

  # The Saver sorts by name before parsing, so we need a name property.
  @property
  def name(self):
    return self.non_dep_variable.name


class NonLayerCheckpointable(checkpointable_tracking.Checkpointable):

  def __init__(self):
    super(NonLayerCheckpointable, self).__init__()
    self.a_variable = checkpointable_utils.add_variable(
        self, name="a_variable", shape=[])


class MyModel(training.Model):
  """A concrete Model for testing."""

  def __init__(self):
    super(MyModel, self).__init__()
    self._named_dense = core.Dense(1, use_bias=True)
    self._second = core.Dense(1, use_bias=False)
    # We can still track Checkpointables which aren't Layers.
    self._non_layer = NonLayerCheckpointable()

  def call(self, values):
    ret = self._second(self._named_dense(values))
    return ret


class CheckpointableCompatibilityTests(test.TestCase):

  # TODO(allenl): Track down python3 reference cycles in these tests.
  @test_util.run_in_graph_and_eager_modes
  def testNotSaveableButIsCheckpointable(self):
    v = _OwnsAVariableSimple()
    saver = saver_module.Saver(var_list=[v])
    test_dir = self.get_temp_dir()
    prefix = os.path.join(test_dir, "ckpt")
    self.evaluate(v.non_dep_variable.assign(42.))
    with self.test_session() as sess:
      save_path = saver.save(sess, prefix)
      self.evaluate(v.non_dep_variable.assign(43.))
      saver.restore(sess, save_path)
      self.assertEqual(42., self.evaluate(v.non_dep_variable))

  @test_util.run_in_graph_and_eager_modes
  def testMoreComplexSaveableReturned(self):
    v = _OwnsMirroredVariables()
    saver = saver_module.Saver(var_list=[v])
    test_dir = self.get_temp_dir()
    prefix = os.path.join(test_dir, "ckpt")
    self.evaluate(v.non_dep_variable.assign(42.))
    with self.test_session() as sess:
      save_path = saver.save(sess, prefix)
      self.evaluate(v.non_dep_variable.assign(43.))
      self.evaluate(v.mirrored.assign(44.))
      saver.restore(sess, save_path)
      self.assertEqual(42., self.evaluate(v.non_dep_variable))
      self.assertEqual(42., self.evaluate(v.mirrored))

  def testSingleTensorEvaluation(self):

    class _CountingSaveable(saver_module.BaseSaverBuilder.SaveableObject):

      def __init__(self, name):
        self.eval_count = 0
        def _tensor():
          self.eval_count += 1
          return constant_op.constant([1.])
        dummy_op = constant_op.constant([2.])
        super(_CountingSaveable, self).__init__(
            dummy_op,
            [saver_module.BaseSaverBuilder.SaveSpec(
                _tensor, "", name, dtype=dummy_op.dtype)],
            name)

      def restore(self, restored_tensors, restored_shapes):
        """Restore the same value into both variables."""
        pass

    with context.eager_mode():
      v = _CountingSaveable("foo")
      saver = saver_module.Saver(var_list=[v])
      test_dir = self.get_temp_dir()
      prefix = os.path.join(test_dir, "ckpt")
      with self.test_session() as sess:
        save_path = saver.save(sess, prefix)
        self.assertEqual(1, v.eval_count)
        saver.restore(sess, save_path)
        self.assertEqual(1, v.eval_count)

  def _initialized_model(self):
    input_value = constant_op.constant([[3.]])
    model = MyModel()
    optimizer = adam.AdamOptimizer(0.001)
    optimizer_step = training_util.get_or_create_global_step()
    root_checkpointable = checkpointable_utils.Checkpoint(
        optimizer=optimizer, model=model, optimizer_step=optimizer_step)
    train_op = optimizer.minimize(
        functools.partial(model, input_value),
        global_step=optimizer_step)
    self.evaluate(checkpointable_utils.gather_initializers(
        root_checkpointable))
    self.evaluate(train_op)
    # A regular variable, a slot variable, and a non-slot Optimizer variable
    # with known values to check when loading.
    self.evaluate(model._named_dense.bias.assign([1.]))
    self.evaluate(optimizer.get_slot(
        var=model._named_dense.bias, name="m").assign([2.]))
    beta1_power, _ = optimizer._get_beta_accumulators()
    self.evaluate(beta1_power.assign(3.))
    return root_checkpointable

  def _set_sentinels(self, root_checkpointable):
    self.evaluate(root_checkpointable.model._named_dense.bias.assign([101.]))
    self.evaluate(
        root_checkpointable.optimizer.get_slot(
            var=root_checkpointable.model._named_dense.bias, name="m")
        .assign([102.]))
    beta1_power, _ = root_checkpointable.optimizer._get_beta_accumulators()
    self.evaluate(beta1_power.assign(103.))

  def _check_sentinels(self, root_checkpointable):
    self.assertAllEqual(
        [1.], self.evaluate(root_checkpointable.model._named_dense.bias))
    self.assertAllEqual([2.], self.evaluate(
        root_checkpointable.optimizer.get_slot(
            var=root_checkpointable.model._named_dense.bias, name="m")))
    beta1_power, _ = root_checkpointable.optimizer._get_beta_accumulators()
    self.assertAllEqual(3., self.evaluate(beta1_power))

  def testVariableNotFoundErrorRaised(self):
    # Restore does some tricky exception handling to figure out if it should
    # load an object-based checkpoint. Tests that the exception handling isn't
    # too broad.
    checkpoint_directory = self.get_temp_dir()
    checkpoint_prefix = os.path.join(checkpoint_directory, "ckpt")

    a = resource_variable_ops.ResourceVariable(1., name="a")
    b = resource_variable_ops.ResourceVariable(1., name="b")
    a_saver = saver_module.Saver([a])
    b_saver = saver_module.Saver([b])
    with self.test_session() as sess:
      sess.run(a.initializer)
      save_path = a_saver.save(sess=sess, save_path=checkpoint_prefix)
      with self.assertRaisesRegexp(
          errors.NotFoundError, "Key b not found in checkpoint"):
        b_saver.restore(sess=sess, save_path=save_path)

      with self.assertRaises(errors.NotFoundError) as cs:
        b_saver.restore(sess=sess, save_path=save_path)

      # Make sure we don't have a confusing "During handling of the above
      # exception" block in Python 3.
      self.assertNotIn("NewCheckpointReader", cs.exception.message)

  def testGraphChangedForRestoreErrorRaised(self):
    checkpoint_directory = self.get_temp_dir()
    checkpoint_prefix = os.path.join(checkpoint_directory, "ckpt")

    with ops_lib.Graph().as_default() as g:
      a = variables.Variable(1., name="a")
      a_saver = saver_module.Saver([a])

      with self.test_session(graph=g) as sess:
        sess.run(a.initializer)
        save_path = a_saver.save(sess=sess, save_path=checkpoint_prefix)

    with ops_lib.Graph().as_default() as g:
      a = variables.Variable([1.], name="a")
      a_saver = saver_module.Saver([a])
      with self.test_session(graph=g) as sess:
        with self.assertRaisesRegexp(
            errors.InvalidArgumentError,
            "a mismatch between the current graph and the graph"):
          a_saver.restore(sess=sess, save_path=save_path)

  def testLoadFromObjectBasedGraph(self):
    checkpoint_directory = self.get_temp_dir()
    checkpoint_prefix = os.path.join(checkpoint_directory, "ckpt")

    save_graph = ops_lib.Graph()
    with save_graph.as_default(), self.test_session(graph=save_graph) as sess:
      root = self._initialized_model()
      object_saver = checkpointable_utils.CheckpointableSaver(root)
      save_path = object_saver.save(file_prefix=checkpoint_prefix)

      # An incompatible object-based checkpoint to check error messages
      var = resource_variable_ops.ResourceVariable(1., name="a")
      self.evaluate(var.initializer)
      second_saver = checkpointable_utils.CheckpointableSaver(var)
      second_path = second_saver.save(file_prefix=os.path.join(
          checkpoint_directory, "second"))

    restore_graph = ops_lib.Graph()
    with restore_graph.as_default(), self.test_session(
        graph=restore_graph) as sess:
      root = self._initialized_model()
      self._set_sentinels(root)
      saver = saver_module.Saver()
      saver.restore(sess=sess, save_path=save_path)
      self._check_sentinels(root)
      before_second_restore_ops = restore_graph.get_operations()
      # Test that multiple restores do not pollute the graph
      saver.restore(sess=sess, save_path=save_path)
      self.assertEqual(before_second_restore_ops,
                       restore_graph.get_operations())
      with self.assertRaisesRegexp(errors.NotFoundError,
                                   "could not find a_variable"):
        saver.restore(sess=sess, save_path=second_path)

  def testLoadFromObjectBasedEager(self):
    checkpoint_directory = self.get_temp_dir()
    checkpoint_prefix = os.path.join(checkpoint_directory, "ckpt")

    save_graph = ops_lib.Graph()
    with save_graph.as_default(), self.test_session(graph=save_graph):
      root = self._initialized_model()
      object_saver = checkpointable_utils.CheckpointableSaver(root)
      save_path = object_saver.save(file_prefix=checkpoint_prefix)

    with context.eager_mode():
      root = self._initialized_model()
      self._set_sentinels(root)
      saver = saver_module.Saver(
          root.model.variables + root.optimizer.variables())
      saver.restore(sess=None, save_path=save_path)
      self._check_sentinels(root)


if __name__ == "__main__":
  test.main()<|MERGE_RESOLUTION|>--- conflicted
+++ resolved
@@ -1649,300 +1649,6 @@
     self._testNonReshape(variables.Variable)
 
 
-<<<<<<< HEAD
-class LatestCheckpointWithRelativePaths(test.TestCase):
-
-  @staticmethod
-  @contextlib.contextmanager
-  def tempWorkingDir(temppath):
-    cwd = os.getcwd()
-    os.chdir(temppath)
-    try:
-      yield
-    finally:
-      os.chdir(cwd)
-
-  @staticmethod
-  @contextlib.contextmanager
-  def tempDir():
-    tempdir = tempfile.mkdtemp()
-    try:
-      yield tempdir
-    finally:
-      shutil.rmtree(tempdir)
-
-  def testNameCollision(self):
-    # Make sure we have a clean directory to work in.
-    with self.tempDir() as tempdir:
-      # Jump to that directory until this test is done.
-      with self.tempWorkingDir(tempdir):
-        # Save training snapshots to a relative path.
-        traindir = "train/"
-        os.mkdir(traindir)
-        # Collides with the default name of the checkpoint state file.
-        filepath = os.path.join(traindir, "checkpoint")
-
-        with self.test_session() as sess:
-          unused_a = variables.Variable(0.0)  # So that Saver saves something.
-          variables.global_variables_initializer().run()
-
-          # Should fail.
-          saver = saver_module.Saver(sharded=False)
-          with self.assertRaisesRegexp(ValueError, "collides with"):
-            saver.save(sess, filepath)
-
-          # Succeeds: the file will be named "checkpoint-<step>".
-          saver.save(sess, filepath, global_step=1)
-          self.assertIsNotNone(saver_module.latest_checkpoint(traindir))
-
-          # Succeeds: the file will be named "checkpoint-<i>-of-<n>".
-          saver = saver_module.Saver(sharded=True)
-          saver.save(sess, filepath)
-          self.assertIsNotNone(saver_module.latest_checkpoint(traindir))
-
-          # Succeeds: the file will be named "checkpoint-<step>-<i>-of-<n>".
-          saver = saver_module.Saver(sharded=True)
-          saver.save(sess, filepath, global_step=1)
-          self.assertIsNotNone(saver_module.latest_checkpoint(traindir))
-
-  def testRelativePath(self):
-    # Make sure we have a clean directory to work in.
-    with self.tempDir() as tempdir:
-
-      # Jump to that directory until this test is done.
-      with self.tempWorkingDir(tempdir):
-
-        # Save training snapshots to a relative path.
-        traindir = "train/"
-        os.mkdir(traindir)
-
-        filename = "snapshot"
-        filepath = os.path.join(traindir, filename)
-
-        with self.test_session() as sess:
-          # Build a simple graph.
-          v0 = variables.Variable(0.0)
-          inc = v0.assign_add(1.0)
-
-          save = saver_module.Saver({"v0": v0})
-
-          # Record a short training history.
-          variables.global_variables_initializer().run()
-          save.save(sess, filepath, global_step=0)
-          inc.eval()
-          save.save(sess, filepath, global_step=1)
-          inc.eval()
-          save.save(sess, filepath, global_step=2)
-
-        with self.test_session() as sess:
-          # Build a new graph with different initialization.
-          v0 = variables.Variable(-1.0)
-
-          # Create a new saver.
-          save = saver_module.Saver({"v0": v0})
-          variables.global_variables_initializer().run()
-
-          # Get the most recent checkpoint name from the training history file.
-          name = saver_module.latest_checkpoint(traindir)
-          self.assertIsNotNone(name)
-
-          # Restore "v0" from that checkpoint.
-          save.restore(sess, name)
-          self.assertEqual(v0.eval(), 2.0)
-
-
-class CheckpointStateTest(test.TestCase):
-
-  def _get_local_test_dir(self, dirname):
-    test_dir = os.path.join(self.get_temp_dir(), dirname)
-    gfile.MakeDirs(test_dir)
-    return test_dir
-
-  def _get_test_dir(self, dirname):
-    if os.environ.has_key("HADOOP_HDFS_HOME") and \
-        os.environ.has_key("HADOOP_TEST_TMPDIR"):
-      test_dir = os.path.join(os.environ['HADOOP_TEST_TMPDIR'], dirname)
-      gfile.MakeDirs(test_dir)
-      return test_dir
-    else:
-      return self._get_local_test_dir(dirname)
-
-
-  def testAbsPath(self):
-    save_dir = self._get_test_dir("abs_paths")
-    abs_path = os.path.join(save_dir, "model-0")
-    ckpt = saver_module.generate_checkpoint_state_proto(save_dir, abs_path)
-    self.assertEqual(ckpt.model_checkpoint_path, abs_path)
-    self.assertTrue(file_io.isabs(ckpt.model_checkpoint_path))
-    self.assertEqual(len(ckpt.all_model_checkpoint_paths), 1)
-    self.assertEqual(ckpt.all_model_checkpoint_paths[-1], abs_path)
-
-  def testRelPath(self):
-    train_dir = "train"
-    model = os.path.join(train_dir, "model-0")
-    # model_checkpoint_path should have no "train" directory part.
-    new_rel_path = "model-0"
-    ckpt = saver_module.generate_checkpoint_state_proto(train_dir, model)
-    self.assertEqual(ckpt.model_checkpoint_path, new_rel_path)
-    self.assertEqual(len(ckpt.all_model_checkpoint_paths), 1)
-    self.assertEqual(ckpt.all_model_checkpoint_paths[-1], new_rel_path)
-
-  def testAllModelCheckpointPaths(self):
-    save_dir = self._get_test_dir("all_models_test")
-    abs_path = os.path.join(save_dir, "model-0")
-    for paths in [None, [], ["model-2"]]:
-      ckpt = saver_module.generate_checkpoint_state_proto(
-          save_dir, abs_path, all_model_checkpoint_paths=paths)
-      self.assertEqual(ckpt.model_checkpoint_path, abs_path)
-      self.assertTrue(file_io.isabs(ckpt.model_checkpoint_path))
-      self.assertEqual(
-          len(ckpt.all_model_checkpoint_paths), len(paths) if paths else 1)
-      self.assertEqual(ckpt.all_model_checkpoint_paths[-1], abs_path)
-
-  def testUpdateCheckpointState(self):
-    save_dir = self._get_local_test_dir("update_checkpoint_state")
-    os.chdir(save_dir)
-    # Make a temporary train directory.
-    train_dir = "train"
-    os.mkdir(train_dir)
-    abs_path = os.path.join(save_dir, "model-0")
-    rel_path = os.path.join("train", "model-2")
-    saver_module.update_checkpoint_state(
-        train_dir, rel_path, all_model_checkpoint_paths=[abs_path, rel_path])
-    ckpt = saver_module.get_checkpoint_state(train_dir)
-    self.assertEqual(ckpt.model_checkpoint_path, rel_path)
-    self.assertEqual(len(ckpt.all_model_checkpoint_paths), 2)
-    self.assertEqual(ckpt.all_model_checkpoint_paths[-1], rel_path)
-    self.assertEqual(ckpt.all_model_checkpoint_paths[0], abs_path)
-
-  def testUpdateCheckpointStateNonLocal(self):
-    save_dir = self._get_test_dir("update_checkpoint_state_non_local")
-
-    if file_io.islocal(save_dir):
-      return
-
-    train_dir = os.path.join(save_dir, "train")
-    abs_path = os.path.join(save_dir, "model-0")
-    rel_path = os.path.join("train", "model-2")
-    saver_module.update_checkpoint_state(
-        train_dir, rel_path, all_model_checkpoint_paths=[abs_path, rel_path])
-
-    file_content = file_io.read_file_to_string(
-        os.path.join(train_dir, "checkpoint"))
-    ckpt = CheckpointState()
-    text_format.Merge(file_content, ckpt)
-    self.assertEqual(ckpt.model_checkpoint_path, rel_path)
-    self.assertEqual(len(ckpt.all_model_checkpoint_paths), 2)
-    self.assertEqual(ckpt.all_model_checkpoint_paths[-1], rel_path)
-    self.assertEqual(ckpt.all_model_checkpoint_paths[0], abs_path)
-
-    ckpt = saver_module.get_checkpoint_state(train_dir)
-    self.assertEqual(
-        ckpt.model_checkpoint_path, os.path.join(train_dir, rel_path))
-    self.assertEqual(len(ckpt.all_model_checkpoint_paths), 2)
-    self.assertEqual(
-        ckpt.all_model_checkpoint_paths[-1],
-        os.path.join(train_dir, rel_path))
-    self.assertEqual(ckpt.all_model_checkpoint_paths[0], abs_path)
-
-
-  def testUpdateCheckpointStateSaveRelativePaths(self):
-    save_dir = self._get_local_test_dir("update_checkpoint_state")
-    os.chdir(save_dir)
-    abs_path2 = os.path.join(save_dir, "model-2")
-    rel_path2 = "model-2"
-    abs_path0 = os.path.join(save_dir, "model-0")
-    rel_path0 = "model-0"
-    saver_module._update_checkpoint_state(  # pylint: disable=protected-access
-        save_dir=save_dir,
-        model_checkpoint_path=abs_path2,
-        all_model_checkpoint_paths=[rel_path0, abs_path2],
-        save_relative_paths=True)
-
-    # File should contain relative paths.
-    file_content = file_io.read_file_to_string(
-        os.path.join(save_dir, "checkpoint"))
-    ckpt = CheckpointState()
-    text_format.Merge(file_content, ckpt)
-    self.assertEqual(ckpt.model_checkpoint_path, rel_path2)
-    self.assertEqual(len(ckpt.all_model_checkpoint_paths), 2)
-    self.assertEqual(ckpt.all_model_checkpoint_paths[-1], rel_path2)
-    self.assertEqual(ckpt.all_model_checkpoint_paths[0], rel_path0)
-
-    # get_checkpoint_state should return absolute paths.
-    ckpt = saver_module.get_checkpoint_state(save_dir)
-    self.assertEqual(ckpt.model_checkpoint_path, abs_path2)
-    self.assertEqual(len(ckpt.all_model_checkpoint_paths), 2)
-    self.assertEqual(ckpt.all_model_checkpoint_paths[-1], abs_path2)
-    self.assertEqual(ckpt.all_model_checkpoint_paths[0], abs_path0)
-
-  def testUpdateCheckpointStateSaveRelativePathsNonLocal(self):
-    save_dir = self._get_test_dir("update_checkpoint_state_non_local")
-
-    if file_io.islocal(save_dir):
-      return
-
-    abs_path2 = os.path.join(save_dir, "model-2")
-    rel_path2 = "model-2"
-    abs_path0 = os.path.join(save_dir, "model-0")
-    rel_path0 = "model-0"
-    saver_module._update_checkpoint_state(  # pylint: disable=protected-access
-        save_dir=save_dir,
-        model_checkpoint_path=abs_path2,
-        all_model_checkpoint_paths=[rel_path0, abs_path2],
-        save_relative_paths=True)
-
-    # File should contain relative paths.
-    file_content = file_io.read_file_to_string(
-        os.path.join(save_dir, "checkpoint"))
-    ckpt = CheckpointState()
-    text_format.Merge(file_content, ckpt)
-    self.assertEqual(ckpt.model_checkpoint_path, rel_path2)
-    self.assertEqual(len(ckpt.all_model_checkpoint_paths), 2)
-    self.assertEqual(ckpt.all_model_checkpoint_paths[-1], rel_path2)
-    self.assertEqual(ckpt.all_model_checkpoint_paths[0], rel_path0)
-
-    # get_checkpoint_state should return absolute paths.
-    ckpt = saver_module.get_checkpoint_state(save_dir)
-    self.assertEqual(ckpt.model_checkpoint_path, abs_path2)
-    self.assertEqual(len(ckpt.all_model_checkpoint_paths), 2)
-    self.assertEqual(ckpt.all_model_checkpoint_paths[-1], abs_path2)
-    self.assertEqual(ckpt.all_model_checkpoint_paths[0], abs_path0)
-
-  def testCheckPointStateFailsWhenIncomplete(self):
-    save_dir = self._get_local_test_dir(
-        "checkpoint_state_fails_when_incomplete")
-    os.chdir(save_dir)
-    ckpt_path = os.path.join(save_dir, "checkpoint")
-    ckpt_file = open(ckpt_path, "w")
-    ckpt_file.write("")
-    ckpt_file.close()
-    with self.assertRaises(ValueError):
-      saver_module.get_checkpoint_state(save_dir)
-
-  def testCheckPointCompletesRelativePaths(self):
-    save_dir = self._get_local_test_dir(
-        "checkpoint_completes_relative_paths")
-    os.chdir(save_dir)
-    ckpt_path = os.path.join(save_dir, "checkpoint")
-    ckpt_file = open(ckpt_path, "w")
-    ckpt_file.write("""
-        model_checkpoint_path: "./model.ckpt-687529"
-        all_model_checkpoint_paths: "./model.ckpt-687500"
-        all_model_checkpoint_paths: "./model.ckpt-687529"
-        """)
-    ckpt_file.close()
-    ckpt = saver_module.get_checkpoint_state(save_dir)
-    self.assertEqual(ckpt.model_checkpoint_path,
-                     os.path.join(save_dir, "./model.ckpt-687529"))
-    self.assertEqual(ckpt.all_model_checkpoint_paths[0],
-                     os.path.join(save_dir, "./model.ckpt-687500"))
-    self.assertEqual(ckpt.all_model_checkpoint_paths[1],
-                     os.path.join(save_dir, "./model.ckpt-687529"))
-
-
-=======
->>>>>>> 7e3a88be
 class MetaGraphTest(test.TestCase):
 
 
