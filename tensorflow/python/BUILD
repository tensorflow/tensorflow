# Description:
# Python support for TensorFlow.
#
# Public targets:
#  ":platform" - Low-level and platform-specific Python code.

visibility = [
    "//engedu/ml/tf_from_scratch:__pkg__",
    "//tensorflow:internal",
    "//tensorflow/contrib/lite/toco/python:__pkg__",
    "//tensorflow_models:__subpackages__",
    # TODO(aselle): to pass open source test.
    "//bazel_pip/tensorflow/contrib/lite/toco/python:__pkg__",
]

package(default_visibility = visibility)

licenses(["notice"])  # Apache 2.0

exports_files(["LICENSE"])

load("//tensorflow:tensorflow.bzl", "if_not_windows")
load("//tensorflow:tensorflow.bzl", "tf_gpu_library")
load("//tensorflow:tensorflow.bzl", "tf_gen_op_wrapper_py")
load("//tensorflow:tensorflow.bzl", "py_test")
load("//tensorflow:tensorflow.bzl", "tf_py_test")
load("//tensorflow:tensorflow.bzl", "py_tests")
load("//tensorflow:tensorflow.bzl", "tf_py_build_info_genrule")
load("//tensorflow:tensorflow.bzl", "tf_py_wrap_cc")
load("//tensorflow:tensorflow.bzl", "tf_cc_shared_object")
load("//tensorflow:tensorflow.bzl", "tf_native_cc_binary")
load("//tensorflow:tensorflow.bzl", "tf_custom_op_library_additional_deps_impl")
load("//tensorflow:tensorflow.bzl", "gpu_py_test")
load("//tensorflow:tensorflow.bzl", "gpu_py_tests")
load("//tensorflow/core:platform/default/build_config.bzl", "pyx_library")
load("//tensorflow/core:platform/default/build_config.bzl", "tf_proto_library")
load("//tensorflow/core:platform/default/build_config.bzl", "tf_proto_library_py")
load("//tensorflow/core:platform/default/build_config.bzl", "tf_additional_lib_deps")
load("//tensorflow/core:platform/default/build_config.bzl", "tf_additional_all_protos")
load("//tensorflow/core:platform/default/build_config.bzl", "tf_protos_grappler")
load("//tensorflow/core:platform/default/build_config_root.bzl", "tf_additional_plugin_deps")
load("//tensorflow/python:build_defs.bzl", "tf_gen_op_wrapper_private_py")
load("//tensorflow/core:platform/default/build_config_root.bzl", "tf_additional_verbs_deps")
load("//tensorflow/core:platform/default/build_config_root.bzl", "tf_additional_mpi_deps")
load("//tensorflow/core:platform/default/build_config_root.bzl", "tf_additional_gdr_deps")
load("//tensorflow/core:platform/default/build_config_root.bzl", "if_static")

py_library(
    name = "python",
    srcs = ["__init__.py"],
    srcs_version = "PY2AND3",
    visibility = [
        "//tensorflow:__pkg__",
        "//tensorflow/compiler/aot/tests:__pkg__",  # TODO(b/34059704): remove when fixed
        "//tensorflow/contrib/learn:__pkg__",  # TODO(b/34059704): remove when fixed
        "//tensorflow/contrib/learn/python/learn/datasets:__pkg__",  # TODO(b/34059704): remove when fixed
        "//tensorflow/contrib/lite/toco/python:__pkg__",  # TODO(b/34059704): remove when fixed
        "//tensorflow/python/debug:__pkg__",  # TODO(b/34059704): remove when fixed
        "//tensorflow/python/tools:__pkg__",  # TODO(b/34059704): remove when fixed
        "//tensorflow/tools/quantization:__pkg__",  # TODO(b/34059704): remove when fixed
    ],
    deps = [
        ":no_contrib",
        "//tensorflow/contrib:contrib_py",
        "//tensorflow/python/estimator:estimator_py",
    ],
)

py_library(
    name = "no_contrib",
    srcs = ["__init__.py"],
    srcs_version = "PY2AND3",
    visibility = [
        "//tensorflow:__pkg__",
        "//tensorflow/python/tools:__pkg__",
        "//tensorflow/python/tools/api/generator:__pkg__",
    ],
    deps = [
        ":array_ops",
        ":bitwise_ops",
        ":boosted_trees_ops",
        ":check_ops",
        ":client",
        ":client_testlib",
        ":collective_ops",
        ":confusion_matrix",
        ":control_flow_ops",
        ":cudnn_rnn_ops_gen",
        ":errors",
        ":framework",
        ":framework_for_generated_wrappers",
        ":functional_ops",
        ":gradient_checker",
        ":graph_util",
        ":histogram_ops",
        ":image_ops",
        ":initializers_ns",
        ":io_ops",
        ":layers",
        ":lib",
        ":list_ops",
        ":manip_ops",
        ":math_ops",
        ":metrics",
        ":nn",
        ":ops",
        ":platform",
        ":pywrap_tensorflow",
        ":saver_test_utils",
        ":script_ops",
        ":session_ops",
        ":sets",
        ":sparse_ops",
        ":spectral_ops",
        ":spectral_ops_test_util",
        ":standard_ops",
        ":state_ops",
        ":string_ops",
        ":subscribe",
        ":summary",
        ":tensor_array_ops",
        ":test_ops",  # TODO: Break testing code out into separate rule.
        ":tf_cluster",
        ":tf_item",
        ":tf_optimizer",
        ":training",
        ":util",
        ":weights_broadcast_ops",
        "//tensorflow/core:protos_all_py",
        "//tensorflow/python/compat",
        "//tensorflow/python/data",
        "//tensorflow/python/feature_column:feature_column_py",
        "//tensorflow/python/keras",
        "//tensorflow/python/ops/distributions",
        "//tensorflow/python/ops/linalg",
        "//tensorflow/python/ops/losses",
        "//tensorflow/python/ops/parallel_for",
        "//tensorflow/python/profiler",
        "//tensorflow/python/saved_model",
        "//third_party/py/numpy",
    ],
)

tf_py_build_info_genrule()

py_library(
    name = "platform",
    srcs = glob(
        [
            "platform/*.py",
        ],
        exclude = [
            "**/*test.py",
            "**/benchmark.py",  # In platform_benchmark.
        ],
    ) + ["platform/build_info.py"],
    srcs_version = "PY2AND3",
    visibility = ["//visibility:public"],
    deps = [
        ":lib",
        ":pywrap_tensorflow",
        ":util",
        "//tensorflow/core:protos_all_py",
        "@absl_py//absl/flags",
        "@six_archive//:six",
    ],
)

py_library(
    name = "platform_benchmark",
    srcs = ["platform/benchmark.py"],
    srcs_version = "PY2AND3",
    deps = [
        ":client",
        ":platform",
        "@six_archive//:six",
    ],
)

py_library(
    name = "platform_test",
    srcs = ["platform/googletest.py"],
    srcs_version = "PY2AND3",
    deps = [":platform_benchmark"],
)

tf_py_test(
    name = "resource_loader_test",
    size = "small",
    srcs = ["platform/resource_loader_test.py"],
    additional_deps = [
        ":platform",
        ":platform_test",
    ],
)

tf_py_test(
    name = "flags_test",
    size = "small",
    srcs = ["platform/flags_test.py"],
    additional_deps = [
        ":client_testlib",
        ":platform",
    ],
)

tf_py_test(
    name = "stacktrace_handler_test",
    size = "small",
    srcs = ["platform/stacktrace_handler_test.py"],
    additional_deps = [
        ":client_testlib",
        ":platform",
    ],
    tags = ["no_windows"],
)

tf_py_test(
    name = "app_test",
    size = "small",
    srcs = ["platform/app_test.py"],
    additional_deps = [":platform"],
    tags = ["notap"],
)

cc_library(
    name = "cost_analyzer_lib",
    srcs = ["grappler/cost_analyzer.cc"],
    hdrs = ["grappler/cost_analyzer.h"],
    deps = [
        "//tensorflow/core:lib",
        "//tensorflow/core:protos_all_cc",
        "//tensorflow/core/grappler:grappler_item",
        "//tensorflow/core/grappler/clusters:cluster",
        "//tensorflow/core/grappler/costs:analytical_cost_estimator",
        "//tensorflow/core/grappler/costs:cost_estimator",
        "//tensorflow/core/grappler/costs:measuring_cost_estimator",
        "//tensorflow/core/grappler/costs:utils",
    ] + tf_protos_grappler(),
)

cc_library(
    name = "model_analyzer_lib",
    srcs = ["grappler/model_analyzer.cc"],
    hdrs = ["grappler/model_analyzer.h"],
    deps = [
        "//tensorflow/core:framework",
        "//tensorflow/core:lib",
        "//tensorflow/core:protos_all_cc",
        "//tensorflow/core/grappler:grappler_item",
        "//tensorflow/core/grappler/costs:graph_properties",
    ],
)

cc_library(
    name = "numpy_lib",
    srcs = ["lib/core/numpy.cc"],
    hdrs = ["lib/core/numpy.h"],
    deps = [
        "//tensorflow/core:framework",
        "//tensorflow/core:lib",
        "//third_party/py/numpy:headers",
        "//third_party/python_runtime:headers",
    ],
)

cc_library(
    name = "bfloat16_lib",
    srcs = ["lib/core/bfloat16.cc"],
    hdrs = ["lib/core/bfloat16.h"],
    deps = [
        ":numpy_lib",
        ":safe_ptr",
        "//tensorflow/core:framework",
        "//tensorflow/core:lib",
        "//third_party/python_runtime:headers",
    ],
)

cc_library(
    name = "ndarray_tensor_bridge",
    srcs = ["lib/core/ndarray_tensor_bridge.cc"],
    hdrs = ["lib/core/ndarray_tensor_bridge.h"],
    visibility = visibility + [
        "//learning/deepmind/courier:__subpackages__",
    ],
    deps = [
        ":bfloat16_lib",
        ":numpy_lib",
        "//tensorflow/c:c_api",
        "//tensorflow/core:lib",
        "//tensorflow/core:protos_all_cc",
    ],
)

cc_library(
    name = "py_exception_registry",
    srcs = ["lib/core/py_exception_registry.cc"],
    hdrs = ["lib/core/py_exception_registry.h"],
    deps = [
        "//tensorflow/c:c_api",
        "//tensorflow/core:lib",
        "//third_party/python_runtime:headers",
    ],
)

cc_library(
    name = "kernel_registry",
    srcs = ["util/kernel_registry.cc"],
    hdrs = ["util/kernel_registry.h"],
    deps = [
        "//tensorflow/core:framework",
        "//tensorflow/core:lib",
        "//tensorflow/core:protos_all_cc",
    ],
)

cc_library(
    name = "cpp_python_util",
    srcs = ["util/util.cc"],
    hdrs = ["util/util.h"],
    deps = [
        ":safe_ptr",
        "//tensorflow/core:lib",
        "//tensorflow/core:lib_internal",
        "//third_party/python_runtime:headers",
    ],
)

cc_library(
    name = "py_func_lib",
    srcs = ["lib/core/py_func.cc"],
    hdrs = ["lib/core/py_func.h"],
    deps = [
        ":ndarray_tensor_bridge",
        ":numpy_lib",
        ":py_util",
        ":safe_ptr",
        "//tensorflow/c:tf_status_helper",
        "//tensorflow/c/eager:c_api",
        "//tensorflow/c/eager:c_api_internal",
        "//tensorflow/core:framework",
        "//tensorflow/core:lib",
        "//tensorflow/core:protos_all_cc",
        "//tensorflow/core:script_ops_op_lib",
        "//tensorflow/python/eager:pywrap_tfe_lib",
        "//third_party/py/numpy:headers",
        "//third_party/python_runtime:headers",
    ],
)

cc_library(
    name = "safe_ptr",
    srcs = ["lib/core/safe_ptr.cc"],
    hdrs = ["lib/core/safe_ptr.h"],
    deps = [
        "//tensorflow/c:c_api",
        "//tensorflow/c/eager:c_api",
        "//third_party/python_runtime:headers",
    ],
)

cc_library(
    name = "ndarray_tensor",
    srcs = ["lib/core/ndarray_tensor.cc"],
    hdrs = ["lib/core/ndarray_tensor.h"],
    visibility = visibility + [
        "//learning/deepmind/courier:__subpackages__",
    ],
    deps = [
        ":bfloat16_lib",
        ":ndarray_tensor_bridge",
        ":numpy_lib",
        ":safe_ptr",
        "//tensorflow/c:c_api",
        "//tensorflow/c:tf_status_helper",
        "//tensorflow/core:framework",
        "//tensorflow/core:lib",
    ],
)

cc_library(
    name = "py_seq_tensor",
    srcs = ["lib/core/py_seq_tensor.cc"],
    hdrs = ["lib/core/py_seq_tensor.h"],
    deps = [
        ":numpy_lib",
        ":py_util",
        ":safe_ptr",
        "//tensorflow/core:framework",
        "//tensorflow/core:lib",
        "//third_party/python_runtime:headers",
    ],
)

cc_library(
    name = "py_util",
    srcs = ["lib/core/py_util.cc"],
    hdrs = ["lib/core/py_util.h"],
    deps = [
        "//tensorflow/core:lib",
        "//tensorflow/core:script_ops_op_lib",
        "//third_party/python_runtime:headers",
    ],
)

cc_library(
    name = "py_record_reader_lib",
    srcs = ["lib/io/py_record_reader.cc"],
    hdrs = ["lib/io/py_record_reader.h"],
    deps = [
        "//tensorflow/c:c_api",
        "//tensorflow/c:tf_status_helper",
        "//tensorflow/core:lib",
        "//tensorflow/core:lib_internal",
    ],
)

cc_library(
    name = "py_record_writer_lib",
    srcs = ["lib/io/py_record_writer.cc"],
    hdrs = ["lib/io/py_record_writer.h"],
    deps = [
        "//tensorflow/c:c_api",
        "//tensorflow/c:tf_status_helper",
        "//tensorflow/core:lib",
        "//tensorflow/core:lib_internal",
    ],
)

tf_cc_shared_object(
    name = "framework/test_file_system.so",
    srcs = ["framework/test_file_system.cc"],
    copts = if_not_windows(["-Wno-sign-compare"]),
    linkopts = select({
        "//conditions:default": [
            "-lm",
        ],
        "//tensorflow:darwin": [],
        "//tensorflow:windows": [],
    }),
    deps = [
        "//tensorflow/core:framework_headers_lib",
        "//third_party/eigen3",
        "@protobuf_archive//:protobuf_headers",
    ],
)

py_test(
    name = "file_system_test",
    size = "small",
    srcs = ["framework/file_system_test.py"],
    data = [":framework/test_file_system.so"],
    main = "framework/file_system_test.py",
    srcs_version = "PY2AND3",
    tags = [
        "no_pip",  # Path issues due to test environment
        "no_windows",
    ],
    deps = [
        ":client_testlib",
        ":data_flow_ops",
        ":framework",
        ":framework_for_generated_wrappers",
        ":io_ops",
        ":platform",
        ":util",
    ],
)

py_test(
    name = "decorator_utils_test",
    srcs = ["util/decorator_utils_test.py"],
    srcs_version = "PY2AND3",
    deps = [
        ":client_testlib",
        ":platform",
        ":util",
    ],
)

py_test(
    name = "tf_export_test",
    srcs = ["util/tf_export_test.py"],
    srcs_version = "PY2AND3",
    deps = [
        ":client_testlib",
        ":platform",
        ":util",
    ],
)

py_test(
    name = "deprecation_test",
    srcs = ["util/deprecation_test.py"],
    srcs_version = "PY2AND3",
    deps = [
        ":client_testlib",
        ":platform",
        ":util",
    ],
)

py_test(
    name = "keyword_args_test",
    srcs = ["util/keyword_args_test.py"],
    srcs_version = "PY2AND3",
    deps = [
        ":client_testlib",
        ":util",
    ],
)

cc_library(
    name = "python_op_gen",
    srcs = [
        "framework/python_op_gen.cc",
        "framework/python_op_gen_internal.cc",
    ],
    hdrs = [
        "framework/python_op_gen.h",
        "framework/python_op_gen_internal.h",
    ],
    visibility = ["//visibility:public"],
    deps = [
        "//tensorflow/core:framework",
        "//tensorflow/core:lib",
        "//tensorflow/core:lib_internal",
        "//tensorflow/core:op_gen_lib",
        "//tensorflow/core:proto_text",
        "//tensorflow/core:protos_all_cc",
    ],
    alwayslink = 1,
)

cc_library(
    name = "python_op_gen_main",
    srcs = ["framework/python_op_gen_main.cc"],
    visibility = ["//visibility:public"],
    deps = [
        ":python_op_gen",
        "//tensorflow/core:framework",
        "//tensorflow/core:lib",
        "//tensorflow/core:lib_internal",
        "//tensorflow/core:op_gen_lib",
        "//tensorflow/core:protos_all_cc",
    ],
)

py_library(
    name = "framework_for_generated_wrappers",
    srcs_version = "PY2AND3",
    visibility = ["//visibility:public"],
    deps = [
        ":constant_op",
        ":device",
        ":dtypes",
        ":framework_ops",
        ":function",
        ":op_def_library",
        ":op_def_registry",
        ":registry",
        ":tensor_shape",
        ":versions",
    ],
)

# What is needed for tf_gen_op_wrapper_py. This is the same as
# "framework_for_generated_wrappers" minus the "function" dep. This is to avoid
# circular dependencies, as "function" uses generated op wrappers.
py_library(
    name = "framework_for_generated_wrappers_v2",
    srcs_version = "PY2AND3",
    visibility = ["//visibility:public"],
    deps = [
        ":constant_op",
        ":device",
        ":dtypes",
        ":framework_ops",
        ":op_def_library",
        ":op_def_registry",
        ":registry",
        ":tensor_shape",
        ":versions",
        "//tensorflow/python/eager:context",
        "//tensorflow/python/eager:core",
        "//tensorflow/python/eager:execute",
    ],
)

py_library(
    name = "subscribe",
    srcs = ["framework/subscribe.py"],
    srcs_version = "PY2AND3",
    deps = [
        ":array_ops",
        ":framework_ops",
        ":platform",
        ":variables",
    ],
)

py_library(
    name = "framework",
    srcs = [
        "framework/framework_lib.py",
        "framework/graph_io.py",
        "framework/importer.py",
        "framework/load_library.py",
        "framework/meta_graph.py",
    ],
    srcs_version = "PY2AND3",
    deps = [
        ":common_shapes",
        ":cpp_shape_inference_proto_py",
        ":errors",
        ":framework_fast_tensor_util",
        ":framework_for_generated_wrappers",
        ":function",
        ":graph_util",
        ":lib",
        ":platform",
        ":pywrap_tensorflow",
        ":random_seed",
        ":sparse_tensor",
        ":tensor_spec",
        ":tensor_util",
        ":util",
        "//tensorflow/python/eager:context",
        "//third_party/py/numpy",
        "@six_archive//:six",
    ],
)

py_library(
    name = "c_api_util",
    srcs = ["framework/c_api_util.py"],
    srcs_version = "PY2AND3",
    deps = [
        ":pywrap_tensorflow",
        "//tensorflow/core:protos_all_py",
    ],
)

py_library(
    name = "common_shapes",
    srcs = ["framework/common_shapes.py"],
    srcs_version = "PY2AND3",
    deps = [
        ":cpp_shape_inference_proto_py",
        ":errors",
        ":framework_ops",
        ":pywrap_tensorflow",
        ":tensor_shape",
        ":tensor_util",
        "//tensorflow/core:protos_all_py",
    ],
)

py_library(
    name = "constant_op",
    srcs = ["framework/constant_op.py"],
    srcs_version = "PY2AND3",
    deps = [
        ":dtypes",
        ":framework_ops",
        ":tensor_shape",
        "//tensorflow/core:protos_all_py",
        "//tensorflow/python/eager:execute",
    ],
)

py_library(
    name = "device",
    srcs = ["framework/device.py"],
    srcs_version = "PY2AND3",
)

py_library(
    name = "dtypes",
    srcs = ["framework/dtypes.py"],
    srcs_version = "PY2AND3",
    deps = [
        ":pywrap_tensorflow",
        "//tensorflow/core:protos_all_py",
    ],
)

py_library(
    name = "errors",
    srcs = [
        "framework/errors.py",
        "framework/errors_impl.py",
    ],
    srcs_version = "PY2AND3",
    deps = [
        ":c_api_util",
        ":util",
    ],
)

py_library(
    name = "error_interpolation",
    srcs = [
        "framework/error_interpolation.py",
    ],
    srcs_version = "PY2AND3",
    deps = [
        ":util",
    ],
)

py_library(
    name = "function",
    srcs = ["framework/function.py"],
    srcs_version = "PY2AND3",
    deps = [
        ":array_ops",
        ":cond_v2_impl",
        ":dtypes",
        ":framework_ops",
        ":graph_to_function_def",
        ":op_def_registry",
        ":util",
        ":variable_scope",
        "//tensorflow/core:protos_all_py",
        "//tensorflow/python/eager:context",
    ],
)

py_library(
    name = "graph_to_function_def",
    srcs = ["framework/graph_to_function_def.py"],
    srcs_version = "PY2AND3",
    deps = [
        ":cond_v2_impl",
        ":op_def_registry",
        "//tensorflow/core:protos_all_py",
    ],
)

py_library(
    name = "function_def_to_graph",
    srcs = ["framework/function_def_to_graph.py"],
    srcs_version = "PY2AND3",
    deps = [
        ":framework",
        ":framework_ops",
        ":function",
        ":tensor_shape",
        ":versions",
        "//tensorflow/core:protos_all_py",
    ],
)

py_test(
    name = "function_def_to_graph_test",
    size = "small",
    srcs = ["framework/function_def_to_graph_test.py"],
    srcs_version = "PY2AND3",
    tags = ["no_pip"],
    deps = [
        ":array_ops",
        ":client_testlib",
        ":constant_op",
        ":dtypes",
        ":framework_ops",
        ":function",
        ":function_def_to_graph",
        ":graph_to_function_def",
        ":math_ops",
        ":test_ops",
    ],
)

py_library(
    name = "graph_util",
    srcs = [
        "framework/graph_util.py",
        "framework/graph_util_impl.py",
    ],
    srcs_version = "PY2AND3",
    deps = [
        ":dtypes",
        ":framework_ops",
        ":platform",
        ":tensor_util",
        "//tensorflow/core:protos_all_py",
    ],
)

py_library(
    name = "op_def_library",
    srcs = ["framework/op_def_library.py"],
    srcs_version = "PY2AND3",
    deps = [
        ":dtypes",
        ":framework_ops",
        ":platform",
        ":tensor_shape",
        ":util",
        "//tensorflow/core:protos_all_py",
        "@six_archive//:six",
    ],
)

py_library(
    name = "op_def_registry",
    srcs = ["framework/op_def_registry.py"],
    srcs_version = "PY2AND3",
    deps = [
        "//tensorflow/core:protos_all_py",
    ],
)

py_library(
    name = "framework_ops",  # "ops" is already the name of a deprecated target
    srcs = ["framework/ops.py"],
    srcs_version = "PY2AND3",
    deps = [
        ":c_api_util",
        ":control_flow_util",
        ":device",
        ":dtypes",
        ":op_def_registry",
        ":platform",
        ":registry",
        ":tensor_shape",
        ":traceable_stack",
        ":util",
        ":versions",
        "//tensorflow/core:protos_all_py",
        "//tensorflow/python/eager:context",
        "//tensorflow/python/eager:core",
        "//tensorflow/python/eager:tape",
        "@six_archive//:six",
    ],
)

py_library(
    name = "random_seed",
    srcs = ["framework/random_seed.py"],
    srcs_version = "PY2AND3",
    deps = [
        ":framework_ops",
    ],
)

py_library(
    name = "registry",
    srcs = ["framework/registry.py"],
    srcs_version = "PY2AND3",
    deps = [
        ":platform",
        ":util",
    ],
)

py_library(
    name = "smart_cond",
    srcs = ["framework/smart_cond.py"],
    srcs_version = "PY2AND3",
    deps = [
        ":control_flow_ops",
        ":tensor_util",
    ],
)

py_test(
    name = "smart_cond_test",
    size = "small",
    srcs = ["framework/smart_cond_test.py"],
    srcs_version = "PY2AND3",
    deps = [
        ":client_testlib",
        ":constant_op",
        ":framework_ops",
        ":math_ops",
        ":session",
        ":smart_cond",
    ],
)

py_library(
    name = "sparse_tensor",
    srcs = ["framework/sparse_tensor.py"],
    srcs_version = "PY2AND3",
    deps = [
        ":dtypes",
        ":framework_ops",
        ":tensor_util",
    ],
)

# This target is maintained separately from :util to provide separate visibility
# for legacy users who were granted visibility when the functions were private
# members of ops.Graph.
py_library(
    name = "tf_stack",
    srcs = ["util/tf_stack.py"],
    srcs_version = "PY2AND3",
    visibility = ["//visibility:public"],
    deps = [],
)

py_library(
    name = "tensor_shape",
    srcs = ["framework/tensor_shape.py"],
    srcs_version = "PY2AND3",
    deps = [
        ":dtypes",
        ":util",
        "//tensorflow/core:protos_all_py",
    ],
)

py_library(
    name = "tensor_spec",
    srcs = ["framework/tensor_spec.py"],
    srcs_version = "PY2AND3",
    deps = [
        ":common_shapes",
        ":dtypes",
        ":tensor_shape",
        "//third_party/py/numpy",
    ],
)

py_library(
    name = "tensor_util",
    srcs = ["framework/tensor_util.py"],
    srcs_version = "PY2AND3",
    deps = [
        ":tensor_shape",
        ":util",
        "//tensorflow/core:protos_all_py",
    ],
)

py_library(
    name = "traceable_stack",
    srcs = ["framework/traceable_stack.py"],
    srcs_version = "PY2AND3",
    visibility = ["//visibility:public"],
    deps = [
        ":util",
    ],
)

py_library(
    name = "versions",
    srcs = ["framework/versions.py"],
    srcs_version = "PY2AND3",
    deps = [
        ":pywrap_tensorflow",
    ],
)

py_library(
    name = "extra_py_tests_deps",
    srcs_version = "PY2AND3",
    deps = [
        "//third_party/py/numpy",
        "@six_archive//:six",
    ],
)

py_library(
    name = "framework_test_lib",
    srcs = ["framework/test_util.py"],
    srcs_version = "PY2AND3",
    deps = [
        ":array_ops",
        ":client",
        ":errors",
        ":framework_for_generated_wrappers",
        ":platform",
        ":platform_test",
        ":pywrap_tensorflow",
        ":random_seed",
        ":resource_variable_ops",
        ":session",
        ":training",
        ":util",
        ":variables",
        "//tensorflow/core:protos_all_py",
        "//tensorflow/python/eager:backprop",
        "//tensorflow/python/eager:context",
        "//tensorflow/python/eager:tape",
        "//third_party/py/numpy",
        "@six_archive//:six",
    ],
)

py_library(
    name = "distributed_framework_test_lib",
    srcs_version = "PY2AND3",
    deps = [":framework_test_lib"],
)

py_library(
    name = "client_testlib",
    srcs = ["platform/test.py"],
    srcs_version = "PY2AND3",
    deps = [
        ":client",
        ":framework_test_lib",
        ":gradient_checker",
        ":platform_test",
        ":util",
    ],
)

py_test(
    name = "framework_registry_test",
    size = "small",
    srcs = ["framework/registry_test.py"],
    main = "framework/registry_test.py",
    srcs_version = "PY2AND3",
    deps = [
        ":framework_for_generated_wrappers",
        "//tensorflow/python:client_testlib",
    ],
)

py_test(
    name = "framework_errors_test",
    size = "small",
    srcs = ["framework/errors_test.py"],
    main = "framework/errors_test.py",
    srcs_version = "PY2AND3",
    deps = [
        ":client_testlib",
        ":errors",
        "//tensorflow/core:protos_all_py",
    ],
)

py_test(
    name = "framework_error_interpolation_test",
    size = "small",
    srcs = ["framework/error_interpolation_test.py"],
    main = "framework/error_interpolation_test.py",
    srcs_version = "PY2AND3",
    deps = [
        ":client_testlib",
        ":constant_op",
        ":error_interpolation",
        ":traceable_stack",
    ],
)

py_test(
    name = "framework_subscribe_test",
    size = "small",
    srcs = ["framework/subscribe_test.py"],
    main = "framework/subscribe_test.py",
    srcs_version = "PY2AND3",
    deps = [
        ":framework",
        ":framework_for_generated_wrappers",
        ":framework_test_lib",
        ":math_ops",
        ":platform_test",
        ":script_ops",
        ":subscribe",
    ],
)

py_test(
    name = "contrib_test",
    size = "small",
    srcs = ["framework/contrib_test.py"],
    main = "framework/contrib_test.py",
    srcs_version = "PY2AND3",
    deps = [
        "//tensorflow:tensorflow_py",
        "//tensorflow/python:client_testlib",
    ],
)

py_test(
    name = "build_info_test",
    size = "small",
    srcs = [
        "platform/build_info.py",
        "platform/build_info_test.py",
    ],
    main = "platform/build_info_test.py",
    srcs_version = "PY2AND3",
    tags = ["notap"],
    deps = [
        ":client_testlib",
        ":platform",
    ],
)

py_test(
    name = "proto_test",
    size = "small",
    srcs = ["framework/proto_test.py"],
    main = "framework/proto_test.py",
    srcs_version = "PY2AND3",
    deps = [
        ":client_testlib",
        ":framework_for_generated_wrappers",
        "//third_party/py/numpy",
    ],
)

tf_gen_op_wrapper_private_py(
    name = "functional_ops_gen",
    visibility = [
        "//learning/brain/python/ops:__pkg__",
    ],
)

py_library(
    name = "functional_ops",
    srcs = ["ops/functional_ops.py"],
    srcs_version = "PY2AND3",
    deps = [
        ":array_ops",
        ":constant_op",
        ":control_flow_ops",
        ":framework_ops",
        ":functional_ops_gen",
        ":sparse_tensor",
        ":tensor_array_ops",
        ":tensor_shape",
        ":util",
        ":variable_scope",
        "//tensorflow/python/eager:context",
    ],
)

gpu_py_tests(
    name = "framework_function_test",
    size = "medium",
    srcs = ["framework/function_test.py"],
    additional_deps = [
        ":array_ops",
        ":client",
        ":client_testlib",
        ":clip_ops",
        ":control_flow_ops",
        ":errors",
        ":framework_for_generated_wrappers",
        ":functional_ops",
        ":gradients",
        ":init_ops",
        ":logging_ops",
        ":logging_ops_gen",
        ":math_ops",
        ":nn_ops",
        ":platform",
        ":random_ops",
        ":variable_scope",
        ":variables",
        "//third_party/py/numpy",
        "//tensorflow/core:protos_all_py",
    ],
    shard_count = 10,
    tags = [
        "noasan",
        "optonly",
    ],
)

py_test(
    name = "framework_versions_test",
    size = "small",
    srcs = ["framework/versions_test.py"],
    main = "framework/versions_test.py",
    srcs_version = "PY2AND3",
    deps = [
        ":client_testlib",
        ":framework_for_generated_wrappers",
    ],
)

py_test(
    name = "framework_importer_test",
    size = "large",
    srcs = ["framework/importer_test.py"],
    main = "framework/importer_test.py",
    srcs_version = "PY2AND3",
    deps = [
        ":array_ops",
        ":client_testlib",
        ":framework",
        ":framework_for_generated_wrappers",
        ":gradients",
        ":math_ops",
        ":nn_grad",
        ":nn_ops",
        ":random_ops",
        ":test_ops",
        ":variables",
        "//tensorflow/core:protos_all_py",
        "//third_party/py/numpy",
    ],
)

filegroup(
    name = "meta_graph_testdata",
    srcs = [
        "framework/testdata/metrics_export_meta_graph.pb",
    ],
    visibility = ["//visibility:public"],
)

py_test(
    name = "framework_meta_graph_test",
    size = "small",
    srcs = ["framework/meta_graph_test.py"],
    data = ["//tensorflow/python:meta_graph_testdata"],
    main = "framework/meta_graph_test.py",
    srcs_version = "PY2AND3",
    tags = ["no_pip"],
    deps = [
        ":array_ops",
        ":client_testlib",
        ":control_flow_ops",
        ":data_flow_ops",
        ":framework",
        ":framework_for_generated_wrappers",
        ":math_ops",
        ":metrics",
        ":nn_ops",
        ":platform",
        ":random_ops",
        ":training",
        ":variables",
    ],
)

py_test(
    name = "framework_traceable_stack_test",
    size = "small",
    srcs = ["framework/traceable_stack_test.py"],
    main = "framework/traceable_stack_test.py",
    srcs_version = "PY2AND3",
    deps = [
        ":framework_test_lib",
        ":platform_test",
        ":test_ops",
        ":traceable_stack",
        ":util",
    ],
)

tf_gen_op_wrapper_py(
    name = "test_ops",
    out = "framework/test_ops.py",
    deps = [":test_ops_kernels"],
)

cc_library(
    name = "test_ops_kernels",
    srcs = ["framework/test_ops.cc"],
    linkstatic = 1,
    deps = [
        "//tensorflow/core:framework",
        "//tensorflow/core:lib",
        "//tensorflow/core:protos_all_cc",
    ],
    alwayslink = 1,
)

tf_gen_op_wrapper_py(
    name = "test_ops_2",
    out = "framework/test_ops_2.py",
    deps = [":test_ops_2_kernels"],
)

cc_library(
    name = "test_ops_2_kernels",
    srcs = ["framework/test_ops_2.cc"],
    linkstatic = 1,
    deps = ["//tensorflow/core:framework"],
    alwayslink = 1,
)

py_test(
    name = "framework_common_shapes_test",
    size = "small",
    srcs = ["framework/common_shapes_test.py"],
    main = "framework/common_shapes_test.py",
    srcs_version = "PY2AND3",
    deps = [
        ":framework",
        ":framework_for_generated_wrappers",
        ":framework_test_lib",
        ":platform_test",
        "//tensorflow/core:protos_all_py",
    ],
)

py_test(
    name = "framework_ops_test",
    size = "small",
    srcs = ["framework/ops_test.py"],
    main = "framework/ops_test.py",
    srcs_version = "PY2AND3",
    tags = ["no_pip"],  # test_ops_2 is not available in pip.
    deps = [
        ":control_flow_ops",
        ":errors",
        ":framework",
        ":framework_for_generated_wrappers",
        ":framework_test_lib",
        ":gradients",
        ":math_ops",
        ":platform_test",
        ":resources",
        ":test_ops",
        ":test_ops_2",
        ":util",
        ":variable_scope",
        ":variables",
        "//tensorflow/core:protos_all_py",
        "//tensorflow/python/eager:context",
        "//tensorflow/python/eager:function",
    ],
)

py_test(
    name = "framework_tensor_shape_test",
    size = "small",
    srcs = ["framework/tensor_shape_test.py"],
    main = "framework/tensor_shape_test.py",
    srcs_version = "PY2AND3",
    deps = [
        ":framework_for_generated_wrappers",
        ":framework_test_lib",
        ":platform_test",
        "//tensorflow/core:protos_all_py",
    ],
)

py_test(
    name = "framework_tensor_spec_test",
    size = "small",
    srcs = ["framework/tensor_spec_test.py"],
    main = "framework/tensor_spec_test.py",
    srcs_version = "PY2AND3",
    deps = [
        ":framework_for_generated_wrappers",
        ":framework_test_lib",
        ":platform_test",
        ":tensor_spec",
        "//third_party/py/numpy",
    ],
)

py_test(
    name = "framework_sparse_tensor_test",
    size = "small",
    srcs = ["framework/sparse_tensor_test.py"],
    main = "framework/sparse_tensor_test.py",
    srcs_version = "PY2AND3",
    deps = [
        ":framework",
        ":framework_for_generated_wrappers",
        ":framework_test_lib",
        ":platform_test",
        "//tensorflow/core:protos_all_py",
    ],
)

py_test(
    name = "framework_device_test",
    size = "small",
    srcs = ["framework/device_test.py"],
    main = "framework/device_test.py",
    srcs_version = "PY2AND3",
    deps = [
        ":framework_for_generated_wrappers",
        ":framework_test_lib",
        ":platform_test",
        "//tensorflow/core:protos_all_py",
    ],
)

py_test(
    name = "framework_random_seed_test",
    size = "small",
    srcs = ["framework/random_seed_test.py"],
    main = "framework/random_seed_test.py",
    srcs_version = "PY2AND3",
    deps = [
        ":client_testlib",
        ":framework",
    ],
)

py_test(
    name = "framework_tensor_shape_div_test",
    size = "small",
    srcs = ["framework/tensor_shape_div_test.py"],
    main = "framework/tensor_shape_div_test.py",
    srcs_version = "PY2AND3",
    deps = [
        ":framework_for_generated_wrappers",
        ":framework_test_lib",
        ":platform_test",
        "//tensorflow/core:protos_all_py",
        "@six_archive//:six",
    ],
)

py_test(
    name = "framework_tensor_util_test",
    size = "small",
    srcs = ["framework/tensor_util_test.py"],
    main = "framework/tensor_util_test.py",
    srcs_version = "PY2AND3",
    tags = ["no_windows"],
    deps = [
        ":array_ops",
        ":client_testlib",
        ":framework",
        ":framework_for_generated_wrappers",
        ":framework_test_lib",
        ":math_ops",
        ":state_ops_gen",
        "//third_party/py/numpy",
    ],
)

py_test(
    name = "framework_test_util_test",
    size = "small",
    srcs = ["framework/test_util_test.py"],
    main = "framework/test_util_test.py",
    srcs_version = "PY2AND3",
    tags = ["no_windows"],
    deps = [
        ":control_flow_ops",
        ":errors",
        ":framework_for_generated_wrappers",
        ":framework_test_lib",
        ":platform_test",
        ":random_ops",
        ":resource_variable_ops",
        ":session",
        ":test_ops",
        ":variables",
        "//tensorflow/core:protos_all_py",
        "//tensorflow/python/eager:context",
        "//third_party/py/numpy",
    ],
)

py_test(
    name = "framework_dtypes_test",
    size = "small",
    srcs = ["framework/dtypes_test.py"],
    main = "framework/dtypes_test.py",
    srcs_version = "PY2AND3",
    deps = [
        ":framework_for_generated_wrappers",
        ":framework_test_lib",
        ":platform_test",
        "//tensorflow:tensorflow_py",
        "//tensorflow/core:protos_all_py",
        "//third_party/py/numpy",
    ],
)

py_test(
    name = "op_def_library_test",
    size = "small",
    srcs = ["framework/op_def_library_test.py"],
    srcs_version = "PY2AND3",
    deps = [
        ":framework_for_generated_wrappers",
        ":framework_test_lib",
        ":platform_test",
        ":test_ops",
    ],
)

tf_gen_op_wrapper_private_py(
    name = "array_ops_gen",
    visibility = [
        "//learning/brain/python/ops:__pkg__",
        "//tensorflow/compiler/tests:__pkg__",
        "//tensorflow/contrib/quantization:__pkg__",
        "//tensorflow/python/kernel_tests:__pkg__",
    ],
)

tf_gen_op_wrapper_private_py(
    name = "bitwise_ops_gen",
    require_shape_functions = True,
    visibility = [
        "//learning/brain/python/ops:__pkg__",
        "//tensorflow/compiler/tests:__pkg__",
        "//tensorflow/contrib/quantization:__pkg__",
        "//tensorflow/python/kernel_tests:__pkg__",
    ],
)

tf_gen_op_wrapper_private_py(
    name = "boosted_trees_ops_gen",
    visibility = ["//tensorflow:internal"],
    deps = [
        "//tensorflow/core:boosted_trees_ops_op_lib",
    ],
)

tf_gen_op_wrapper_private_py(
    name = "summary_ops_gen",
    visibility = ["//tensorflow:__subpackages__"],
    deps = ["//tensorflow/core:summary_ops_op_lib"],
)

tf_gen_op_wrapper_private_py(
    name = "audio_ops_gen",
    require_shape_functions = True,
    visibility = [
        "//learning/brain/python/ops:__pkg__",
        "//tensorflow/contrib/framework:__pkg__",
    ],
)

tf_gen_op_wrapper_private_py(
    name = "cudnn_rnn_ops_gen",
    visibility = [
        "//tensorflow:__subpackages__",
    ],
)

tf_gen_op_wrapper_private_py(
    name = "candidate_sampling_ops_gen",
    visibility = ["//learning/brain/python/ops:__pkg__"],
)

tf_gen_op_wrapper_private_py(
    name = "checkpoint_ops_gen",
    visibility = [
        "//tensorflow/contrib/framework:__pkg__",
        "//tensorflow/python/kernel_tests:__pkg__",
    ],
)

tf_gen_op_wrapper_private_py(
    name = "collective_ops_gen",
    visibility = ["//tensorflow:internal"],
    deps = [
        "//tensorflow/core:collective_ops_op_lib",
    ],
)

tf_gen_op_wrapper_private_py(
    name = "control_flow_ops_gen",
    visibility = [
        "//learning/brain/python/ops:__pkg__",
        "//tensorflow/python/kernel_tests:__pkg__",
    ],
    deps = [
        "//tensorflow/core:control_flow_ops_op_lib",
        "//tensorflow/core:no_op_op_lib",
    ],
)

tf_gen_op_wrapper_private_py(
    name = "ctc_ops_gen",
)

tf_gen_op_wrapper_private_py(
    name = "data_flow_ops_gen",
    visibility = [
        "//learning/brain/python/ops:__pkg__",
        "//tensorflow/python/kernel_tests:__pkg__",
    ],
)

tf_gen_op_wrapper_private_py(
    name = "dataset_ops_gen",
    visibility = [
        "//learning/brain/python/ops:__pkg__",
        "//tensorflow:__subpackages__",
        "//tensorflow/python/kernel_tests:__pkg__",
    ],
)

tf_gen_op_wrapper_private_py(
    name = "image_ops_gen",
    visibility = ["//learning/brain/python/ops:__pkg__"],
)

tf_gen_op_wrapper_private_py(
    name = "io_ops_gen",
    visibility = [
        "//learning/brain/python/ops:__pkg__",
        "//tensorflow/python/kernel_tests:__pkg__",
        "//tensorflow/python/training/checkpointable:__pkg__",
    ],
)

tf_gen_op_wrapper_private_py(
    name = "linalg_ops_gen",
    visibility = ["//learning/brain/python/ops:__pkg__"],
)

tf_gen_op_wrapper_private_py(
    name = "logging_ops_gen",
    visibility = [
        "//learning/brain/python/ops:__pkg__",
        "//tensorflow/python/kernel_tests:__pkg__",
    ],
)

tf_gen_op_wrapper_private_py(
    name = "lookup_ops_gen",
    visibility = [
        "//learning/brain/python/ops:__pkg__",
        "//tensorflow/contrib/lookup:__pkg__",
        "//tensorflow/python/kernel_tests:__pkg__",
    ],
)

tf_gen_op_wrapper_private_py(
    name = "batch_ops_gen",
    visibility = [
        "//tensorflow:__subpackages__",
    ],
)

tf_gen_op_wrapper_private_py(
    name = "manip_ops_gen",
    visibility = [
        "//learning/brain/python/ops:__pkg__",
        "//tensorflow/python/kernel_tests:__pkg__",
    ],
)

tf_gen_op_wrapper_private_py(
    name = "math_ops_gen",
    visibility = [
        "//learning/brain/google/python/ops:__pkg__",
        "//learning/brain/python/ops:__pkg__",
        "//tensorflow/compiler/tests:__pkg__",
        "//tensorflow/contrib/quantization:__pkg__",
        "//tensorflow/python/kernel_tests:__pkg__",
    ],
)

tf_gen_op_wrapper_private_py(
    name = "nn_ops_gen",
    visibility = [
        "//learning/brain/python/ops:__pkg__",
        "//tensorflow/compiler/tests:__pkg__",
        "//tensorflow/contrib/quantization:__pkg__",
        "//tensorflow/python/kernel_tests:__pkg__",
        "//tensorflow/python/tools:__pkg__",
    ],
)

tf_gen_op_wrapper_private_py(
    name = "parsing_ops_gen",
    visibility = [
        "//learning/brain/python/ops:__pkg__",
    ],
)

tf_gen_op_wrapper_private_py(
    name = "random_ops_gen",
    visibility = ["//learning/brain/python/ops:__pkg__"],
)

tf_gen_op_wrapper_private_py(
    name = "resource_variable_ops_gen",
    visibility = [
        "//tensorflow/compiler/tf2xla:internal",
    ],
)

tf_gen_op_wrapper_private_py(
    name = "list_ops_gen",
)

tf_gen_op_wrapper_private_py(
    name = "script_ops_gen",
)

tf_gen_op_wrapper_private_py(
    name = "sdca_ops_gen",
    visibility = ["//tensorflow/contrib/linear_optimizer:__pkg__"],
)

tf_gen_op_wrapper_private_py(
    name = "set_ops_gen",
)

tf_gen_op_wrapper_private_py(
    name = "state_ops_gen",
    visibility = [
        "//learning/brain/python/ops:__pkg__",
        "//tensorflow/contrib/framework:__pkg__",
        "//tensorflow/python/kernel_tests:__pkg__",
    ],
)

tf_gen_op_wrapper_private_py(
    name = "sparse_ops_gen",
)

tf_gen_op_wrapper_private_py(
    name = "spectral_ops_gen",
)

tf_gen_op_wrapper_private_py(
    name = "string_ops_gen",
)

tf_gen_op_wrapper_private_py(
    name = "user_ops_gen",
    require_shape_functions = False,
)

tf_gen_op_wrapper_private_py(
    name = "training_ops_gen",
    out = "training/gen_training_ops.py",
)

py_library(
    name = "array_grad",
    srcs = ["ops/array_grad.py"],
    srcs_version = "PY2AND3",
    deps = [
        ":array_ops",
        ":array_ops_gen",
        ":framework",
        ":framework_for_generated_wrappers",
        ":math_ops",
        ":sparse_ops",
    ],
)

py_library(
    name = "array_ops",
    srcs = [
        "ops/array_ops.py",
        "ops/inplace_ops.py",
    ],
    srcs_version = "PY2AND3",
    deps = [
        ":array_ops_gen",
        ":common_shapes",
        ":constant_op",
        ":dtypes",
        ":framework_ops",
        ":math_ops_gen",
        ":sparse_tensor",
        ":tensor_shape",
        ":tensor_util",
        ":util",
        "//third_party/py/numpy",
        "@six_archive//:six",
    ],
)

py_library(
    name = "bitwise_ops",
    srcs = ["ops/bitwise_ops.py"],
    srcs_version = "PY2AND3",
    deps = [
        ":bitwise_ops_gen",
        ":framework",
        ":util",
    ],
)

py_library(
    name = "boosted_trees_ops",
    srcs = ["ops/boosted_trees_ops.py"],
    srcs_version = "PY2AND3",
    deps = [
        ":boosted_trees_ops_gen",
        ":framework",
        ":ops",
        ":training",
        "//tensorflow/core/kernels/boosted_trees:boosted_trees_proto_py",
    ],
)

py_library(
    name = "sets",
    srcs = [
        "ops/sets.py",
        "ops/sets_impl.py",
    ],
    srcs_version = "PY2AND3",
    deps = [
        ":framework",
        ":framework_for_generated_wrappers",
        ":set_ops_gen",
        ":util",
    ],
)

py_library(
    name = "candidate_sampling_ops",
    srcs = ["ops/candidate_sampling_ops.py"],
    srcs_version = "PY2AND3",
    deps = [
        ":array_ops",
        ":candidate_sampling_ops_gen",
        ":framework",
        ":math_ops",
    ],
)

py_library(
    name = "check_ops",
    srcs = ["ops/check_ops.py"],
    srcs_version = "PY2AND3",
    deps = [
        ":array_ops",
        ":control_flow_ops",
        ":framework_for_generated_wrappers",
        ":math_ops",
        ":sparse_tensor",
        ":tensor_util",
        ":util",
        "//third_party/py/numpy",
    ],
)

py_library(
    name = "clip_ops",
    srcs = ["ops/clip_ops.py"],
    srcs_version = "PY2AND3",
    deps = [
        ":array_ops",
        ":framework_for_generated_wrappers",
        ":math_ops",
        ":nn_ops_gen",
        "@six_archive//:six",
    ],
)

py_test(
    name = "clip_ops_test",
    size = "small",
    srcs = ["ops/clip_ops_test.py"],
    srcs_version = "PY2AND3",
    deps = [
        ":client_testlib",
        ":clip_ops",
        ":framework_for_generated_wrappers",
        ":numerics",
        "//third_party/py/numpy",
    ],
)

py_library(
    name = "collective_ops",
    srcs = ["ops/collective_ops.py"],
    srcs_version = "PY2AND3",
    deps = [
        ":collective_ops_gen",
        ":framework_for_generated_wrappers",
    ],
)

py_test(
    name = "collective_ops_test",
    size = "small",
    srcs = ["ops/collective_ops_test.py"],
    srcs_version = "PY2AND3",
    deps = [
        ":client_testlib",
        ":collective_ops",
        ":framework_for_generated_wrappers",
        "//third_party/py/numpy",
    ],
)

py_library(
    name = "control_flow_grad",
    srcs =
        ["ops/control_flow_grad.py"],
    srcs_version = "PY2AND3",
    deps = [
        ":control_flow_ops",
        ":control_flow_ops_gen",
        ":control_flow_util",
        ":framework",
        ":framework_for_generated_wrappers",
        ":math_ops",
    ],
)

py_library(
    name = "control_flow_ops",
    srcs = ["ops/control_flow_ops.py"],
    srcs_version = "PY2AND3",
    deps = [
        "tensor_shape",
        ":array_ops",
        ":array_ops_gen",
        ":cond_v2_impl",
        ":constant_op",
        ":control_flow_ops_gen",
        ":control_flow_util",
        ":data_flow_ops_gen",
        ":dtypes",
        ":framework_ops",
        ":logging_ops_gen",
        ":math_ops",
        ":platform",
        ":resource_variable_ops_gen",
        ":sparse_tensor",
        ":tensor_array_ops",
        ":tf_should_use",
        ":util",
        "//tensorflow/core:protos_all_py",
        "@six_archive//:six",
    ],
)

py_library(
    name = "control_flow_util",
    srcs = ["ops/control_flow_util.py"],
    srcs_version = "PY2AND3",
    deps = [
        ":platform",
    ],
)

py_library(
    name = "cond_v2",
    srcs = [
        "ops/cond_v2.py",
    ],
    srcs_version = "PY2AND3",
    deps = [
        ":cond_v2_impl",
        ":function",
        ":function_def_to_graph",
        ":gradients",
    ],
)

py_library(
    name = "cond_v2_impl",
    srcs = [
        "ops/cond_v2_impl.py",
    ],
    srcs_version = "PY2AND3",
    deps = [
        ":array_ops",
        ":c_api_util",
        ":framework_ops",
        ":functional_ops_gen",
        ":pywrap_tensorflow",
        ":util",
        "//tensorflow/core:protos_all_py",
    ],
)

py_library(
    name = "ctc_ops",
    srcs = ["ops/ctc_ops.py"],
    srcs_version = "PY2AND3",
    deps = [
        ":array_ops",
        ":ctc_ops_gen",
        ":framework",
        ":framework_for_generated_wrappers",
        ":nn_grad",
    ],
)

py_library(
    name = "cudnn_rnn_grad",
    srcs = ["ops/cudnn_rnn_grad.py"],
    srcs_version = "PY2AND3",
    deps = [
        ":framework_for_generated_wrappers",
        "//tensorflow/python:cudnn_rnn_ops_gen",
    ],
)

py_library(
    name = "data_flow_grad",
    srcs = ["ops/data_flow_grad.py"],
    srcs_version = "PY2AND3",
    deps = [
        ":array_ops",
        ":data_flow_ops",
        ":framework_for_generated_wrappers",
        ":math_ops",
    ],
)

py_library(
    name = "data_flow_ops",
    srcs = ["ops/data_flow_ops.py"],
    srcs_version = "PY2AND3",
    deps = [
        ":array_ops",
        ":control_flow_ops",
        ":data_flow_ops_gen",
        ":framework_for_generated_wrappers",
        ":math_ops",
        ":random_seed",
        ":tensor_util",
        "//tensorflow/python/eager:context",
        "@six_archive//:six",
    ],
)

py_library(
    name = "embedding_ops",
    srcs = ["ops/embedding_ops.py"],
    srcs_version = "PY2AND3",
    deps = [
        ":array_ops",
        ":clip_ops",
        ":data_flow_grad",
        ":data_flow_ops",
        ":framework",
        ":framework_for_generated_wrappers",
        ":math_ops",
        ":platform",
        ":resource_variable_ops",
        ":sparse_ops",
        ":tensor_shape",
        ":variables",
    ],
)

py_library(
    name = "gradients",
    srcs = [
        "ops/custom_gradient.py",
        "ops/gradients.py",
        "ops/gradients_impl.py",
    ],
    srcs_version = "PY2AND3",
    deps = [
        ":array_grad",
        ":array_ops",
        ":bitwise_ops",
        ":cond_v2_impl",
        ":control_flow_grad",
        ":control_flow_ops",
        ":control_flow_util",
        ":framework",
        ":framework_for_generated_wrappers",
        ":framework_ops",
        ":functional_ops",
        ":image_grad",
        ":linalg_grad",
        ":linalg_ops",
        ":logging_ops",
        ":manip_grad",
        ":manip_ops",
        ":math_grad",
        ":math_ops",
        ":platform",
        ":random_grad",
        ":resource_variable_ops",
        ":spectral_grad",
        ":util",
        ":variable_scope",
        "//tensorflow/python/eager:backprop",
        "//tensorflow/python/eager:context",
        "//tensorflow/python/eager:tape",
        "//third_party/py/numpy",
        "@six_archive//:six",
    ],
)

py_library(
    name = "histogram_ops",
    srcs = ["ops/histogram_ops.py"],
    srcs_version = "PY2AND3",
    deps = [
        ":array_ops",
        ":clip_ops",
        ":framework_for_generated_wrappers",
        ":math_ops",
    ],
)

py_library(
    name = "image_grad",
    srcs = ["ops/image_grad.py"],
    srcs_version = "PY2AND3",
    deps = [
        ":array_ops",
        ":framework_for_generated_wrappers",
        ":image_ops_gen",
    ],
)

py_library(
    name = "image_ops",
    srcs = [
        "ops/image_ops.py",
        "ops/image_ops_impl.py",
    ],
    srcs_version = "PY2AND3",
    deps = [
        ":array_ops",
        ":check_ops",
        ":clip_ops",
        ":control_flow_ops",
        ":framework",
        ":framework_for_generated_wrappers",
        ":gradients",
        ":image_ops_gen",
        ":math_ops",
        ":nn",
        ":nn_ops_gen",
        ":random_ops",
        ":string_ops",
        ":util",
        ":variables",
        "//third_party/py/numpy",
    ],
)

py_library(
    name = "init_ops",
    srcs = ["ops/init_ops.py"],
    srcs_version = "PY2AND3",
    deps = [
        ":array_ops",
        ":constant_op",
        ":dtypes",
        ":linalg_ops_gen",
        ":linalg_ops_impl",
        ":math_ops",
        ":random_ops",
        ":util",
        "//third_party/py/numpy",
    ],
)

py_library(
    name = "initializers_ns",
    srcs = ["ops/initializers_ns.py"],
    srcs_version = "PY2AND3",
    deps = [
        ":init_ops",
        ":variables",
    ],
)

py_library(
    name = "io_ops",
    srcs = ["ops/io_ops.py"],
    srcs_version = "PY2AND3",
    deps = [
        ":framework_for_generated_wrappers",
        ":io_ops_gen",
        ":lib",
    ],
)

py_library(
    name = "linalg_grad",
    srcs = ["ops/linalg_grad.py"],
    srcs_version = "PY2AND3",
    deps = [
        ":array_ops",
        ":control_flow_ops",
        ":framework_for_generated_wrappers",
        ":linalg_ops",
        ":math_ops",
        "//tensorflow/python/ops/linalg:linalg_impl",
    ],
)

py_library(
    name = "linalg_ops",
    srcs = ["ops/linalg_ops.py"],
    srcs_version = "PY2AND3",
    deps = [
        ":array_ops",
        ":dtypes",
        ":framework_ops",
        ":functional_ops",
        ":linalg_ops_gen",
        ":linalg_ops_impl",
        ":math_ops",
        "//third_party/py/numpy",
    ],
)

py_library(
    name = "linalg_ops_impl",
    srcs = ["ops/linalg_ops_impl.py"],
    srcs_version = "PY2AND3",
    deps = [
        ":array_ops",
        ":dtypes",
        ":framework_ops",
        ":math_ops",
        "//third_party/py/numpy",
    ],
)

py_library(
    name = "manip_grad",
    srcs = ["ops/manip_grad.py"],
    srcs_version = "PY2AND3",
    deps = [
        ":control_flow_ops",
        ":framework_for_generated_wrappers",
        ":manip_ops",
    ],
)

py_library(
    name = "manip_ops",
    srcs = ["ops/manip_ops.py"],
    srcs_version = "PY2AND3",
    deps = [
        ":dtypes",
        ":framework_ops",
        ":manip_ops_gen",
        "//third_party/py/numpy",
    ],
)

py_library(
    name = "logging_ops",
    srcs = ["ops/logging_ops.py"],
    srcs_version = "PY2AND3",
    deps = [
        ":framework_for_generated_wrappers",
        ":logging_ops_gen",
        ":util",
    ],
)

py_library(
    name = "lookup_ops",
    srcs = ["ops/lookup_ops.py"],
    srcs_version = "PY2AND3",
    deps = [
        ":array_ops",
        ":constant_op",
        ":control_flow_ops",
        ":framework_for_generated_wrappers",
        ":lookup_ops_gen",
        ":math_ops",
        ":sparse_tensor",
        ":string_ops",
        ":util",
        "//tensorflow/python/eager:context",
        "@six_archive//:six",
    ],
)

py_library(
    name = "math_grad",
    srcs = ["ops/math_grad.py"],
    srcs_version = "PY2AND3",
    deps = [
        ":array_ops",
        ":array_ops_gen",
        ":framework_for_generated_wrappers",
        ":math_ops",
        ":math_ops_gen",
        ":tensor_util",
        "//tensorflow/python/eager:context",
        "//third_party/py/numpy",
    ],
)

py_library(
    name = "math_ops",
    srcs = ["ops/math_ops.py"],
    srcs_version = "PY2AND3",
    deps = [
        "constant_op",
        ":array_ops",
        ":common_shapes",
        ":control_flow_ops_gen",
        ":data_flow_ops_gen",
        ":dtypes",
        ":framework_ops",
        ":graph_util",
        ":math_ops_gen",
        ":nn_ops_gen",
        ":sparse_ops_gen",
        ":sparse_tensor",
        ":spectral_ops_gen",
        ":state_ops",
        ":state_ops_gen",
        ":tensor_shape",
        ":util",
        "//tensorflow/python/eager:context",
        "//third_party/py/numpy",
    ],
)

py_library(
    name = "resources",
    srcs = ["ops/resources.py"],
    srcs_version = "PY2AND3",
    deps = [
        ":array_ops",
        ":control_flow_ops",
        ":framework_for_generated_wrappers",
        ":math_ops",
        ":tf_should_use",
    ],
)

py_library(
    name = "resource_variable_ops",
    srcs = ["ops/resource_variable_ops.py"],
    srcs_version = "PY2AND3",
    deps = [
        ":array_ops",
        ":array_ops_gen",
        ":dtypes",
        ":framework_ops",
        ":resource_variable_ops_gen",
        ":tensor_shape",
        ":util",
        ":variables",
        "//tensorflow/core:protos_all_py",
        "//tensorflow/python/eager:context",
        "//tensorflow/python/eager:tape",
    ],
)

py_library(
    name = "list_ops",
    srcs = ["ops/list_ops.py"],
    srcs_version = "PY2AND3",
    deps = [
        ":array_ops",
        ":list_ops_gen",
    ],
)

py_library(
    name = "nn",
    srcs = [
        "ops/nn.py",
        "ops/nn_impl.py",
    ],
    srcs_version = "PY2AND3",
    deps = [
        ":array_ops",
        ":candidate_sampling_ops",
        ":ctc_ops",
        ":embedding_ops",
        ":framework_for_generated_wrappers",
        ":math_ops",
        ":nn_grad",
        ":nn_ops",
        ":nn_ops_gen",
        ":rnn",
        ":sparse_ops",
        ":util",
        ":variables",
    ],
)

py_library(
    name = "nn_grad",
    srcs = ["ops/nn_grad.py"],
    srcs_version = "PY2AND3",
    deps = [
        ":array_ops",
        ":framework_for_generated_wrappers",
        ":gradients",
        ":math_ops",
        ":nn_ops",
        ":nn_ops_gen",
        ":sparse_ops",
        ":tensor_util",
        "//tensorflow/python/eager:context",
    ],
)

py_library(
    name = "nn_ops",
    srcs = ["ops/nn_ops.py"],
    srcs_version = "PY2AND3",
    deps = [
        ":array_ops",
        ":dtypes",
        ":framework_ops",
        ":graph_util",
        ":math_ops",
        ":nn_ops_gen",
        ":random_ops",
        ":tensor_shape",
        ":tensor_util",
        "//third_party/py/numpy",
    ],
)

py_library(
    name = "numerics",
    srcs = ["ops/numerics.py"],
    srcs_version = "PY2AND3",
    deps = [
        ":array_ops",
        ":control_flow_ops",
        ":framework_for_generated_wrappers",
        "//tensorflow/python/eager:context",
    ],
)

py_library(
    name = "parsing_ops",
    srcs = ["ops/parsing_ops.py"],
    srcs_version = "PY2AND3",
    deps = [
        ":array_ops",
        ":control_flow_ops",
        ":framework",
        ":framework_for_generated_wrappers",
        ":math_ops",
        ":parsing_ops_gen",
        ":sparse_ops",
    ],
)

py_library(
    name = "partitioned_variables",
    srcs = ["ops/partitioned_variables.py"],
    srcs_version = "PY2AND3",
    deps = [
        ":framework_for_generated_wrappers",
        ":platform",
        ":variable_scope",
    ],
)

py_library(
    name = "random_grad",
    srcs = ["ops/random_grad.py"],
    srcs_version = "PY2AND3",
    deps = [
        ":array_ops",
        ":dtypes",
        ":framework_ops",
        ":math_ops",
        ":random_ops_gen",
    ],
)

py_library(
    name = "random_ops",
    srcs = ["ops/random_ops.py"],
    srcs_version = "PY2AND3",
    deps = [
        ":array_ops",
        ":control_flow_ops",
        ":dtypes",
        ":framework_ops",
        ":math_ops",
        ":random_ops_gen",
        ":random_seed",
    ],
)

py_library(
    name = "rnn",
    srcs = ["ops/rnn.py"],
    srcs_version = "PY2AND3",
    deps = [
        ":array_ops",
        ":control_flow_ops",
        ":control_flow_util",
        ":framework_for_generated_wrappers",
        ":math_ops",
        ":rnn_cell",
        ":tensor_array_ops",
        ":util",
        ":variable_scope",
        "//tensorflow/python/eager:context",
    ],
)

py_library(
    name = "rnn_cell",
    srcs = [
        "ops/rnn_cell.py",
        "ops/rnn_cell_impl.py",
    ],
    srcs_version = "PY2AND3",
    deps = [
        ":array_ops",
        ":clip_ops",
        ":framework_for_generated_wrappers",
        ":init_ops",
        ":math_ops",
        ":nn_ops",
        ":partitioned_variables",
        ":random_ops",
        ":util",
        ":variable_scope",
        ":variables",
    ],
)

py_library(
    name = "script_ops",
    srcs = ["ops/script_ops.py"],
    srcs_version = "PY2AND3",
    deps = [
        ":array_ops",
        ":framework_for_generated_wrappers",
        ":script_ops_gen",
        "//third_party/py/numpy",
    ],
)

py_library(
    name = "sdca_ops",
    srcs = ["ops/sdca_ops.py"],
    srcs_version = "PY2AND3",
    deps = [
        ":framework_for_generated_wrappers",
        ":sdca_ops_gen",
        "//third_party/py/numpy",
    ],
)

py_library(
    name = "session_ops",
    srcs = ["ops/session_ops.py"],
    srcs_version = "PY2AND3",
    deps = [
        ":array_ops",
        ":data_flow_ops_gen",
        ":framework_for_generated_wrappers",
        ":util",
    ],
)

py_library(
    name = "sparse_grad",
    srcs = ["ops/sparse_grad.py"],
    srcs_version = "PY2AND3",
    deps = [
        ":array_ops",
        ":framework",
        ":framework_for_generated_wrappers",
        ":math_ops",
        ":sparse_ops",
        ":sparse_ops_gen",
    ],
)

py_library(
    name = "sparse_ops",
    srcs = ["ops/sparse_ops.py"],
    srcs_version = "PY2AND3",
    deps = [
        ":array_ops",
        ":check_ops",
        ":control_flow_ops",
        ":framework",
        ":framework_for_generated_wrappers",
        ":math_ops",
        ":sparse_ops_gen",
        ":util",
        "//third_party/py/numpy",
    ],
)

py_library(
    name = "spectral_grad",
    srcs = ["ops/spectral_grad.py"],
    srcs_version = "PY2AND3",
    deps = [
        ":array_ops",
        ":framework",
        ":framework_for_generated_wrappers",
        ":math_ops",
        ":spectral_ops",
        "//third_party/py/numpy",
    ],
)

py_library(
    name = "spectral_ops",
    srcs = ["ops/spectral_ops.py"],
    srcs_version = "PY2AND3",
    deps = [
        ":array_ops",
        ":dtypes",
        ":framework_ops",
        ":math_ops",
        ":spectral_ops_gen",
    ],
)

py_library(
    name = "spectral_ops_test_util",
    srcs = ["ops/spectral_ops_test_util.py"],
    srcs_version = "PY2AND3",
    deps = [
        ":client_testlib",
        ":framework_ops",
    ],
)

py_library(
    name = "confusion_matrix",
    srcs = ["ops/confusion_matrix.py"],
    srcs_version = "PY2AND3",
    deps = [
        ":array_ops",
        ":check_ops",
        ":control_flow_ops",
        ":framework",
        ":framework_for_generated_wrappers",
        ":math_ops",
        ":sparse_ops",
    ],
)

py_library(
    name = "weights_broadcast_ops",
    srcs = [
        "ops/weights_broadcast_ops.py",
    ],
    srcs_version = "PY2AND3",
    deps = [
        ":array_ops",
        ":control_flow_ops",
        ":framework",
        ":math_ops",
        ":sets",
    ],
)

py_library(
    name = "metrics",
    srcs = [
        "ops/metrics.py",
        "ops/metrics_impl.py",
    ],
    srcs_version = "PY2AND3",
    deps = [
        ":array_ops",
        ":check_ops",
        ":confusion_matrix",
        ":control_flow_ops",
        ":distribute",
        ":framework",
        ":framework_for_generated_wrappers",
        ":math_ops",
        ":nn",
        ":sets",
        ":sparse_ops",
        ":state_ops",
        ":util",
        ":variable_scope",
        ":variables",
        ":weights_broadcast_ops",
    ],
)

py_library(
    name = "special_math_ops",
    srcs = ["ops/special_math_ops.py"],
    srcs_version = "PY2AND3",
    deps = [
        ":array_ops",
        ":check_ops",
        ":control_flow_ops",
        ":framework_for_generated_wrappers",
        ":math_ops",
        ":platform",
    ],
)

py_library(
    name = "standard_ops",
    srcs = ["ops/standard_ops.py"],
    srcs_version = "PY2AND3",
    deps = [
        ":array_grad",
        ":array_ops",
        ":check_ops",
        ":clip_ops",
        ":confusion_matrix",
        ":control_flow_ops",
        ":cudnn_rnn_grad",
        ":data_flow_grad",
        ":data_flow_ops",
        ":framework_for_generated_wrappers",
        ":functional_ops",
        ":gradients",
        ":histogram_ops",
        ":init_ops",
        ":io_ops",
        ":linalg_ops",
        ":logging_ops",
        ":lookup_ops",
        ":manip_grad",
        ":manip_ops",
        ":math_grad",
        ":math_ops",
        ":numerics",
        ":parsing_ops",
        ":partitioned_variables",
        ":random_ops",
        ":script_ops",
        ":session_ops",
        ":sparse_grad",
        ":sparse_ops",
        ":special_math_ops",
        ":spectral_grad",
        ":state_grad",
        ":state_ops",
        ":string_ops",
        ":template",
        ":tensor_array_grad",
        ":tensor_array_ops",
        ":util",
        ":variable_scope",
        ":variables",
        "//tensorflow/python/ops/distributions",
        "//tensorflow/python/ops/linalg",
    ],
)

py_library(
    name = "state_grad",
    srcs = ["ops/state_grad.py"],
    srcs_version = "PY2AND3",
    deps = [":framework_for_generated_wrappers"],
)

py_library(
    name = "state_ops",
    srcs = ["ops/state_ops.py"],
    srcs_version = "PY2AND3",
    deps = [
        ":framework_ops",
        ":resource_variable_ops_gen",
        ":state_ops_gen",
        ":tensor_shape",
        "//tensorflow/python/eager:context",
    ],
)

py_library(
    name = "string_ops",
    srcs = ["ops/string_ops.py"],
    srcs_version = "PY2AND3",
    deps = [
        ":framework",
        ":framework_for_generated_wrappers",
        ":string_ops_gen",
        ":util",
    ],
)

py_library(
    name = "summary_ops",
    srcs = ["ops/summary_ops.py"],
    srcs_version = "PY2AND3",
    deps = [
        ":framework",
        ":framework_for_generated_wrappers",
        ":logging_ops_gen",
        ":summary_op_util",
    ],
)

py_library(
    name = "summary_ops_v2",
    srcs = ["ops/summary_ops_v2.py"],
    srcs_version = "PY2AND3",
    visibility = ["//tensorflow:internal"],
    deps = [
        ":array_ops",
        ":constant_op",
        ":control_flow_ops",
        ":dtypes",
        ":framework_ops",
        ":math_ops",
        ":resource_variable_ops",
        ":smart_cond",
        ":summary_op_util",
        ":summary_ops_gen",
        ":training_util",
        ":util",
        "//tensorflow/core:protos_all_py",
        "//tensorflow/python/eager:context",
        "@six_archive//:six",
    ],
)

py_library(
    name = "template",
    srcs = ["ops/template.py"],
    srcs_version = "PY2AND3",
    deps = [
        ":framework_for_generated_wrappers",
        ":platform",
        ":util",
        ":variable_scope",
        "//tensorflow/python/eager:context",
        "//tensorflow/python/eager:function",
    ],
)

py_library(
    name = "tensor_array_grad",
    srcs = ["ops/tensor_array_grad.py"],
    srcs_version = "PY2AND3",
    deps = [
        ":framework_for_generated_wrappers",
        ":tensor_array_ops",
    ],
)

py_library(
    name = "tensor_array_ops",
    srcs = ["ops/tensor_array_ops.py"],
    srcs_version = "PY2AND3",
    deps = [
        ":array_ops",
        ":constant_op",
        ":data_flow_ops_gen",
        ":dtypes",
        ":errors",
        ":framework_ops",
        ":math_ops",
        ":tensor_shape",
        ":tensor_util",
        ":tf_should_use",
        "//tensorflow/python/eager:context",
    ],
)

py_library(
    name = "variable_scope",
    srcs = ["ops/variable_scope.py"],
    srcs_version = "PY2AND3",
    deps = [
        ":array_ops",
        ":dtypes",
        ":framework_ops",
        ":init_ops",
        ":platform",
        ":resource_variable_ops",
        ":tensor_shape",
        ":util",
        ":variables",
        "//tensorflow/python/eager:context",
        "@six_archive//:six",
    ],
)

py_library(
    name = "variables",
    srcs = ["ops/variables.py"],
    srcs_version = "PY2AND3",
    deps = [
        ":array_ops",
        ":control_flow_ops",
        ":dtypes",
        ":framework_ops",
        ":math_ops",
        ":state_ops",
        ":tensor_shape",
        ":tf_should_use",
        ":util",
        "//tensorflow/core:protos_all_py",
        "//tensorflow/python/eager:context",
        "//tensorflow/python/training/checkpointable:base",
    ],
)

py_library(
    name = "gradient_checker",
    srcs = ["ops/gradient_checker.py"],
    srcs_version = "PY2AND3",
    deps = [
        ":array_ops",
        ":framework_for_generated_wrappers",
        ":gradients",
        ":platform",
        "//third_party/py/numpy",
    ],
)

# This target is deprecated.
py_library(
    name = "ops",
    srcs = ["user_ops/user_ops.py"],
    srcs_version = "PY2AND3",
    deps = [
        ":user_ops_gen",
        ":util",
        "@six_archive//:six",
    ],
)

gpu_py_test(
    name = "bitwise_ops_test",
    size = "small",
    srcs = ["ops/bitwise_ops_test.py"],
    additional_deps = [
        ":bitwise_ops",
        ":constant_op",
        ":dtypes",
        ":framework_test_lib",
    ],
    tags = ["no_windows"],
)

gpu_py_test(
    name = "control_flow_ops_test",
    size = "small",
    srcs = ["ops/control_flow_ops_test.py"],
    additional_deps = [
        ":array_ops",
        ":control_flow_ops",
        ":embedding_ops",
        ":framework_for_generated_wrappers",
        ":framework_test_lib",
        ":gradients",
        ":init_ops",
        ":math_ops",
        ":platform_test",
        ":state_ops",
        ":tensor_array_grad",
        ":tensor_array_ops",
        ":training",
        ":util",
        ":variable_scope",
        ":variables",
    ],
)

gpu_py_test(
    name = "gradient_checker_test",
    size = "medium",
    srcs = ["ops/gradient_checker_test.py"],
    additional_deps = [
        ":array_ops",
        ":client_testlib",
        ":framework_for_generated_wrappers",
        ":math_ops",
        ":nn_grad",
        ":nn_ops",
        ":platform",
        "//third_party/py/numpy",
    ],
)

gpu_py_test(
    name = "gradients_test",
    size = "medium",
    srcs = ["ops/gradients_test.py"],
    additional_deps = [
        ":array_grad",
        ":array_ops",
        ":control_flow_grad",
        ":control_flow_ops",
        ":data_flow_grad",
        ":data_flow_ops",
        ":framework_for_generated_wrappers",
        ":framework_test_lib",
        ":functional_ops",
        ":gradients",
        ":layers",
        ":math_grad",
        ":math_ops",
        ":nn_grad",
        ":nn_ops",
        ":platform_test",
        ":state_grad",
        ":tensor_array_grad",
        ":tensor_array_ops",
        ":test_ops",
        ":variable_scope",
        "//third_party/py/numpy",
    ],
)

gpu_py_test(
    name = "histogram_ops_test",
    size = "small",
    srcs = ["ops/histogram_ops_test.py"],
    additional_deps = [
        ":array_ops",
        ":client_testlib",
        ":framework_for_generated_wrappers",
        ":histogram_ops",
        ":init_ops",
        ":variables",
        "//third_party/py/numpy",
    ],
)

gpu_py_test(
    name = "image_grad_test",
    size = "small",
    srcs = ["ops/image_grad_test.py"],
    additional_deps = [
        ":client_testlib",
        ":framework_for_generated_wrappers",
        ":gradients",
        ":image_ops",
        "//third_party/py/numpy",
    ],
)

gpu_py_test(
    name = "image_ops_test",
    size = "medium",
    srcs = ["ops/image_ops_test.py"],
    additional_deps = [
        ":array_ops",
        ":client",
        ":client_testlib",
        ":control_flow_ops",
        ":errors",
        ":framework_for_generated_wrappers",
        ":framework_test_lib",
        ":image_ops",
        ":io_ops",
        ":math_ops",
        ":platform_test",
        ":random_ops",
        ":variables",
        "//third_party/py/numpy",
        "//tensorflow/core:protos_all_py",
    ],
    data = ["//tensorflow/core:image_testdata"],
    shard_count = 5,
)

<<<<<<< HEAD
gpu_py_test(
=======
cuda_py_test(
    name = "init_ops_test",
    size = "small",
    srcs = ["ops/init_ops_test.py"],
    additional_deps = [
        ":client_testlib",
        ":init_ops",
        ":framework_ops",
        ":resource_variable_ops",
        "//third_party/py/numpy",
        "//tensorflow/python/eager:context",
    ],
)

cuda_py_test(
>>>>>>> 89e06304
    name = "math_grad_test",
    size = "small",
    srcs = ["ops/math_grad_test.py"],
    additional_deps = [
        ":array_ops",
        ":client_testlib",
        ":framework_for_generated_wrappers",
        ":math_ops",
        "//third_party/py/numpy",
    ],
    tags = ["no_windows_gpu"],
)

gpu_py_test(
    name = "math_ops_test",
    size = "small",
    srcs = ["ops/math_ops_test.py"],
    additional_deps = [
        ":array_ops",
        ":errors",
        ":framework_for_generated_wrappers",
        ":framework_test_lib",
        ":gradients",
        ":math_ops",
        ":platform_test",
        ":variables",
        "//third_party/py/numpy",
    ],
    tags = ["no_windows_gpu"],
)

gpu_py_test(
    name = "nn_batchnorm_test",
    size = "medium",
    srcs = ["ops/nn_batchnorm_test.py"],
    additional_deps = [
        ":array_ops",
        ":client_testlib",
        ":framework_for_generated_wrappers",
        ":gradients",
        ":math_ops",
        ":nn",
        ":nn_grad",
        ":nn_ops_gen",
        "//third_party/py/numpy",
    ],
    shard_count = 4,
    tags = ["no_windows"],
)

gpu_py_test(
    name = "nn_fused_batchnorm_test",
    size = "large",
    srcs = ["ops/nn_fused_batchnorm_test.py"],
    additional_deps = [
        ":array_ops",
        ":client_testlib",
        ":framework_for_generated_wrappers",
        ":gradients",
        ":nn",
        ":nn_grad",
        "//third_party/py/numpy",
    ],
    shard_count = 16,
)

gpu_py_test(
    name = "nn_test",
    size = "medium",
    srcs = ["ops/nn_test.py"],
    additional_deps = [
        ":array_ops",
        ":client_testlib",
        ":framework_for_generated_wrappers",
        ":nn",
        ":nn_grad",
        ":nn_ops",
        ":partitioned_variables",
        ":variable_scope",
        ":variables",
        "//third_party/py/numpy",
    ],
    tags = ["no_windows"],
)

gpu_py_test(
    name = "nn_xent_test",
    size = "medium",
    srcs = ["ops/nn_xent_test.py"],
    additional_deps = [
        ":client_testlib",
        ":framework_for_generated_wrappers",
        ":gradients",
        ":nn",
        ":nn_grad",
        "//third_party/py/numpy",
    ],
)

gpu_py_test(
    name = "special_math_ops_test",
    size = "small",
    srcs = ["ops/special_math_ops_test.py"],
    additional_deps = [
        ":array_ops",
        ":client",
        ":client_testlib",
        ":framework_for_generated_wrappers",
        ":math_ops",
        ":special_math_ops",
        "//third_party/py/numpy",
    ],
    tags = ["no_windows_gpu"],
)

py_library(
    name = "training",
    srcs = glob(
        ["training/**/*.py"],
        exclude = [
            "**/*test*",
            "training/checkpointable/**/*.py",
            # The following targets have their own build rules (same name as the
            # file):
            "training/saveable_object.py",
            "training/training_util.py",
        ],
    ),
    srcs_version = "PY2AND3",
    deps = [
        ":array_ops",
        ":array_ops_gen",
        ":checkpoint_ops_gen",
        ":client",
        ":control_flow_ops",
        ":data_flow_ops",
        ":device",
        ":errors",
        ":framework",
        ":framework_for_generated_wrappers",
        ":framework_ops",
        ":gradients",
        ":init_ops",
        ":distribute",
        ":io_ops",
        ":io_ops_gen",
        ":layers_base",
        ":lib",
        ":lookup_ops",
        ":math_ops",
        ":platform",
        ":protos_all_py",
        ":pywrap_tensorflow",
        ":random_ops",
        ":resource_variable_ops",
        ":resources",
        ":saveable_object",
        ":sdca_ops",
        ":sparse_ops",
        ":state_ops",
        ":string_ops",
        ":summary",
        ":training_ops_gen",
        ":training_util",
        ":util",
        ":variable_scope",
        ":variables",
        "//third_party/py/numpy",
        "@six_archive//:six",
        "//tensorflow/core:protos_all_py",
        "//tensorflow/python/eager:backprop",
        "//tensorflow/python/eager:context",
        # `layers` dependency only exists due to the use of a small utility.
        "//tensorflow/python/keras:layers",
        "//tensorflow/python/ops/losses",
        "//tensorflow/python/training/checkpointable:base",
        "//tensorflow/python/training/checkpointable:util",
    ],
)

py_library(
    name = "saveable_object",
    srcs = ["training/saveable_object.py"],
    srcs_version = "PY2AND3",
)

py_library(
    name = "device_util",
    srcs = ["training/device_util.py"],
    srcs_version = "PY2AND3",
    deps = [
        ":device",
        ":framework_ops",
        "//tensorflow/python/eager:context",
    ],
)

py_library(
    name = "distribute",
    srcs = ["training/distribute.py"],
    srcs_version = "PY2AND3",
    deps = [
        ":array_ops",
        ":control_flow_ops",
        ":device_util",
        ":framework_ops",
        ":platform",
        ":resource_variable_ops",
        ":state_ops",
        ":util",
        ":variable_scope",
        "//tensorflow/python/data",
        "//tensorflow/python/ops/losses",
    ],
)

py_test(
    name = "distribute_test",
    size = "small",
    srcs = ["training/distribute_test.py"],
    srcs_version = "PY2AND3",
    deps = [
        ":client_testlib",
        ":distribute",
        ":variable_scope",
    ],
)

py_test(
    name = "evaluation_test",
    size = "small",
    srcs = ["training/evaluation_test.py"],
    shard_count = 3,
    srcs_version = "PY2AND3",
    tags = [
        "manual",
        "notap",  # Disabling until b/33000128 and b/33040312 are fixed.
    ],
    deps = [
        ":array_ops",
        ":client",
        ":client_testlib",
        ":framework",
        ":framework_for_generated_wrappers",
        ":framework_test_lib",
        ":layers",
        ":math_ops",
        ":metrics",
        ":platform",
        ":state_ops",
        ":summary",
        ":training",
        ":variables",
        "//tensorflow/core:protos_all_py",
        "//tensorflow/python/ops/losses",
        "//third_party/py/numpy",
    ],
)

py_library(
    name = "client",
    srcs = [
        "client/client_lib.py",
        "client/device_lib.py",
        "client/timeline.py",
    ],
    srcs_version = "PY2AND3",
    deps = [
        ":errors",
        ":framework",
        ":framework_for_generated_wrappers",
        ":platform",
        ":session",
        ":session_ops",
        ":util",
        "//third_party/py/numpy",
        "@six_archive//:six",
    ],
)

py_library(
    name = "util",
    srcs = glob(
        ["util/**/*.py"],
        exclude = [
            "util/example_parser*",
            "util/tf_should_use.py",
            "util/**/*_test.py",
        ],
    ),
    srcs_version = "PY2AND3",
    visibility = visibility + [
        "//tensorflow:__pkg__",
    ],
    deps = [
        "//third_party/py/numpy",
        "@org_python_pypi_backports_weakref",
        "@protobuf_archive//:protobuf_python",
        "@six_archive//:six",
    ],
)

py_test(
    name = "util_nest_test",
    size = "small",
    srcs = ["util/nest_test.py"],
    main = "util/nest_test.py",
    srcs_version = "PY2AND3",
    deps = [
        ":array_ops",
        ":client_testlib",
        ":framework",
        ":framework_for_generated_wrappers",
        ":math_ops",
        ":util",
        "//third_party/py/numpy",
    ],
)

py_test(
    name = "util_serialization_test",
    size = "small",
    srcs = ["util/serialization_test.py"],
    main = "util/serialization_test.py",
    srcs_version = "PY2AND3",
    deps = [
        ":client_testlib",
        ":util",
    ],
)

py_test(
    name = "future_api_test",
    size = "small",
    srcs = ["util/future_api_test.py"],
    srcs_version = "PY2AND3",
    deps = [
        ":util",
        "//tensorflow:tensorflow_py",
    ],
)

py_test(
    name = "function_utils_test",
    srcs = ["util/function_utils_test.py"],
    srcs_version = "PY2AND3",
    deps = [
        ":client_testlib",
        ":util",
    ],
)

py_test(
    name = "tf_contextlib_test",
    size = "small",
    srcs = ["util/tf_contextlib_test.py"],
    srcs_version = "PY2AND3",
    deps = [
        ":client_testlib",
        ":util",
    ],
)

py_test(
    name = "tf_decorator_test",
    size = "small",
    srcs = ["util/tf_decorator_test.py"],
    srcs_version = "PY2AND3",
    deps = [
        ":client_testlib",
        ":util",
    ],
)

py_library(
    name = "tf_should_use",
    srcs = ["util/tf_should_use.py"],
    srcs_version = "PY2AND3",
    deps = [
        ":util",
        "//tensorflow/python/eager:context",
        "@six_archive//:six",
    ],
)

py_test(
    name = "tf_should_use_test",
    size = "small",
    srcs = ["util/tf_should_use_test.py"],
    srcs_version = "PY2AND3",
    deps = [
        ":client_testlib",
        ":tf_should_use",
    ],
)

py_test(
    name = "tf_inspect_test",
    size = "small",
    srcs = ["util/tf_inspect_test.py"],
    srcs_version = "PY2AND3",
    deps = [
        ":client_testlib",
        ":util",
    ],
)

py_library(
    name = "util_example_parser_configuration",
    srcs = ["util/example_parser_configuration.py"],
    srcs_version = "PY2AND3",
    visibility = ["//visibility:public"],
    deps = [
        ":framework",
        ":framework_for_generated_wrappers",
        "//tensorflow/core:protos_all_py",
    ],
)

py_test(
    name = "lock_util_test",
    size = "small",
    srcs = ["util/lock_util_test.py"],
    main = "util/lock_util_test.py",
    srcs_version = "PY2AND3",
    deps = [
        ":client_testlib",
        ":util",
        "@absl_py//absl/testing:parameterized",
    ],
)

tf_proto_library(
    name = "protos_all",
    srcs = glob(
        ["**/*.proto"],
        exclude = [
            "util/protobuf/compare_test.proto",
            "framework/cpp_shape_inference.proto",
        ],
    ),
)

tf_proto_library_py(
    name = "compare_test_proto",
    testonly = 1,
    srcs = ["util/protobuf/compare_test.proto"],
)

tf_proto_library(
    name = "cpp_shape_inference_proto",
    srcs = ["framework/cpp_shape_inference.proto"],
    cc_api_version = 2,
    protodeps = tf_additional_all_protos(),
    # TODO(b/74620627): remove when _USE_C_SHAPES is removed
    visibility = ["//tensorflow:internal"],
)

py_test(
    name = "protobuf_compare_test",
    size = "small",
    srcs = ["util/protobuf/compare_test.py"],
    main = "util/protobuf/compare_test.py",
    srcs_version = "PY2AND3",
    tags = ["no_pip"],  # compare_test_pb2 proto is not available in pip.
    deps = [
        ":compare_test_proto_py",
        ":platform_test",
        ":util",
        "@six_archive//:six",
    ],
)

py_test(
    name = "util_example_parser_configuration_test",
    size = "small",
    srcs = ["util/example_parser_configuration_test.py"],
    main = "util/example_parser_configuration_test.py",
    srcs_version = "PY2AND3",
    deps = [
        ":array_ops",
        ":client",
        ":client_testlib",
        ":framework_for_generated_wrappers",
        ":parsing_ops",
        ":util_example_parser_configuration",
    ],
)

py_test(
    name = "events_writer_test",
    size = "small",
    srcs = ["client/events_writer_test.py"],
    srcs_version = "PY2AND3",
    deps = [
        ":errors",
        ":framework_test_lib",
        ":lib",
        ":platform_test",
        ":util",
    ],
)

py_library(
    name = "device_lib",
    srcs = ["client/device_lib.py"],
    srcs_version = "PY2AND3",
    deps = [
        ":pywrap_tensorflow",
    ],
)

cc_library(
    name = "cpp_shape_inference",
    srcs = ["framework/cpp_shape_inference.cc"],
    hdrs = ["framework/cpp_shape_inference.h"],
    copts = if_not_windows(["-Wno-sign-compare"]),
    visibility = ["//visibility:public"],
    deps = [
        ":cpp_shape_inference_proto_cc",
        ":numpy_lib",
        ":py_func_lib",
        "//tensorflow/c:tf_status_helper",
        "//tensorflow/core:framework",
        "//tensorflow/core:lib",
        "//tensorflow/core:protos_all_cc",
    ],
)

gpu_py_tests(
    name = "device_lib_test",
    size = "small",
    srcs = [
        "client/device_lib_test.py",
    ],
    additional_deps = [
        ":client",
        ":client_testlib",
        ":framework_test_lib",
        ":platform_test",
        "//tensorflow/core:protos_all_py",
    ],
)

tf_gpu_library(
    name = "tf_session_helper",
    srcs = ["client/tf_session_helper.cc"],
    hdrs = ["client/tf_session_helper.h"],
    deps = [
        ":construction_fails_op",
        ":ndarray_tensor",
        ":ndarray_tensor_bridge",
        ":numpy_lib",
        ":safe_ptr",
        ":test_ops_kernels",
        "//tensorflow/c:c_api",
        "//tensorflow/c:c_api_internal",
        "//tensorflow/c:tf_status_helper",
        "//tensorflow/core",
        "//tensorflow/core:all_kernels",
        "//tensorflow/core:direct_session",
        "//tensorflow/core:framework",
        "//tensorflow/core:framework_internal",
        "//tensorflow/core:graph",
        "//tensorflow/core:lib",
        "//tensorflow/core:protos_all_cc",
        "//third_party/py/numpy:headers",
        "//third_party/python_runtime:headers",
    ],
)

py_library(
    name = "pywrap_tensorflow",
    srcs = [
        "pywrap_tensorflow.py",
    ] + if_static(
        ["pywrap_dlopen_global_flags.py"],
        # Import will fail, indicating no global dlopen flags
        otherwise = [],
    ),
    srcs_version = "PY2AND3",
    deps = [":pywrap_tensorflow_internal"],
)

tf_py_wrap_cc(
    name = "pywrap_tensorflow_internal",
    srcs = ["tensorflow.i"],
    swig_includes = [
        "client/device_lib.i",
        "client/events_writer.i",
        "client/tf_session.i",
        "client/tf_sessionrun_wrapper.i",
        "framework/cpp_shape_inference.i",
        "framework/python_op_gen.i",
        "grappler/cluster.i",
        "grappler/cost_analyzer.i",
        "grappler/item.i",
        "grappler/model_analyzer.i",
        "grappler/tf_optimizer.i",
        "lib/core/bfloat16.i",
        "lib/core/py_exception_registry.i",
        "lib/core/py_func.i",
        "lib/core/strings.i",
        "lib/io/file_io.i",
        "lib/io/py_record_reader.i",
        "lib/io/py_record_writer.i",
        "platform/base.i",
        "platform/stacktrace_handler.i",
        "pywrap_tfe.i",
        "training/quantize_training.i",
        "training/server_lib.i",
        "util/kernel_registry.i",
        "util/port.i",
        "util/py_checkpoint_reader.i",
        "util/stat_summarizer.i",
        "util/tfprof.i",
        "util/transform_graph.i",
        "util/util.i",
    ],
    # add win_def_file
    win_def_file = select({
        "//tensorflow:windows": ":pywrap_tensorflow_filtered_def_file",
        "//conditions:default": None,
    }),
    deps = [
        ":bfloat16_lib",
        ":cost_analyzer_lib",
        ":model_analyzer_lib",
        ":cpp_python_util",
        ":cpp_shape_inference",
        ":kernel_registry",
        ":numpy_lib",
        ":safe_ptr",
        ":py_exception_registry",
        ":py_func_lib",
        ":py_record_reader_lib",
        ":py_record_writer_lib",
        ":python_op_gen",
        ":tf_session_helper",
        "//third_party/python_runtime:headers",
        "//tensorflow/c:c_api",
        "//tensorflow/c:checkpoint_reader",
        "//tensorflow/c:python_api",
        "//tensorflow/c:tf_status_helper",
        "//tensorflow/c/eager:c_api",
        "//tensorflow/core/distributed_runtime/rpc:grpc_rpc_factory_registration",
        "//tensorflow/core/distributed_runtime/rpc:grpc_server_lib",
        "//tensorflow/core/distributed_runtime/rpc:grpc_session",
        "//tensorflow/core/grappler:grappler_item",
        "//tensorflow/core/grappler:grappler_item_builder",
        "//tensorflow/core/grappler/clusters:cluster",
        "//tensorflow/core/grappler/clusters:single_machine",
        "//tensorflow/core/grappler/clusters:virtual_cluster",
        "//tensorflow/core/grappler/costs:graph_memory",
        "//tensorflow/core/grappler/optimizers:meta_optimizer",
        "//tensorflow/core:lib",
        "//tensorflow/core:reader_base",
        "//tensorflow/core/debug",
        "//tensorflow/core/distributed_runtime:server_lib",
        "//tensorflow/core/profiler/internal:print_model_analysis",
        "//tensorflow/tools/graph_transforms:transform_graph_lib",
        "//tensorflow/python/eager:pywrap_tfe_lib",
    ] + (tf_additional_lib_deps() +
         tf_additional_plugin_deps() +
         tf_additional_verbs_deps() +
         tf_additional_mpi_deps() +
         tf_additional_gdr_deps()),
)

# ** Targets for Windows build (start) **
# We need the following targets to expose symbols from _pywrap_tensorflow.dll

# Build a cc_binary from tf_custom_op_library_additional_deps_impl,
# it contains all object code from its dependencies.
tf_native_cc_binary(
    name = "tf_custom_op_library_additional_deps.so",
    linkshared = 1,
    linkstatic = 1,
    deps = tf_custom_op_library_additional_deps_impl(),
)

# Get a DEF file generated by parsing all object files
# of tf_custom_op_library_additional_deps.so
filegroup(
    name = "pywrap_tensorflow_def_file",
    srcs = [":tf_custom_op_library_additional_deps.so"],
    output_group = "def_file",
)

# Filter the DEF file to reduce the number of symbols to 64K or less.
# Note that we also write the name of the pyd file into DEF file so that
# the dynamic libraries of custom ops can find it at runtime.
genrule(
    name = "pywrap_tensorflow_filtered_def_file",
    srcs = [":pywrap_tensorflow_def_file"],
    outs = ["pywrap_tensorflow_filtered_def_file.def"],
    cmd = select({
        "//tensorflow:windows": """
              $(location @local_config_def_file_filter//:def_file_filter) \\
              --input $(location :pywrap_tensorflow_def_file) \\
              --output $@ \\
              --target _pywrap_tensorflow_internal.pyd
          """,
        "//conditions:default": "touch $@",  # Just a placeholder for Unix platforms
    }),
    tools = ["@local_config_def_file_filter//:def_file_filter"],
)

# Get the import library of  _pywrap_tensorflow_internal.dll
filegroup(
    name = "pywrap_tensorflow_import_lib_file",
    srcs = [":_pywrap_tensorflow_internal.so"],
    output_group = "interface_library",
)

# Create a cc_import rule for the import library of _pywrap_tensorflow_internal.dll
# so that custom ops' dynamic libraries can link against it.
cc_import(
    name = "pywrap_tensorflow_import_lib",
    interface_library = select({
        "//tensorflow:windows": ":pywrap_tensorflow_import_lib_file",
        "//conditions:default": "not_exsiting_on_unix.lib",  # Just a placeholder for Unix platforms
    }),
    system_provided = 1,
)

# ** Targets for Windows build (end) **

py_library(
    name = "lib",
    srcs = [
        "lib/io/file_io.py",
        "lib/io/python_io.py",
        "lib/io/tf_record.py",
    ],
    srcs_version = "PY2AND3",
    deps = [
        ":errors",
        ":pywrap_tensorflow",
        ":util",
        "@six_archive//:six",
    ],
)

py_library(
    name = "session",
    srcs = ["client/session.py"],
    srcs_version = "PY2AND3",
    deps = [
        ":c_api_util",
        ":error_interpolation",
        ":errors",
        ":framework",
        ":framework_for_generated_wrappers",
        ":platform",
        ":pywrap_tensorflow",
        ":session_ops",
        ":util",
        "//third_party/py/numpy",
    ],
)

tf_py_test(
    name = "server_lib_test",
    size = "small",
    srcs = ["training/server_lib_test.py"],
    additional_deps = [
        ":array_ops",
        ":client",
        ":client_testlib",
        ":data_flow_ops",
        ":errors",
        ":framework_for_generated_wrappers",
        ":math_ops",
        ":training",
        ":variables",
        "//third_party/py/numpy",
        "//tensorflow/core:protos_all_py",
    ],
    grpc_enabled = True,
)

tf_py_test(
    name = "server_lib_multiple_containers_test",
    size = "small",
    srcs = ["training/server_lib_multiple_containers_test.py"],
    additional_deps = [
        ":array_ops",
        ":client",
        ":client_testlib",
        ":data_flow_ops",
        ":errors",
        ":framework_for_generated_wrappers",
        ":math_ops",
        ":training",
        ":variables",
        "//third_party/py/numpy",
        "//tensorflow/core:protos_all_py",
    ],
    grpc_enabled = True,
)

tf_py_test(
    name = "server_lib_same_variables_clear_container_test",
    size = "small",
    srcs = ["training/server_lib_same_variables_clear_container_test.py"],
    additional_deps = [
        ":array_ops",
        ":client",
        ":client_testlib",
        ":data_flow_ops",
        ":errors",
        ":framework_for_generated_wrappers",
        ":math_ops",
        ":training",
        ":variables",
        "//third_party/py/numpy",
        "//tensorflow/core:protos_all_py",
    ],
    grpc_enabled = True,
)

tf_py_test(
    name = "server_lib_same_variables_clear_test",
    size = "small",
    srcs = ["training/server_lib_same_variables_clear_test.py"],
    additional_deps = [
        ":array_ops",
        ":client",
        ":client_testlib",
        ":data_flow_ops",
        ":errors",
        ":framework_for_generated_wrappers",
        ":math_ops",
        ":training",
        ":variables",
        "//third_party/py/numpy",
        "//tensorflow/core:protos_all_py",
    ],
    grpc_enabled = True,
)

tf_py_test(
    name = "server_lib_same_variables_no_clear_test",
    size = "small",
    srcs = ["training/server_lib_same_variables_no_clear_test.py"],
    additional_deps = [
        ":array_ops",
        ":client",
        ":client_testlib",
        ":data_flow_ops",
        ":errors",
        ":framework_for_generated_wrappers",
        ":math_ops",
        ":training",
        ":variables",
        "//third_party/py/numpy",
        "//tensorflow/core:protos_all_py",
    ],
    grpc_enabled = True,
)

tf_py_test(
    name = "server_lib_sparse_job_test",
    size = "small",
    srcs = ["training/server_lib_sparse_job_test.py"],
    additional_deps = [
        ":array_ops",
        ":client",
        ":client_testlib",
        ":data_flow_ops",
        ":errors",
        ":framework_for_generated_wrappers",
        ":math_ops",
        ":training",
        ":variables",
        "//third_party/py/numpy",
        "//tensorflow/core:protos_all_py",
    ],
    grpc_enabled = True,
)

gpu_py_test(
    name = "localhost_cluster_performance_test",
    size = "medium",
    srcs = [
        "training/localhost_cluster_performance_test.py",
    ],
    additional_deps = [
        ":client",
        ":client_testlib",
        ":distributed_framework_test_lib",
        ":framework_for_generated_wrappers",
        ":partitioned_variables",
        ":training",
        ":variable_scope",
        ":variables",
        "//third_party/py/numpy",
    ],
    grpc_enabled = True,
    tags = [
        "no_oss",  # Test flaky due to port collisions.
        "oss_serial",
    ],
)

tf_py_test(
    name = "sync_replicas_optimizer_test",
    size = "medium",
    srcs = [
        "training/sync_replicas_optimizer_test.py",
    ],
    additional_deps = [
        ":client_testlib",
        ":framework_for_generated_wrappers",
        ":training",
        ":variables",
    ],
    grpc_enabled = True,
    tags = [
        "no_oss",  # Test flaky due to port collisions.
        "notsan",  # data race due to b/62910646
        "oss_serial",
    ],
)

py_library(
    name = "timeline",
    srcs = ["client/timeline.py"],
    srcs_version = "PY2AND3",
    visibility = ["//visibility:public"],
    deps = [
        ":platform",
    ],
)

# Just used by tests.
tf_gpu_library(
    name = "construction_fails_op",
    srcs = ["client/test_construction_fails_op.cc"],
    deps = [
        "//tensorflow/core",
        "//tensorflow/core:framework",
        "//tensorflow/core:lib",
        "//tensorflow/core:protos_all_cc",
    ],
    alwayslink = 1,
)

tf_py_test(
    name = "session_test",
    size = "medium",
    srcs = ["client/session_test.py"],
    additional_deps = [
        ":array_ops",
        ":client",
        ":control_flow_ops",
        ":data_flow_ops",
        ":errors",
        ":framework",
        ":framework_for_generated_wrappers",
        ":framework_test_lib",
        ":math_ops",
        ":platform_test",
        ":state_ops",
        ":training",
        ":util",
        ":variables",
        "//third_party/py/numpy",
        "@six_archive//:six",
    ],
    grpc_enabled = True,
    tags = [
        "no_gpu",
        "no_pip_gpu",  # testInteractivePlacePrunedGraph fails on invalid assumption about GPU ops.
        "no_windows",
    ],
)

tf_py_test(
    name = "session_clusterspec_prop_test",
    size = "small",
    srcs = ["client/session_clusterspec_prop_test.py"],
    additional_deps = [
        ":array_ops",
        ":client",
        ":client_testlib",
        ":framework",
        ":framework_for_generated_wrappers",
        ":framework_test_lib",
        ":math_ops",
        ":platform_test",
        ":state_ops",
        ":training",
        ":util",
        ":variables",
        "//third_party/py/numpy",
    ],
    grpc_enabled = True,
    tags = [
        "no_gpu",
        "no_oss",
        "no_pip",
        "no_pip_gpu",
        "notap",
    ],
)

tf_py_test(
    name = "session_list_devices_test",
    size = "small",
    srcs = ["client/session_list_devices_test.py"],
    additional_deps = [
        ":client",
        ":framework",
        ":framework_test_lib",
        ":platform_test",
        ":training",
    ],
    grpc_enabled = True,
    tags = [
        "no_gpu",
        "no_pip_gpu",
        "notsan",  # data race due to b/62910646
    ],
)

tf_py_test(
    name = "session_partial_run_test",
    size = "small",
    srcs = ["client/session_partial_run_test.py"],
    additional_deps = [
        ":array_ops",
        ":client",
        ":errors",
        ":framework",
        ":framework_for_generated_wrappers",
        ":framework_test_lib",
        ":math_ops",
        ":platform_test",
        ":training",
        ":util",
        "@six_archive//:six",
    ],
    grpc_enabled = True,
    tags = [
        "no_gpu",
        "no_windows",
    ],
)

gpu_py_test(
    name = "timeline_test",
    size = "small",
    srcs = ["client/timeline_test.py"],
    additional_deps = [
        ":client",
        ":client_testlib",
        ":framework_for_generated_wrappers",
        ":math_ops",
        "//tensorflow/core:protos_all_py",
    ],
    tags = ["no_windows"],
)

gpu_py_test(
    name = "virtual_gpu_test",
    size = "small",
    srcs = ["client/virtual_gpu_test.py"],
    additional_deps = [
        ":client",
        ":client_testlib",
        ":framework_for_generated_wrappers",
        ":math_ops",
        "//tensorflow/core:protos_all_py",
    ],
    tags = ["no_windows_gpu"],
)

py_test(
    name = "c_api_util_test",
    size = "small",
    srcs = ["framework/c_api_util_test.py"],
    srcs_version = "PY2AND3",
    deps = [
        ":c_api_util",
        ":framework_test_lib",
        ":platform_test",
    ],
)

py_test(
    name = "graph_util_test",
    size = "small",
    srcs = ["framework/graph_util_test.py"],
    srcs_version = "PY2AND3",
    deps = [
        ":client",
        ":client_testlib",
        ":framework",
        ":framework_for_generated_wrappers",
        ":math_ops",
        ":state_ops_gen",
        ":variable_scope",
        ":variables",
        "//tensorflow/core:protos_all_py",
    ],
)

py_test(
    name = "bfloat16_test",
    size = "small",
    srcs = ["lib/core/bfloat16_test.py"],
    srcs_version = "PY2AND3",
    deps = [
        ":client_testlib",
        ":lib",
        ":pywrap_tensorflow",
    ],
)

py_test(
    name = "file_io_test",
    size = "small",
    srcs = ["lib/io/file_io_test.py"],
    srcs_version = "PY2AND3",
    tags = ["no_windows"],
    deps = [
        ":client_testlib",
        ":errors",
        ":lib",
    ],
)

py_test(
    name = "tf_record_test",
    size = "small",
    srcs = ["lib/io/tf_record_test.py"],
    srcs_version = "PY2AND3",
    deps = [
        ":client_testlib",
        ":errors",
        ":lib",
        ":util",
    ],
)

gpu_py_test(
    name = "adam_test",
    size = "small",
    srcs = ["training/adam_test.py"],
    additional_deps = [
        ":array_ops",
        ":framework",
        ":math_ops",
        ":platform",
        ":training",
        ":platform_test",
        ":client_testlib",
        "//third_party/py/numpy",
    ],
)

gpu_py_test(
    name = "moving_averages_test",
    size = "small",
    srcs = [
        "training/moving_averages_test.py",
    ],
    additional_deps = [
        ":array_ops",
        ":client_testlib",
        ":constant_op",
        ":dtypes",
        ":framework_for_generated_wrappers",
        ":framework_ops",
        ":training",
        ":variable_scope",
        ":variables",
    ],
    tags = ["notsan"],
)

gpu_py_tests(
    name = "training_tests",
    size = "medium",
    srcs = [
        "training/adadelta_test.py",
        "training/adagrad_da_test.py",
        "training/adagrad_test.py",
        "training/basic_loops_test.py",
        "training/coordinator_test.py",
        "training/device_setter_test.py",
        "training/device_util_test.py",
        "training/ftrl_test.py",
        "training/gradient_descent_test.py",
        "training/learning_rate_decay_test.py",
        "training/momentum_test.py",
        "training/optimizer_test.py",
        "training/proximal_adagrad_test.py",
        "training/proximal_gradient_descent_test.py",
        "training/quantize_training_test.py",
        "training/queue_runner_test.py",
        "training/rmsprop_test.py",
        "training/slot_creator_test.py",
        "training/tensorboard_logging_test.py",
        "training/training_ops_test.py",
    ],
    additional_deps = [
        ":array_ops",
        ":client",
        ":client_testlib",
        ":control_flow_ops",
        ":data_flow_ops",
        ":data_flow_ops_gen",
        ":embedding_ops",
        ":errors",
        ":framework",
        ":framework_for_generated_wrappers",
        ":framework_test_lib",
        ":lookup_ops",
        ":gradients",
        ":math_ops",
        ":nn_grad",
        ":nn_ops",
        ":partitioned_variables",
        ":platform",
        ":platform_test",
        ":pywrap_tensorflow",
        ":random_ops",
        ":resource_variable_ops",
        ":resources",
        ":sparse_ops",
        ":state_ops",
        ":state_ops_gen",
        ":summary",
        ":training",
        ":util",
        ":variable_scope",
        ":variables",
        "//third_party/py/numpy",
        "@six_archive//:six",
        "//tensorflow/core:protos_all_py",
    ],
)

py_library(
    name = "saver_test_utils",
    srcs = ["training/saver_test_utils.py"],
    srcs_version = "PY2AND3",
    deps = [
        ":lookup_ops_gen",
        ":training",
    ],
)

gpu_py_test(
    name = "saver_test",
    size = "medium",
    srcs = [
        "training/saver_test.py",
    ],
    additional_deps = [
        ":array_ops",
        ":client_testlib",
        ":control_flow_ops",
        ":data_flow_ops",
        ":errors",
        ":gradients",
        ":math_ops",
        ":nn_grad",
        ":nn_ops",
        ":saver_test_utils",
        ":partitioned_variables",
        ":platform",
        ":platform_test",
        ":pywrap_tensorflow",
        ":random_ops",
        ":resource_variable_ops",
        ":sparse_ops",
        ":summary",
        ":training",
        ":util",
        ":variable_scope",
        ":variables",
        "//third_party/py/numpy",
        "@six_archive//:six",
        "//tensorflow/core:protos_all_py",
        "//tensorflow/python/data/ops:dataset_ops",
    ],
    tags = ["multi_gpu"],
)

py_test(
    name = "saver_large_variable_test",
    size = "medium",
    srcs = ["training/saver_large_variable_test.py"],
    srcs_version = "PY2AND3",
    tags = [
        "manual",
        "noasan",  # http://b/30379628
        "notsan",  # http://b/30379628
    ],
    deps = [
        ":client",
        ":client_testlib",
        ":errors",
        ":framework_for_generated_wrappers",
        ":training",
        ":variables",
        "//tensorflow/core:protos_all_py",
    ],
)

py_test(
    name = "saver_large_partitioned_variable_test",
    size = "medium",
    srcs = ["training/saver_large_partitioned_variable_test.py"],
    srcs_version = "PY2AND3",
    tags = [
        "no_windows",
        "noasan",  # http://b/30782289
        "notsan",  # http://b/30782289
    ],
    deps = [
        ":client",
        ":client_testlib",
        ":framework_for_generated_wrappers",
        ":partitioned_variables",
        ":training",
        ":variables",
    ],
)

gpu_py_test(
    name = "session_manager_test",
    size = "medium",  # TODO(irving): Can this be made small?
    srcs = ["training/session_manager_test.py"],
    additional_deps = [
        ":array_ops",
        ":control_flow_ops",
        ":client",
        ":client_testlib",
        ":errors",
        ":framework_for_generated_wrappers",
        ":platform",
        ":training",
        ":variables",
    ],
    grpc_enabled = True,
    main = "training/session_manager_test.py",
)

tf_py_test(
    name = "supervisor_test",
    size = "small",
    srcs = ["training/supervisor_test.py"],
    additional_deps = [
        ":array_ops",
        ":client_testlib",
        ":errors",
        ":framework",
        ":framework_for_generated_wrappers",
        ":io_ops",
        ":parsing_ops",
        ":platform",
        ":summary",
        ":training",
        ":variables",
        "//tensorflow/core:protos_all_py",
    ],
    grpc_enabled = True,
    tags = ["no_windows"],
)

py_test(
    name = "basic_session_run_hooks_test",
    size = "medium",
    srcs = ["training/basic_session_run_hooks_test.py"],
    srcs_version = "PY2AND3",
    tags = [
        "no_windows",
        "notsan",  # intermittent races on a few percent of runs
    ],
    deps = [
        ":client",
        ":client_testlib",
        ":control_flow_ops",
        ":framework",
        ":framework_for_generated_wrappers",
        ":nn_grad",
        ":platform",
        ":state_ops",
        ":summary",
        ":training",
        ":variable_scope",
        ":variables",
        "//tensorflow/contrib/framework:framework_py",
        "//tensorflow/contrib/testing:testing_py",
        "//tensorflow/core:protos_all_py",
    ],
)

py_test(
    name = "checkpoint_utils_test",
    size = "small",
    srcs = ["training/checkpoint_utils_test.py"],
    srcs_version = "PY2AND3",
    tags = [
        "manual",
        "no_cuda_on_cpu_tap",
        "no_oss",
        "no_windows",
        "notap",
    ],
    deps = [
        ":client",
        ":client_testlib",
        ":framework_for_generated_wrappers",
        ":io_ops",
        ":partitioned_variables",
        ":platform",
        ":pywrap_tensorflow",
        ":resource_variable_ops",
        ":state_ops",
        ":training",
        ":variable_scope",
        ":variables",
    ],
)

py_test(
    name = "checkpoint_ops_test",
    size = "small",
    srcs = ["training/checkpoint_ops_test.py"],
    srcs_version = "PY2AND3",
    deps = [
        ":checkpoint_ops_gen",
        ":client",
        ":client_testlib",
        ":framework_for_generated_wrappers",
        ":io_ops",
        ":partitioned_variables",
        ":platform",
        ":pywrap_tensorflow",
        ":state_ops",
        ":training",
        ":variable_scope",
        ":variables",
    ],
)

py_test(
    name = "warm_starting_util_test",
    size = "medium",
    srcs = ["training/warm_starting_util_test.py"],
    srcs_version = "PY2AND3",
    deps = [
        ":array_ops",
        ":client_testlib",
        ":dtypes",
        ":framework_ops",
        ":init_ops",
        ":training",
        ":variable_scope",
        ":variables",
        "//tensorflow/python/feature_column",
        "//third_party/py/numpy",
    ],
)

py_test(
    name = "monitored_session_test",
    size = "medium",
    srcs = ["training/monitored_session_test.py"],
    srcs_version = "PY2AND3",
    tags = ["notsan"],  # b/67945581
    deps = [
        ":array_ops",
        ":client_testlib",
        ":control_flow_ops",
        ":errors",
        ":framework_for_generated_wrappers",
        ":session",
        ":state_ops",
        ":summary",
        ":training",
        ":variables",
        "//tensorflow/contrib/framework:framework_py",
        "//tensorflow/contrib/testing:testing_py",
        "//tensorflow/core:protos_all_py",
    ],
)

py_library(
    name = "training_util",
    srcs = ["training/training_util.py"],
    srcs_version = "PY2AND3",
    deps = [
        ":dtypes",
        ":framework",
        ":framework_ops",
        ":init_ops",
        ":platform",
        ":resource_variable_ops",
        ":state_ops",
        ":util",
        ":variable_scope",
        ":variables",
        "//tensorflow/python/eager:context",
    ],
)

py_test(
    name = "training_util_test",
    size = "small",
    srcs = ["training/training_util_test.py"],
    srcs_version = "PY2AND3",
    deps = [
        ":client_testlib",
        ":framework",
        ":platform",
        ":training",
        ":training_util",
        ":variables",
    ],
)

tf_py_test(
    name = "input_test",
    size = "medium",
    srcs = ["training/input_test.py"],
    additional_deps = [
        ":array_ops",
        ":client_testlib",
        ":errors",
        ":framework",
        ":framework_for_generated_wrappers",
        ":math_ops",
        ":platform",
        ":util",
        ":variables",
        ":training",
        "//third_party/py/numpy",
    ],
)

py_library(
    name = "summary_op_util",
    srcs = ["ops/summary_op_util.py"],
    srcs_version = "PY2AND3",
    visibility = ["//visibility:public"],
    deps = [
        ":distribute",
        ":framework",
        ":framework_for_generated_wrappers",
        ":platform",
    ],
)

py_library(
    name = "summary",
    srcs = glob(
        ["summary/**/*.py"],
        exclude = ["**/*test*"],
    ),
    srcs_version = "PY2AND3",
    visibility = ["//visibility:public"],
    deps = [
        ":client",
        ":constant_op",
        ":errors",
        ":framework",
        ":framework_for_generated_wrappers",
        ":lib",
        ":logging_ops_gen",
        ":platform",
        ":protos_all_py",
        ":pywrap_tensorflow",
        ":summary_op_util",
        ":summary_ops",
        ":summary_ops_gen",
        ":summary_ops_v2",
        ":util",
        "//tensorflow/python/eager:context",
        "//third_party/py/numpy",
        "@six_archive//:six",
    ],
)

py_tests(
    name = "summary_tests",
    size = "small",
    srcs = [
        "summary/plugin_asset_test.py",
        "summary/summary_test.py",
        "summary/text_summary_test.py",
        "summary/writer/writer_test.py",
    ],
    additional_deps = [
        ":array_ops",
        ":client_testlib",
        ":framework_for_generated_wrappers",
        ":variables",
        ":framework",
        ":framework_test_lib",
        ":platform",
        ":platform_test",
        ":summary",
        ":summary_ops_v2",
        "//tensorflow/core:protos_all_py",
    ],
)

py_library(
    name = "layers_base",
    srcs = [
        "layers/__init__.py",
        "layers/base.py",
        "layers/utils.py",
    ],
    srcs_version = "PY2AND3",
    deps = [
        ":array_ops",
        ":control_flow_ops",
        ":framework_for_generated_wrappers",
        ":platform",
        ":smart_cond",
        ":tensor_util",
        ":util",
        ":variable_scope",
        ":variables",
        "//tensorflow/python/eager:context",
        "//tensorflow/python/keras:engine",
        "//third_party/py/numpy",
    ],
)

py_library(
    name = "layers",
    srcs = [
        "layers/convolutional.py",
        "layers/core.py",
        "layers/layers.py",
        "layers/normalization.py",
        "layers/pooling.py",
    ],
    srcs_version = "PY2AND3",
    deps = [
        ":array_ops",
        ":array_ops_gen",
        ":control_flow_ops",
        ":framework",
        ":framework_for_generated_wrappers",
        ":init_ops",
        ":layers_base",
        ":math_ops",
        ":nn",
        ":nn_ops",
        ":platform",
        ":resource_variable_ops",
        ":resource_variable_ops_gen",
        ":standard_ops",
        ":state_ops",
        ":training",
        ":util",
        ":variable_scope",
        ":variables",
        "//tensorflow/python/eager:context",
        "//tensorflow/python/keras:layers",
        "//third_party/py/numpy",
        "@six_archive//:six",
    ],
)

py_test(
    name = "layers_base_test",
    size = "small",
    srcs = ["layers/base_test.py"],
    main = "layers/base_test.py",
    srcs_version = "PY2AND3",
    deps = [
        ":array_ops",
        ":client_testlib",
        ":framework_for_generated_wrappers",
        ":framework_test_lib",
        ":init_ops",
        ":layers",
        ":layers_base",
        ":math_ops",
        ":random_ops",
        ":variable_scope",
        "//tensorflow/python/eager:context",
    ],
)

py_test(
    name = "layers_core_test",
    size = "small",
    srcs = ["layers/core_test.py"],
    main = "layers/core_test.py",
    srcs_version = "PY2AND3",
    deps = [
        ":array_ops",
        ":client_testlib",
        ":framework_for_generated_wrappers",
        ":framework_test_lib",
        ":layers",
        ":math_ops",
        ":nn_ops",
        ":random_ops",
        ":variable_scope",
        ":variables",
        "//third_party/py/numpy",
    ],
)

py_test(
    name = "layers_convolutional_test",
    size = "small",
    srcs = ["layers/convolutional_test.py"],
    main = "layers/convolutional_test.py",
    srcs_version = "PY2AND3",
    deps = [
        ":client_testlib",
        ":framework_for_generated_wrappers",
        ":framework_test_lib",
        ":layers",
        ":math_ops",
        ":nn_ops",
        ":random_ops",
    ],
)

py_test(
    name = "layers_utils_test",
    size = "small",
    srcs = ["layers/utils_test.py"],
    main = "layers/utils_test.py",
    srcs_version = "PY2AND3",
    deps = [
        ":client_testlib",
        ":layers",
    ],
)

py_test(
    name = "layers_pooling_test",
    size = "small",
    srcs = ["layers/pooling_test.py"],
    main = "layers/pooling_test.py",
    srcs_version = "PY2AND3",
    deps = [
        ":client_testlib",
        ":framework_test_lib",
        ":layers",
        ":random_ops",
    ],
)

gpu_py_test(
    name = "layers_normalization_test",
    size = "medium",
    srcs = ["layers/normalization_test.py"],
    additional_deps = [
        ":array_ops",
        ":client_testlib",
        ":framework_for_generated_wrappers",
        ":framework_test_lib",
        ":layers",
        ":math_ops",
        ":random_ops",
        ":variables",
        "//third_party/py/numpy",
    ],
    main = "layers/normalization_test.py",
    shard_count = 10,
)

# -----------------------------------------------------------------------------
# Quantization

py_test(
    name = "dequantize_op_test",
    size = "small",
    srcs = ["ops/dequantize_op_test.py"],
    srcs_version = "PY2AND3",
    tags = ["no_windows"],
    deps = [
        ":array_ops",
        ":client_testlib",
        ":framework_for_generated_wrappers",
        "//third_party/py/numpy",
    ],
)

py_test(
    name = "quantized_conv_ops_test",
    size = "small",
    srcs = ["ops/quantized_conv_ops_test.py"],
    srcs_version = "PY2AND3",
    tags = ["no_windows"],
    deps = [
        ":client_testlib",
        ":framework_for_generated_wrappers",
        ":nn_ops",
        "//third_party/py/numpy",
    ],
)

gpu_py_test(
    name = "accumulate_n_benchmark",
    size = "large",
    srcs = ["ops/accumulate_n_benchmark.py"],
    additional_deps = [
        ":array_ops",
        ":client",
        ":client_testlib",
        ":control_flow_ops_gen",
        ":data_flow_ops",
        ":framework_for_generated_wrappers",
        ":math_ops",
        ":random_ops",
        ":state_ops",
        ":state_ops_gen",
    ],
    main = "ops/accumulate_n_benchmark.py",
)

gpu_py_test(
    name = "batch_norm_benchmark",
    srcs = ["ops/batch_norm_benchmark.py"],
    additional_deps = [
        ":array_ops",
        ":client",
        ":client_testlib",
        ":framework_for_generated_wrappers",
        ":gradients",
        ":math_ops",
        ":nn",
        ":nn_grad",
        ":nn_ops_gen",
        ":platform",
        ":random_ops",
        ":variables",
    ],
    main = "ops/batch_norm_benchmark.py",
)

gpu_py_test(
    name = "concat_benchmark",
    srcs = ["ops/concat_benchmark.py"],
    additional_deps = [
        ":array_ops",
        ":client",
        ":client_testlib",
        ":control_flow_ops",
        ":framework_for_generated_wrappers",
        ":gradients",
        ":platform",
        ":variables",
        "//tensorflow/core:protos_all_py",
    ],
    main = "ops/concat_benchmark.py",
)

gpu_py_test(
    name = "conv2d_benchmark",
    size = "large",
    srcs = ["ops/conv2d_benchmark.py"],
    additional_deps = [
        ":client",
        ":client_testlib",
        ":control_flow_ops",
        ":framework_for_generated_wrappers",
        ":nn_ops",
        ":platform",
        ":platform_benchmark",
        ":random_ops",
        ":variables",
        "//third_party/py/numpy",
        "//tensorflow/core:protos_all_py",
    ],
    main = "ops/conv2d_benchmark.py",
)

gpu_py_test(
    name = "split_benchmark",
    srcs = ["ops/split_benchmark.py"],
    additional_deps = [
        ":array_ops",
        ":client",
        ":client_testlib",
        ":control_flow_ops",
        ":framework_for_generated_wrappers",
        ":platform",
        ":platform_benchmark",
        ":variables",
        "//third_party/py/numpy",
        "//tensorflow/core:protos_all_py",
    ],
    main = "ops/split_benchmark.py",
)

gpu_py_test(
    name = "transpose_benchmark",
    size = "medium",
    srcs = ["ops/transpose_benchmark.py"],
    additional_deps = [
        ":array_ops",
        ":client",
        ":client_testlib",
        ":control_flow_ops",
        ":framework_for_generated_wrappers",
        ":platform",
        ":platform_benchmark",
        ":variables",
        "//third_party/py/numpy",
        "//tensorflow/core:protos_all_py",
    ],
    main = "ops/transpose_benchmark.py",
)

gpu_py_test(
    name = "matmul_benchmark",
    size = "medium",
    srcs = ["ops/matmul_benchmark.py"],
    additional_deps = [
        ":math_ops",
        ":random_ops",
        ":client",
        ":client_testlib",
        ":control_flow_ops",
        ":framework_for_generated_wrappers",
        ":framework_test_lib",
        ":platform",
        ":platform_benchmark",
        ":variables",
        "//third_party/py/numpy",
        "//tensorflow/core:protos_all_py",
    ],
    main = "ops/matmul_benchmark.py",
)

gpu_py_test(
    name = "matmul_benchmark_test",
    size = "medium",
    srcs = ["ops/matmul_benchmark_test.py"],
    additional_deps = [
        ":math_ops",
        ":random_ops",
        ":client",
        ":client_testlib",
        ":control_flow_ops",
        ":framework_for_generated_wrappers",
        ":platform",
        ":platform_benchmark",
        ":matmul_benchmark",
        ":variables",
        "//third_party/py/numpy",
        "//tensorflow/core:protos_all_py",
    ],
    main = "ops/matmul_benchmark_test.py",
    tags = ["no_pip"],
)

gpu_py_test(
    name = "session_benchmark",
    srcs = ["client/session_benchmark.py"],
    additional_deps = [
        ":array_ops",
        ":client",
        ":client_testlib",
        ":framework_for_generated_wrappers",
        ":random_ops",
        ":training",
        ":variables",
        "//third_party/py/numpy",
    ],
    grpc_enabled = True,
    main = "client/session_benchmark.py",
)

gpu_py_test(
    name = "nn_grad_test",
    size = "small",
    srcs = ["ops/nn_grad_test.py"],
    additional_deps = [
        ":client_testlib",
        ":framework_for_generated_wrappers",
        ":nn_grad",
        ":nn_ops",
        "//third_party/py/numpy",
    ],
)

py_library(
    name = "tf_item",
    srcs = [
        "grappler/item.py",
    ],
    srcs_version = "PY2AND3",
    visibility = ["//visibility:public"],
    deps = [
        ":pywrap_tensorflow_internal",
        "//tensorflow/core/grappler/costs:op_performance_data_py",
    ],
)

py_test(
    name = "item_test",
    size = "small",
    srcs = [
        "grappler/item_test.py",
    ],
    srcs_version = "PY2AND3",
    tags = [
        "grappler",
        "no_pip",  # tf_optimizer is not available in pip.
    ],
    deps = [
        ":client_testlib",
        ":framework_for_generated_wrappers",
        ":math_ops",
        ":tf_item",
        "//tensorflow/core:protos_all_py",
    ],
)

py_test(
    name = "datasets_test",
    size = "small",
    srcs = [
        "grappler/datasets_test.py",
    ],
    srcs_version = "PY2AND3",
    tags = [
        "grappler",
        "no_pip",  # tf_optimizer is not available in pip.
    ],
    deps = [
        ":array_ops",
        ":client_testlib",
        ":framework_for_generated_wrappers",
        ":tf_item",
        "//tensorflow/core:protos_all_py",
        "//tensorflow/python/data",
    ],
)

py_library(
    name = "tf_cluster",
    srcs = [
        "grappler/cluster.py",
    ],
    srcs_version = "PY2AND3",
    visibility = ["//visibility:public"],
    deps = [
        ":pywrap_tensorflow_internal",
        "//tensorflow/core/grappler/costs:op_performance_data_py",
    ],
)

gpu_py_test(
    name = "cluster_test",
    size = "small",
    srcs = [
        "grappler/cluster_test.py",
    ],
    additional_deps = [
        ":client_testlib",
        ":framework_for_generated_wrappers",
        ":tf_cluster",
        ":tf_item",
        "//tensorflow/core:protos_all_py",
    ],
    shard_count = 10,
    tags = [
        "grappler",
        "no_pip",  # tf_optimizer is not available in pip.
    ],
)

py_library(
    name = "tf_optimizer",
    srcs = [
        "grappler/tf_optimizer.py",
    ],
    srcs_version = "PY2AND3",
    visibility = ["//visibility:public"],
    deps = [
        ":pywrap_tensorflow_internal",
        ":tf_cluster",
    ],
)

py_test(
    name = "tf_optimizer_test",
    size = "small",
    srcs = [
        "grappler/tf_optimizer_test.py",
    ],
    srcs_version = "PY2AND3",
    tags = [
        "grappler",
        "no_pip",  # tf_optimizer is not available in pip.
    ],
    deps = [
        ":client_testlib",
        ":framework_for_generated_wrappers",
        ":math_ops",
        ":tf_item",
        ":tf_optimizer",
        "//tensorflow/core:protos_all_py",
        "//third_party/py/numpy",
    ],
)

py_library(
    name = "graph_placer",
    srcs = [
        "grappler/controller.py",
        "grappler/graph_placer.py",
        "grappler/hierarchical_controller.py",
    ],
    deps = [
        ":python",
        "//third_party/py/numpy",
    ],
)

py_test(
    name = "graph_placer_test",
    size = "large",
    srcs = ["grappler/graph_placer_test.py"],
    tags = [
        "grappler",
        "no_pip",  # graph_placer is not available in pip.
    ],
    deps = [
        ":client_testlib",
        ":graph_placer",
        "//tensorflow/python:math_ops",
    ],
)

py_test(
    name = "memory_optimizer_test",
    size = "medium",
    srcs = [
        "grappler/memory_optimizer_test.py",
    ],
    srcs_version = "PY2AND3",
    tags = [
        "grappler",
    ],
    deps = [
        ":client_testlib",
        ":framework_for_generated_wrappers",
        ":math_ops",
        ":nn",
        ":random_seed",
        ":session",
        ":tf_optimizer",
        ":training",
        ":variable_scope",
        ":variables",
        "//tensorflow/core:protos_all_py",
        "//third_party/py/numpy",
    ],
)

gpu_py_test(
    name = "constant_folding_test",
    size = "medium",
    srcs = [
        "grappler/constant_folding_test.py",
    ],
    additional_deps = [
        ":client_testlib",
        ":framework_for_generated_wrappers",
        ":array_ops",
        ":control_flow_ops",
        ":dtypes",
        ":functional_ops",
        ":math_ops",
        ":ops",
        "//third_party/py/numpy",
        "//tensorflow/core:protos_all_py",
    ],
    tags = [
        "grappler",
    ],
)

gpu_py_test(
    name = "layout_optimizer_test",
    size = "medium",
    srcs = [
        "grappler/layout_optimizer_test.py",
    ],
    additional_deps = [
        ":client_testlib",
        ":framework_for_generated_wrappers",
        ":array_ops",
        ":constant_op",
        ":dtypes",
        ":functional_ops",
        ":layers",
        ":math_ops",
        ":nn",
        ":ops",
        ":random_ops",
        ":state_ops",
        ":tf_cluster",
        ":tf_optimizer",
        ":training",
        "//third_party/py/numpy",
        "//tensorflow/core:protos_all_py",
    ],
    shard_count = 10,
    tags = [
        "grappler",
    ],
)

py_library(
    name = "cost_analyzer",
    srcs = [
        "grappler/cost_analyzer.py",
    ],
    srcs_version = "PY2AND3",
    deps = [
        ":pywrap_tensorflow_internal",
        ":tf_cluster",
        ":tf_item",
    ],
)

py_binary(
    name = "cost_analyzer_tool",
    srcs = [
        "grappler/cost_analyzer_tool.py",
    ],
    srcs_version = "PY2AND3",
    deps = [
        ":cost_analyzer",
        ":framework_for_generated_wrappers",
        ":tf_optimizer",
        "//tensorflow/core:protos_all_py",
    ],
)

py_test(
    name = "cost_analyzer_test",
    size = "small",
    srcs = ["grappler/cost_analyzer_test.py"],
    srcs_version = "PY2AND3",
    tags = [
        "grappler",
        "no_cuda_on_cpu_tap",
        "no_pip",
    ],
    deps = [
        ":array_ops",
        ":client_testlib",
        ":cost_analyzer",
        ":framework_for_generated_wrappers",
        ":math_ops",
        ":nn",
        ":nn_grad",
        ":random_ops",
        ":state_ops",
        ":training",
        ":variables",
        "//tensorflow/core:protos_all_py",
        "//third_party/py/numpy",
    ],
)

py_library(
    name = "model_analyzer",
    srcs = [
        "grappler/model_analyzer.py",
    ],
    srcs_version = "PY2AND3",
    deps = [":pywrap_tensorflow_internal"],
)

py_test(
    name = "model_analyzer_test",
    size = "small",
    srcs = ["grappler/model_analyzer_test.py"],
    srcs_version = "PY2AND3",
    tags = [
        "grappler",
        "no_pip",
    ],
    deps = [
        ":array_ops",
        ":client_testlib",
        ":framework_for_generated_wrappers",
        ":math_ops",
        ":model_analyzer",
        ":state_ops",
        "//tensorflow/core:protos_all_py",
        "//third_party/py/numpy",
    ],
)

pyx_library(
    name = "framework_fast_tensor_util",
    srcs = ["framework/fast_tensor_util.pyx"],
    py_deps = ["//tensorflow/python:util"],
    deps = ["//third_party/py/numpy:headers"],
)<|MERGE_RESOLUTION|>--- conflicted
+++ resolved
@@ -3048,10 +3048,7 @@
     shard_count = 5,
 )
 
-<<<<<<< HEAD
 gpu_py_test(
-=======
-cuda_py_test(
     name = "init_ops_test",
     size = "small",
     srcs = ["ops/init_ops_test.py"],
@@ -3065,8 +3062,7 @@
     ],
 )
 
-cuda_py_test(
->>>>>>> 89e06304
+gpu_py_test(
     name = "math_grad_test",
     size = "small",
     srcs = ["ops/math_grad_test.py"],
