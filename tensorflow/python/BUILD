# Description:
# Python support for TensorFlow.

package(
    default_visibility = [
        "//engedu/ml/tf_from_scratch:__pkg__",
        "//tensorflow:internal",
        "//tensorflow_models:__subpackages__",
    ],
)

licenses(["notice"])  # Apache 2.0

exports_files(["LICENSE"])

load("//tensorflow:tensorflow.bzl", "if_not_windows")
load("//tensorflow:tensorflow.bzl", "tf_cuda_library")
load("//tensorflow:tensorflow.bzl", "tf_gen_op_wrapper_py")
load("//tensorflow:tensorflow.bzl", "py_test")
load("//tensorflow:tensorflow.bzl", "tf_py_test")
load("//tensorflow:tensorflow.bzl", "py_tests")
load("//tensorflow:tensorflow.bzl", "tf_py_wrap_cc")
load("//tensorflow:tensorflow.bzl", "cuda_py_test")
load("//tensorflow:tensorflow.bzl", "cuda_py_tests")
load("//tensorflow/core:platform/default/build_config.bzl", "tf_proto_library")
load("//tensorflow/core:platform/default/build_config.bzl", "tf_proto_library_py")
load("//tensorflow/core:platform/default/build_config.bzl", "tf_additional_lib_deps")
load("//tensorflow/core:platform/default/build_config_root.bzl", "tf_additional_plugin_deps")
load("//tensorflow/python:build_defs.bzl", "tf_gen_op_wrapper_private_py")
load("//tensorflow/core:platform/default/build_config_root.bzl", "tf_additional_verbs_deps")
load("//tensorflow/core:platform/default/build_config_root.bzl", "tf_additional_mpi_deps")

py_library(
    name = "python",
    srcs = ["__init__.py"],
    srcs_version = "PY2AND3",
    visibility = [
        "//tensorflow:__pkg__",
        "//tensorflow/compiler/aot/tests:__pkg__",  # TODO(b/34059704): remove when fixed
        "//tensorflow/contrib/learn:__pkg__",  # TODO(b/34059704): remove when fixed
        "//tensorflow/contrib/learn/python/learn/datasets:__pkg__",  # TODO(b/34059704): remove when fixed
        "//tensorflow/python/debug:__pkg__",  # TODO(b/34059704): remove when fixed
        "//tensorflow/python/tools:__pkg__",  # TODO(b/34059704): remove when fixed
        "//tensorflow/tools/quantization:__pkg__",  # TODO(b/34059704): remove when fixed
    ],
    deps = [
        ":tf_optimizer",
        ":array_ops",
        ":bitwise_ops",
        ":check_ops",
        ":client",
        ":client_testlib",
        ":confusion_matrix",
        ":control_flow_ops",
        ":errors",
        ":framework",
        ":framework_for_generated_wrappers",
        ":functional_ops",
        ":gradient_checker",
        ":histogram_ops",
        ":image_ops",
        ":io_ops",
        ":lib",
        ":math_ops",
        ":nn",
        ":platform",
        ":script_ops",
        ":session_ops",
        ":sets",
        ":sparse_ops",
        ":spectral_ops",
        ":standard_ops",
        ":state_ops",
        ":string_ops",
        ":summary",
        ":metrics",
        ":layers",
        ":tensor_array_ops",
        ":training",
        ":ops",
        ":saver_test_utils",
        ":test_ops",  # TODO: Break testing code out into separate rule.
        ":util",
        ":weights_broadcast_ops",
        "//third_party/py/numpy",
        "//tensorflow/python/estimator:estimator_py",
        "//tensorflow/python/feature_column:feature_column_py",
        "//tensorflow/python/ops/losses",
        "//tensorflow/python/ops/distributions",
        "//tensorflow/python/saved_model",
    ] + if_not_windows([
        "//tensorflow/contrib:contrib_py",
    ]),
)

py_library(
    name = "platform",
    srcs = glob(
        ["platform/*.py"],
        exclude = [
            "**/*test.py",
            "**/benchmark.py",  # In platform_benchmark.
        ],
    ),
    srcs_version = "PY2AND3",
    deps = [
        ":lib",
        ":pywrap_tensorflow",
        ":util",
        "//tensorflow/core:protos_all_py",
        "@six_archive//:six",
    ],
)

py_library(
    name = "platform_benchmark",
    srcs = ["platform/benchmark.py"],
    srcs_version = "PY2AND3",
    deps = [
        ":client",
        ":platform",
        "@six_archive//:six",
    ],
)

py_library(
    name = "platform_test",
    srcs = ["platform/googletest.py"],
    srcs_version = "PY2AND3",
    deps = [":platform_benchmark"],
)

tf_py_test(
    name = "resource_loader_test",
    size = "small",
    srcs = ["platform/resource_loader_test.py"],
    additional_deps = [
        ":platform",
        ":platform_test",
    ],
)

tf_py_test(
    name = "flags_test",
    size = "small",
    srcs = ["platform/flags_test.py"],
    additional_deps = [":platform"],
)

tf_py_test(
    name = "app_test",
    size = "small",
    srcs = ["platform/app_test.py"],
    additional_deps = [":platform"],
    tags = [
        "manual",
        "notap",
    ],
)

cc_library(
    name = "cost_analyzer_lib",
    srcs = ["grappler/cost_analyzer.cc"],
    hdrs = ["grappler/cost_analyzer.h"],
    deps = [
        "//tensorflow/core:lib",
        "//tensorflow/core:protos_all_cc",
        "//tensorflow/core/grappler:grappler_item",
        "//tensorflow/core/grappler/clusters:cluster",
        "//tensorflow/core/grappler/costs:analytical_cost_estimator",
        "//tensorflow/core/grappler/costs:cost_estimator",
        "//tensorflow/core/grappler/costs:measuring_cost_estimator",
        "//tensorflow/core/grappler/costs:op_performance_data_cc",
        "//tensorflow/core/grappler/costs:utils",
    ],
)

cc_library(
    name = "model_analyzer_lib",
    srcs = ["grappler/model_analyzer.cc"],
    hdrs = ["grappler/model_analyzer.h"],
    deps = [
        "//tensorflow/core:lib",
        "//tensorflow/core:protos_all_cc",
        "//tensorflow/core/grappler:grappler_item",
        "//tensorflow/core/grappler/clusters:cluster",
        "//tensorflow/core/grappler/costs:graph_properties",
        "//tensorflow/core/grappler/costs:utils",
    ],
)

cc_library(
    name = "numpy_lib",
    srcs = ["lib/core/numpy.cc"],
    hdrs = ["lib/core/numpy.h"],
    deps = [
        "//tensorflow/core:framework",
        "//tensorflow/core:lib",
        "//third_party/py/numpy:headers",
        "//util/python:python_headers",
    ],
)

cc_library(
    name = "ndarray_tensor_bridge",
    srcs = ["lib/core/ndarray_tensor_bridge.cc"],
    hdrs = ["lib/core/ndarray_tensor_bridge.h"],
    deps = [
        ":numpy_lib",
        "//tensorflow/c:c_api",
        "//tensorflow/core:lib",
        "//tensorflow/core:protos_all_cc",
    ],
)

cc_library(
    name = "kernel_registry",
    srcs = ["util/kernel_registry.cc"],
    hdrs = ["util/kernel_registry.h"],
    deps = [
        "//tensorflow/core:framework",
        "//tensorflow/core:lib",
        "//tensorflow/core:protos_all_cc",
    ],
)

cc_library(
    name = "py_func_lib",
    srcs = ["lib/core/py_func.cc"],
    hdrs = ["lib/core/py_func.h"],
    deps = [
        ":ndarray_tensor_bridge",
        ":numpy_lib",
        "//tensorflow/core:framework",
        "//tensorflow/core:lib",
        "//tensorflow/core:script_ops_op_lib",
        "//third_party/py/numpy:headers",
        "//util/python:python_headers",
    ],
)

cc_library(
    name = "py_record_reader_lib",
    srcs = ["lib/io/py_record_reader.cc"],
    hdrs = ["lib/io/py_record_reader.h"],
    deps = [
        "//tensorflow/c:c_api",
        "//tensorflow/c:tf_status_helper",
        "//tensorflow/core:lib",
        "//tensorflow/core:lib_internal",
    ],
)

cc_library(
    name = "py_record_writer_lib",
    srcs = ["lib/io/py_record_writer.cc"],
    hdrs = ["lib/io/py_record_writer.h"],
    deps = [
        "//tensorflow/c:c_api",
        "//tensorflow/c:tf_status_helper",
        "//tensorflow/core:lib",
        "//tensorflow/core:lib_internal",
    ],
)

cc_binary(
    name = "framework/test_file_system.so",
    srcs = ["framework/test_file_system.cc"],
    copts = ["-Wno-sign-compare"],
    linkopts = select({
        "//conditions:default": [
            "-lm",
        ],
        "//tensorflow:darwin": [],
    }),
    linkshared = 1,
    deps = [
        "//tensorflow/core:framework_headers_lib",
        "@protobuf//:protobuf_headers",
    ],
)

py_test(
    name = "file_system_test",
    size = "small",
    srcs = ["framework/file_system_test.py"],
    data = [":framework/test_file_system.so"],
    main = "framework/file_system_test.py",
    srcs_version = "PY2AND3",
    tags = ["no_windows"],
    deps = [
        ":client_testlib",
        ":data_flow_ops",
        ":framework",
        ":framework_for_generated_wrappers",
        ":io_ops",
        ":platform",
        ":util",
    ],
)

py_test(
    name = "decorator_utils_test",
    srcs = ["util/decorator_utils_test.py"],
    srcs_version = "PY2AND3",
    deps = [
        ":client_testlib",
        ":platform",
        ":util",
    ],
)

py_test(
    name = "deprecation_test",
    srcs = ["util/deprecation_test.py"],
    srcs_version = "PY2AND3",
    deps = [
        ":client_testlib",
        ":platform",
        ":util",
    ],
)

py_test(
    name = "keyword_args_test",
    srcs = ["util/keyword_args_test.py"],
    srcs_version = "PY2AND3",
    deps = [
        ":client_testlib",
        ":util",
    ],
)

cc_library(
    name = "python_op_gen",
    srcs = ["framework/python_op_gen.cc"],
    hdrs = [
        "framework/python_op_gen.h",
        "framework/python_op_gen_internal.h",
    ],
    visibility = ["//visibility:public"],
    deps = [
        "//tensorflow/core:framework",
        "//tensorflow/core:lib",
        "//tensorflow/core:lib_internal",
        "//tensorflow/core:op_gen_lib",
        "//tensorflow/core:proto_text",
        "//tensorflow/core:protos_all_cc",
    ],
    alwayslink = 1,
)

cc_library(
    name = "python_op_gen_main",
    srcs = ["framework/python_op_gen_main.cc"],
    visibility = ["//visibility:public"],
    deps = [
        ":python_op_gen",
        "//tensorflow/core:framework",
        "//tensorflow/core:lib",
        "//tensorflow/core:lib_internal",
        "//tensorflow/core:protos_all_cc",
    ],
)

py_library(
    name = "framework_for_generated_wrappers",
    srcs_version = "PY2AND3",
    visibility = ["//visibility:public"],
    deps = [
        ":constant_op",
        ":device",
        ":dtypes",
        ":framework_ops",
        ":function",
        ":op_def_library",
        ":op_def_registry",
        ":registry",
        ":tensor_shape",
        ":versions",
    ],
)

# What is needed for tf_gen_op_wrapper_py. This is the same as
# "framework_for_generated_wrappers" minus the "function" dep. This is to avoid
# circular dependencies, as "function" uses generated op wrappers.
py_library(
    name = "framework_for_generated_wrappers_v2",
    srcs_version = "PY2AND3",
    visibility = ["//visibility:public"],
    deps = [
        ":constant_op",
        ":device",
        ":dtypes",
        ":framework_ops",
        ":op_def_library",
        ":op_def_registry",
        ":registry",
        ":tensor_shape",
        ":versions",
    ],
)

py_library(
    name = "framework",
    srcs = [
        "framework/framework_lib.py",
        "framework/graph_io.py",
        "framework/importer.py",
        "framework/load_library.py",
        "framework/meta_graph.py",
        "framework/subscribe.py",
    ],
    srcs_version = "PY2AND3",
    deps = [
        ":common_shapes",
        ":cpp_shape_inference_proto_py",
        ":errors",
        ":framework_for_generated_wrappers",
        ":graph_util",
        ":lib",
        ":platform",
        ":pywrap_tensorflow",
        ":random_seed",
        ":sparse_tensor",
        ":tensor_util",
        ":util",
        "//third_party/py/numpy",
        "@six_archive//:six",
    ],
)

py_library(
    name = "common_shapes",
    srcs = ["framework/common_shapes.py"],
    srcs_version = "PY2AND3",
    deps = [
        ":cpp_shape_inference_proto_py",
        ":errors",
        ":framework_ops",
        ":pywrap_tensorflow",
        ":tensor_shape",
        ":tensor_util",
        "//tensorflow/core:protos_all_py",
    ],
)

py_library(
    name = "constant_op",
    srcs = ["framework/constant_op.py"],
    srcs_version = "PY2AND3",
    deps = [
        ":dtypes",
        ":framework_ops",
        ":tensor_shape",
        "//tensorflow/core:protos_all_py",
    ],
)

py_library(
    name = "device",
    srcs = ["framework/device.py"],
    srcs_version = "PY2AND3",
)

py_library(
    name = "dtypes",
    srcs = ["framework/dtypes.py"],
    srcs_version = "PY2AND3",
    deps = [
        "//tensorflow/core:protos_all_py",
    ],
)

py_library(
    name = "errors",
    srcs = [
        "framework/errors.py",
        "framework/errors_impl.py",
    ],
    srcs_version = "PY2AND3",
    deps = [":util"],
)

py_library(
    name = "function",
    srcs = ["framework/function.py"],
    srcs_version = "PY2AND3",
    deps = [
        ":array_ops",
        ":dtypes",
        ":framework_ops",
        ":op_def_registry",
        ":util",
        ":variable_scope",
        "//tensorflow/core:protos_all_py",
    ],
)

py_library(
    name = "graph_util",
    srcs = [
        "framework/graph_util.py",
        "framework/graph_util_impl.py",
    ],
    srcs_version = "PY2AND3",
    deps = [
        ":dtypes",
        ":framework_ops",
        ":platform",
        ":tensor_util",
        "//tensorflow/core:protos_all_py",
    ],
)

py_library(
    name = "op_def_library",
    srcs = ["framework/op_def_library.py"],
    srcs_version = "PY2AND3",
    deps = [
        ":dtypes",
        ":framework_ops",
        ":platform",
        ":tensor_shape",
        ":util",
        "//tensorflow/core:protos_all_py",
        "@six_archive//:six",
    ],
)

py_library(
    name = "op_def_registry",
    srcs = ["framework/op_def_registry.py"],
    srcs_version = "PY2AND3",
    deps = [
        "//tensorflow/core:protos_all_py",
    ],
)

py_library(
    name = "framework_ops",  # "ops" is already the name of a deprecated target
    srcs = ["framework/ops.py"],
    srcs_version = "PY2AND3",
    deps = [
        ":device",
        ":dtypes",
        ":op_def_registry",
        ":platform",
        ":registry",
        ":tensor_shape",
        ":util",
        ":versions",
        "//tensorflow/core:protos_all_py",
        "@six_archive//:six",
    ],
)

py_library(
    name = "random_seed",
    srcs = ["framework/random_seed.py"],
    srcs_version = "PY2AND3",
    deps = [
        ":framework_ops",
    ],
)

py_library(
    name = "registry",
    srcs = ["framework/registry.py"],
    srcs_version = "PY2AND3",
    deps = [
        ":platform",
        ":util",
    ],
)

py_library(
    name = "sparse_tensor",
    srcs = ["framework/sparse_tensor.py"],
    srcs_version = "PY2AND3",
    deps = [
        ":dtypes",
        ":framework_ops",
        ":tensor_util",
    ],
)

py_library(
    name = "tensor_shape",
    srcs = ["framework/tensor_shape.py"],
    srcs_version = "PY2AND3",
    deps = [
        ":util",
        "//tensorflow/core:protos_all_py",
    ],
)

py_library(
    name = "tensor_util",
    srcs = ["framework/tensor_util.py"],
    srcs_version = "PY2AND3",
    deps = [
        ":tensor_shape",
        ":util",
        "//tensorflow/core:protos_all_py",
    ],
)

py_library(
    name = "versions",
    srcs = ["framework/versions.py"],
    srcs_version = "PY2AND3",
    deps = [
        ":pywrap_tensorflow",
    ],
)

# load("//third_party/py/cython:build_defs.bzl", "pyx_library")

py_library(
    name = "extra_py_tests_deps",
    srcs_version = "PY2AND3",
    deps = [
        "//third_party/py/numpy",
        "@six_archive//:six",
    ],
)

py_library(
    name = "framework_test_lib",
    srcs = ["framework/test_util.py"],
    srcs_version = "PY2AND3",
    deps = [
        ":client",
        ":errors",
        ":framework",
        ":framework_for_generated_wrappers",
        ":platform",
        ":platform_test",
        ":pywrap_tensorflow",
        ":training",
        ":util",
        "//third_party/py/numpy",
        "@six_archive//:six",
    ],
)

py_library(
    name = "distributed_framework_test_lib",
    srcs_version = "PY2AND3",
    deps = [":framework_test_lib"],
)

py_library(
    name = "client_testlib",
    srcs = ["platform/test.py"],
    srcs_version = "PY2AND3",
    deps = [
        ":client",
        ":framework_test_lib",
        ":gradient_checker",
        ":platform_test",
        ":util",
    ],
)

py_test(
    name = "framework_registry_test",
    size = "small",
    srcs = ["framework/registry_test.py"],
    main = "framework/registry_test.py",
    srcs_version = "PY2AND3",
    deps = [
        ":framework_for_generated_wrappers",
        "//tensorflow/python:client_testlib",
    ],
)

py_test(
    name = "framework_errors_test",
    size = "small",
    srcs = ["framework/errors_test.py"],
    main = "framework/errors_test.py",
    srcs_version = "PY2AND3",
    deps = [
        ":client_testlib",
        ":errors",
        "//tensorflow/core:protos_all_py",
    ],
)

py_test(
    name = "framework_subscribe_test",
    size = "small",
    srcs = ["framework/subscribe_test.py"],
    main = "framework/subscribe_test.py",
    srcs_version = "PY2AND3",
    deps = [
        ":framework",
        ":framework_for_generated_wrappers",
        ":framework_test_lib",
        ":math_ops",
        ":platform_test",
        ":script_ops",
    ],
)

py_test(
    name = "contrib_test",
    size = "small",
    srcs = ["framework/contrib_test.py"],
    main = "framework/contrib_test.py",
    srcs_version = "PY2AND3",
    tags = ["no_windows"],
    deps = [
        "//tensorflow:tensorflow_py",
        "//tensorflow/python:client_testlib",
    ],
)

py_test(
    name = "proto_test",
    size = "small",
    srcs = ["framework/proto_test.py"],
    main = "framework/proto_test.py",
    srcs_version = "PY2AND3",
    deps = [
        ":client_testlib",
        ":framework_for_generated_wrappers",
        "//third_party/py/numpy",
    ],
)

tf_gen_op_wrapper_private_py(
    name = "functional_ops_gen",
    visibility = ["//learning/brain/python/ops:__pkg__"],
)

py_library(
    name = "functional_ops",
    srcs = ["ops/functional_ops.py"],
    srcs_version = "PY2AND3",
    deps = [
        ":array_ops",
        ":constant_op",
        ":control_flow_ops",
        ":framework_ops",
        ":functional_ops_gen",
        ":sparse_tensor",
        ":tensor_array_ops",
        ":tensor_shape",
        ":util",
        ":variable_scope",
    ],
)

cuda_py_tests(
    name = "framework_function_test",
    size = "medium",
    srcs = ["framework/function_test.py"],
    additional_deps = [
        ":array_ops",
        ":client",
        ":client_testlib",
        ":clip_ops",
        ":control_flow_ops",
        ":errors",
        ":framework_for_generated_wrappers",
        ":functional_ops",
        ":gradients",
        ":init_ops",
        ":logging_ops",
        ":logging_ops_gen",
        ":math_ops",
        ":nn_ops",
        ":platform",
        ":random_ops",
        ":variable_scope",
        ":variables",
        "//third_party/py/numpy",
        "//tensorflow/core:protos_all_py",
    ],
)

py_test(
    name = "framework_versions_test",
    size = "small",
    srcs = ["framework/versions_test.py"],
    main = "framework/versions_test.py",
    srcs_version = "PY2AND3",
    deps = [
        ":client_testlib",
        ":framework_for_generated_wrappers",
    ],
)

py_test(
    name = "framework_importer_test",
    size = "medium",
    srcs = ["framework/importer_test.py"],
    main = "framework/importer_test.py",
    srcs_version = "PY2AND3",
    deps = [
        ":array_ops",
        ":client_testlib",
        ":framework",
        ":framework_for_generated_wrappers",
        ":gradients",
        ":math_ops",
        ":nn_grad",
        ":nn_ops",
        ":random_ops",
        ":test_ops",
        ":variables",
        "//tensorflow/core:protos_all_py",
        "//third_party/py/numpy",
    ],
)

filegroup(
    name = "meta_graph_testdata",
    srcs = [
        "framework/testdata/metrics_export_meta_graph.pb",
    ],
    visibility = ["//visibility:public"],
)

py_test(
    name = "framework_meta_graph_test",
    size = "small",
    srcs = ["framework/meta_graph_test.py"],
    data = ["//tensorflow/python:meta_graph_testdata"],
    main = "framework/meta_graph_test.py",
    srcs_version = "PY2AND3",
    tags = ["no_pip"],
    deps = [
        ":array_ops",
        ":client_testlib",
        ":control_flow_ops",
        ":data_flow_ops",
        ":framework",
        ":framework_for_generated_wrappers",
        ":math_ops",
        ":metrics",
        ":nn_ops",
        ":platform",
        ":random_ops",
        ":training",
        ":variables",
    ],
)

tf_gen_op_wrapper_py(
    name = "test_ops",
    out = "framework/test_ops.py",
    deps = [":test_ops_kernels"],
)

cc_library(
    name = "test_ops_kernels",
    srcs = ["framework/test_ops.cc"],
    linkstatic = 1,
    deps = [
        "//tensorflow/core:framework",
        "//tensorflow/core:lib",
        "//tensorflow/core:protos_all_cc",
    ],
    alwayslink = 1,
)

tf_gen_op_wrapper_py(
    name = "test_ops_2",
    out = "framework/test_ops_2.py",
    require_shape_functions = True,
    deps = [":test_ops_2_kernels"],
)

cc_library(
    name = "test_ops_2_kernels",
    srcs = ["framework/test_ops_2.cc"],
    linkstatic = 1,
    deps = ["//tensorflow/core:framework"],
    alwayslink = 1,
)

py_test(
    name = "framework_common_shapes_test",
    size = "small",
    srcs = ["framework/common_shapes_test.py"],
    main = "framework/common_shapes_test.py",
    srcs_version = "PY2AND3",
    deps = [
        ":framework",
        ":framework_for_generated_wrappers",
        ":framework_test_lib",
        ":platform_test",
        "//tensorflow/core:protos_all_py",
    ],
)

py_test(
    name = "framework_ops_test",
    size = "small",
    srcs = ["framework/ops_test.py"],
    main = "framework/ops_test.py",
    srcs_version = "PY2AND3",
    tags = ["no_pip"],  # test_ops_2 is not available in pip.
    deps = [
        ":control_flow_ops",
        ":errors",
        ":framework",
        ":framework_for_generated_wrappers",
        ":framework_test_lib",
        ":gradients",
        ":math_ops",
        ":platform_test",
        ":resources",
        ":test_ops",
        ":test_ops_2",
        ":util",
        ":variable_scope",
        ":variables",
        "//tensorflow/core:protos_all_py",
    ],
)

py_test(
    name = "framework_tensor_shape_test",
    size = "small",
    srcs = ["framework/tensor_shape_test.py"],
    main = "framework/tensor_shape_test.py",
    srcs_version = "PY2AND3",
    deps = [
        ":framework_for_generated_wrappers",
        ":framework_test_lib",
        ":platform_test",
        "//tensorflow/core:protos_all_py",
    ],
)

py_test(
    name = "framework_sparse_tensor_test",
    size = "small",
    srcs = ["framework/sparse_tensor_test.py"],
    main = "framework/sparse_tensor_test.py",
    srcs_version = "PY2AND3",
    deps = [
        ":framework",
        ":framework_for_generated_wrappers",
        ":framework_test_lib",
        ":platform_test",
        "//tensorflow/core:protos_all_py",
    ],
)

py_test(
    name = "framework_device_test",
    size = "small",
    srcs = ["framework/device_test.py"],
    main = "framework/device_test.py",
    srcs_version = "PY2AND3",
    deps = [
        ":framework_for_generated_wrappers",
        ":framework_test_lib",
        ":platform_test",
        "//tensorflow/core:protos_all_py",
    ],
)

py_test(
    name = "framework_random_seed_test",
    size = "small",
    srcs = ["framework/random_seed_test.py"],
    main = "framework/random_seed_test.py",
    srcs_version = "PY2AND3",
    deps = [
        ":client_testlib",
        ":framework",
    ],
)

py_test(
    name = "framework_tensor_shape_div_test",
    size = "small",
    srcs = ["framework/tensor_shape_div_test.py"],
    main = "framework/tensor_shape_div_test.py",
    srcs_version = "PY2AND3",
    deps = [
        ":framework_for_generated_wrappers",
        ":framework_test_lib",
        ":platform_test",
        "//tensorflow/core:protos_all_py",
        "@six_archive//:six",
    ],
)

py_test(
    name = "framework_tensor_util_test",
    size = "small",
    srcs = ["framework/tensor_util_test.py"],
    main = "framework/tensor_util_test.py",
    srcs_version = "PY2AND3",
    tags = ["no_windows"],
    deps = [
        ":array_ops",
        ":client_testlib",
        ":framework",
        ":framework_for_generated_wrappers",
        ":math_ops",
        ":state_ops_gen",
        "//third_party/py/numpy",
    ],
)

py_test(
    name = "framework_test_util_test",
    size = "small",
    srcs = ["framework/test_util_test.py"],
    main = "framework/test_util_test.py",
    srcs_version = "PY2AND3",
    tags = ["no_windows"],
    deps = [
        ":control_flow_ops",
        ":errors",
        ":framework_for_generated_wrappers",
        ":framework_test_lib",
        ":platform_test",
        ":random_ops",
        "//third_party/py/numpy",
    ],
)

py_test(
    name = "framework_dtypes_test",
    size = "small",
    srcs = ["framework/dtypes_test.py"],
    main = "framework/dtypes_test.py",
    srcs_version = "PY2AND3",
    deps = [
        ":framework_for_generated_wrappers",
        ":framework_test_lib",
        ":platform_test",
        "//tensorflow:tensorflow_py",
        "//tensorflow/core:protos_all_py",
        "//third_party/py/numpy",
    ],
)

py_test(
    name = "op_def_library_test",
    size = "small",
    srcs = ["framework/op_def_library_test.py"],
    main = "framework/op_def_library_test.py",
    srcs_version = "PY2AND3",
    deps = [
        ":framework_for_generated_wrappers",
        ":framework_test_lib",
        ":platform_test",
    ],
)

tf_gen_op_wrapper_private_py(
    name = "array_ops_gen",
    require_shape_functions = True,
    visibility = [
        "//learning/brain/python/ops:__pkg__",
        "//tensorflow/compiler/tests:__pkg__",
        "//tensorflow/contrib/quantization:__pkg__",
        "//tensorflow/python/kernel_tests:__pkg__",
    ],
)

tf_gen_op_wrapper_private_py(
    name = "bitwise_ops_gen",
    require_shape_functions = True,
    visibility = [
        "//learning/brain/python/ops:__pkg__",
        "//tensorflow/compiler/tests:__pkg__",
        "//tensorflow/contrib/quantization:__pkg__",
        "//tensorflow/python/kernel_tests:__pkg__",
    ],
)

tf_gen_op_wrapper_private_py(
    name = "candidate_sampling_ops_gen",
    require_shape_functions = True,
    visibility = ["//learning/brain/python/ops:__pkg__"],
)

tf_gen_op_wrapper_private_py(
    name = "control_flow_ops_gen",
    require_shape_functions = True,
    visibility = ["//learning/brain/python/ops:__pkg__"],
    deps = [
        "//tensorflow/core:control_flow_ops_op_lib",
        "//tensorflow/core:no_op_op_lib",
    ],
)

tf_gen_op_wrapper_private_py(
    name = "ctc_ops_gen",
    require_shape_functions = True,
)

tf_gen_op_wrapper_private_py(
    name = "data_flow_ops_gen",
    require_shape_functions = True,
    visibility = [
        "//learning/brain/python/ops:__pkg__",
        "//tensorflow/python/kernel_tests:__pkg__",
    ],
)

tf_gen_op_wrapper_private_py(
    name = "dataset_ops_gen",
    require_shape_functions = True,
    visibility = [
        "//learning/brain/python/ops:__pkg__",
        "//tensorflow:__subpackages__",
        "//tensorflow/python/kernel_tests:__pkg__",
    ],
)

tf_gen_op_wrapper_private_py(
    name = "image_ops_gen",
    require_shape_functions = True,
    visibility = ["//learning/brain/python/ops:__pkg__"],
)

tf_gen_op_wrapper_private_py(
    name = "io_ops_gen",
    require_shape_functions = True,
    visibility = [
        "//learning/brain/python/ops:__pkg__",
        "//tensorflow/python/kernel_tests:__pkg__",
    ],
)

tf_gen_op_wrapper_private_py(
    name = "linalg_ops_gen",
    require_shape_functions = True,
    visibility = ["//learning/brain/python/ops:__pkg__"],
)

tf_gen_op_wrapper_private_py(
    name = "logging_ops_gen",
    require_shape_functions = True,
    visibility = [
        "//learning/brain/python/ops:__pkg__",
        "//tensorflow/python/kernel_tests:__pkg__",
    ],
)

tf_gen_op_wrapper_private_py(
    name = "lookup_ops_gen",
    require_shape_functions = True,
    visibility = [
        "//learning/brain/python/ops:__pkg__",
        "//tensorflow/contrib/lookup:__pkg__",
        "//tensorflow/python/kernel_tests:__pkg__",
    ],
)

tf_gen_op_wrapper_private_py(
    name = "math_ops_gen",
    require_shape_functions = True,
    visibility = [
        "//learning/brain/google/python/ops:__pkg__",
        "//learning/brain/python/ops:__pkg__",
        "//tensorflow/compiler/tests:__pkg__",
        "//tensorflow/contrib/quantization:__pkg__",
        "//tensorflow/python/kernel_tests:__pkg__",
    ],
)

tf_gen_op_wrapper_private_py(
    name = "nn_ops_gen",
    require_shape_functions = True,
    visibility = [
        "//learning/brain/python/ops:__pkg__",
        "//tensorflow/compiler/tests:__pkg__",
        "//tensorflow/contrib/quantization:__pkg__",
        "//tensorflow/python/kernel_tests:__pkg__",
        "//tensorflow/python/tools:__pkg__",
    ],
)

tf_gen_op_wrapper_private_py(
    name = "parsing_ops_gen",
    require_shape_functions = True,
    visibility = [
        "//learning/brain/python/ops:__pkg__",
    ],
)

tf_gen_op_wrapper_private_py(
    name = "random_ops_gen",
    require_shape_functions = True,
    visibility = ["//learning/brain/python/ops:__pkg__"],
)

tf_gen_op_wrapper_private_py(
    name = "resource_variable_ops_gen",
    require_shape_functions = True,
)

tf_gen_op_wrapper_private_py(
    name = "script_ops_gen",
    require_shape_functions = True,
)

tf_gen_op_wrapper_private_py(
    name = "sdca_ops_gen",
    require_shape_functions = True,
    visibility = ["//tensorflow/contrib/linear_optimizer:__pkg__"],
)

tf_gen_op_wrapper_private_py(
    name = "set_ops_gen",
    require_shape_functions = True,
)

tf_gen_op_wrapper_private_py(
    name = "state_ops_gen",
    require_shape_functions = True,
    visibility = [
        "//learning/brain/python/ops:__pkg__",
        "//tensorflow/contrib/framework:__pkg__",
        "//tensorflow/python/kernel_tests:__pkg__",
    ],
)

tf_gen_op_wrapper_private_py(
    name = "sparse_ops_gen",
    require_shape_functions = True,
)

tf_gen_op_wrapper_private_py(
    name = "spectral_ops_gen",
    require_shape_functions = True,
)

tf_gen_op_wrapper_private_py(
    name = "string_ops_gen",
    require_shape_functions = True,
)

tf_gen_op_wrapper_private_py(
    name = "user_ops_gen",
)

tf_gen_op_wrapper_private_py(
    name = "training_ops_gen",
    out = "training/gen_training_ops.py",
    require_shape_functions = True,
)

py_library(
    name = "array_grad",
    srcs = ["ops/array_grad.py"],
    srcs_version = "PY2AND3",
    deps = [
        ":array_ops",
        ":array_ops_gen",
        ":framework",
        ":framework_for_generated_wrappers",
        ":math_ops",
        ":sparse_ops",
    ],
)

py_library(
    name = "array_ops",
    srcs = ["ops/array_ops.py"],
    srcs_version = "PY2AND3",
    deps = [
        ":array_ops_gen",
        ":common_shapes",
        ":constant_op",
        ":dtypes",
        ":framework_ops",
        ":math_ops_gen",
        ":sparse_tensor",
        ":tensor_shape",
        ":tensor_util",
        ":util",
        "//third_party/py/numpy",
        "@six_archive//:six",
    ],
)

py_library(
    name = "bitwise_ops",
    srcs = ["ops/bitwise_ops.py"],
    srcs_version = "PY2AND3",
    deps = [
        ":bitwise_ops_gen",
        ":framework",
        ":util",
    ],
)

py_library(
    name = "sets",
    srcs = [
        "ops/sets.py",
        "ops/sets_impl.py",
    ],
    srcs_version = "PY2AND3",
    deps = [
        ":framework",
        ":framework_for_generated_wrappers",
        ":set_ops_gen",
        ":util",
    ],
)

py_library(
    name = "candidate_sampling_ops",
    srcs = ["ops/candidate_sampling_ops.py"],
    srcs_version = "PY2AND3",
    deps = [
        ":array_ops",
        ":candidate_sampling_ops_gen",
        ":framework",
        ":math_ops",
    ],
)

py_library(
    name = "check_ops",
    srcs = ["ops/check_ops.py"],
    srcs_version = "PY2AND3",
    deps = [
        ":array_ops",
        ":control_flow_ops",
        ":framework",
        ":framework_for_generated_wrappers",
        ":math_ops",
        ":util",
        "//third_party/py/numpy",
    ],
)

py_library(
    name = "clip_ops",
    srcs = ["ops/clip_ops.py"],
    srcs_version = "PY2AND3",
    deps = [
        ":array_ops",
        ":framework_for_generated_wrappers",
        ":math_ops",
        ":nn_ops_gen",
        "@six_archive//:six",
    ],
)

py_library(
    name = "control_flow_grad",
    srcs = ["ops/control_flow_grad.py"],
    srcs_version = "PY2AND3",
    deps = [
        ":control_flow_ops",
        ":control_flow_ops_gen",
        ":framework",
        ":framework_for_generated_wrappers",
        ":math_ops",
    ],
)

py_library(
    name = "control_flow_ops",
    srcs = ["ops/control_flow_ops.py"],
    srcs_version = "PY2AND3",
    deps = [
        "tensor_shape",
        ":array_ops",
        ":array_ops_gen",
        ":constant_op",
        ":control_flow_ops_gen",
        ":data_flow_ops_gen",
        ":dtypes",
        ":framework_ops",
        ":logging_ops_gen",
        ":math_ops",
        ":platform",
        ":sparse_tensor",
        ":tensor_array_ops",
        ":util",
        "//tensorflow/core:protos_all_py",
        "@six_archive//:six",
    ],
)

py_library(
    name = "ctc_ops",
    srcs = ["ops/ctc_ops.py"],
    srcs_version = "PY2AND3",
    deps = [
        ":array_ops",
        ":ctc_ops_gen",
        ":framework",
        ":framework_for_generated_wrappers",
        ":nn_grad",
    ],
)

py_library(
    name = "data_flow_grad",
    srcs = ["ops/data_flow_grad.py"],
    srcs_version = "PY2AND3",
    deps = [
        ":array_ops",
        ":data_flow_ops",
        ":framework_for_generated_wrappers",
        ":math_ops",
    ],
)

py_library(
    name = "data_flow_ops",
    srcs = ["ops/data_flow_ops.py"],
    srcs_version = "PY2AND3",
    deps = [
        ":array_ops",
        ":control_flow_ops",
        ":data_flow_ops_gen",
        ":framework",
        ":framework_for_generated_wrappers",
        ":math_ops",
        "@six_archive//:six",
    ],
)

py_library(
    name = "embedding_ops",
    srcs = ["ops/embedding_ops.py"],
    srcs_version = "PY2AND3",
    deps = [
        ":array_ops",
        ":clip_ops",
        ":data_flow_grad",
        ":data_flow_ops",
        ":framework",
        ":framework_for_generated_wrappers",
        ":math_ops",
        ":platform",
        ":resource_variable_ops",
        ":variables",
    ],
)

py_library(
    name = "gradients",
    srcs = [
        "ops/gradients.py",
        "ops/gradients_impl.py",
    ],
    srcs_version = "PY2AND3",
    deps = [
        ":array_grad",
        ":array_ops",
        ":bitwise_ops",
        ":control_flow_grad",
        ":control_flow_ops",
        ":framework",
        ":framework_for_generated_wrappers",
        ":functional_ops",
        ":image_grad",
        ":linalg_grad",
        ":linalg_ops",
        ":logging_ops",
        ":math_grad",
        ":math_ops",
        ":platform",
        ":spectral_grad",
        ":util",
        "//third_party/py/numpy",
        "@six_archive//:six",
    ],
)

py_library(
    name = "histogram_ops",
    srcs = ["ops/histogram_ops.py"],
    srcs_version = "PY2AND3",
    deps = [
        ":array_ops",
        ":clip_ops",
        ":framework_for_generated_wrappers",
        ":math_ops",
    ],
)

py_library(
    name = "image_grad",
    srcs = ["ops/image_grad.py"],
    srcs_version = "PY2AND3",
    deps = [
        ":array_ops",
        ":framework_for_generated_wrappers",
        ":image_ops_gen",
    ],
)

py_library(
    name = "image_ops",
    srcs = [
        "ops/image_ops.py",
        "ops/image_ops_impl.py",
    ],
    srcs_version = "PY2AND3",
    deps = [
        ":array_ops",
        ":check_ops",
        ":clip_ops",
        ":control_flow_ops",
        ":framework",
        ":framework_for_generated_wrappers",
        ":image_ops_gen",
        ":math_ops",
        ":nn_ops_gen",
        ":random_ops",
        ":string_ops",
        ":util",
        ":variables",
    ],
)

py_library(
    name = "init_ops",
    srcs = ["ops/init_ops.py"],
    srcs_version = "PY2AND3",
    deps = [
        ":array_ops",
        ":constant_op",
        ":dtypes",
        ":linalg_ops",
        ":math_ops",
        ":nn_ops",
        ":random_ops",
    ],
)

py_library(
    name = "io_ops",
    srcs = ["ops/io_ops.py"],
    srcs_version = "PY2AND3",
    deps = [
        ":framework_for_generated_wrappers",
        ":io_ops_gen",
        ":lib",
    ],
)

py_library(
    name = "linalg_grad",
    srcs = ["ops/linalg_grad.py"],
    srcs_version = "PY2AND3",
    deps = [
        ":array_ops",
        ":control_flow_ops",
        ":framework_for_generated_wrappers",
        ":linalg_ops",
        ":math_ops",
    ],
)

py_library(
    name = "linalg_ops",
    srcs = ["ops/linalg_ops.py"],
    srcs_version = "PY2AND3",
    deps = [
        ":array_ops",
        ":dtypes",
        ":framework_ops",
        ":linalg_ops_gen",
        ":math_ops",
        "//third_party/py/numpy",
    ],
)

py_library(
    name = "logging_ops",
    srcs = ["ops/logging_ops.py"],
    srcs_version = "PY2AND3",
    deps = [
        ":framework_for_generated_wrappers",
        ":logging_ops_gen",
        ":util",
    ],
)

py_library(
    name = "lookup_ops",
    srcs = ["ops/lookup_ops.py"],
    srcs_version = "PY2AND3",
    deps = [
        ":array_ops",
        ":constant_op",
        ":framework",
        ":framework_for_generated_wrappers",
        ":lookup_ops_gen",
        ":math_ops",
        "@six_archive//:six",
    ],
)

py_library(
    name = "math_grad",
    srcs = ["ops/math_grad.py"],
    srcs_version = "PY2AND3",
    deps = [
        ":array_ops",
        ":array_ops_gen",
        ":framework",
        ":framework_for_generated_wrappers",
        ":math_ops",
        ":math_ops_gen",
        "//third_party/py/numpy",
    ],
)

py_library(
    name = "math_ops",
    srcs = ["ops/math_ops.py"],
    srcs_version = "PY2AND3",
    deps = [
        "constant_op",
        ":array_ops",
        ":common_shapes",
        ":control_flow_ops_gen",
        ":data_flow_ops_gen",
        ":dtypes",
        ":framework_ops",
        ":graph_util",
        ":math_ops_gen",
        ":nn_ops_gen",
        ":sparse_ops_gen",
        ":sparse_tensor",
        ":spectral_ops_gen",
        ":state_ops",
        ":state_ops_gen",
        ":tensor_shape",
        ":util",
        "//third_party/py/numpy",
    ],
)

py_library(
    name = "resources",
    srcs = ["ops/resources.py"],
    srcs_version = "PY2AND3",
    deps = [
        ":array_ops",
        ":control_flow_ops",
        ":framework_for_generated_wrappers",
        ":math_ops",
    ],
)

py_library(
    name = "resource_variable_ops",
    srcs = ["ops/resource_variable_ops.py"],
    srcs_version = "PY2AND3",
    deps = [
        ":array_ops",
        ":framework_ops",
        ":resource_variable_ops_gen",
        ":tensor_shape",
        ":util",
        ":variables",
        "//tensorflow/core:protos_all_py",
    ],
)

py_library(
    name = "nn",
    srcs = [
        "ops/nn.py",
        "ops/nn_impl.py",
    ],
    srcs_version = "PY2AND3",
    deps = [
        ":array_ops",
        ":candidate_sampling_ops",
        ":ctc_ops",
        ":embedding_ops",
        ":framework_for_generated_wrappers",
        ":math_ops",
        ":nn_grad",
        ":nn_ops",
        ":nn_ops_gen",
        ":rnn",
        ":sparse_ops",
        ":util",
        ":variables",
    ],
)

py_library(
    name = "nn_grad",
    srcs = ["ops/nn_grad.py"],
    srcs_version = "PY2AND3",
    deps = [
        ":array_ops",
        ":framework_for_generated_wrappers",
        ":math_ops",
        ":nn_ops",
        ":nn_ops_gen",
        ":sparse_ops",
    ],
)

py_library(
    name = "nn_ops",
    srcs = ["ops/nn_ops.py"],
    srcs_version = "PY2AND3",
    deps = [
        ":array_ops",
        ":dtypes",
        ":framework_ops",
        ":graph_util",
        ":math_ops",
        ":nn_ops_gen",
        ":random_ops",
        ":tensor_shape",
        ":tensor_util",
        "//third_party/py/numpy",
    ],
)

py_library(
    name = "numerics",
    srcs = ["ops/numerics.py"],
    srcs_version = "PY2AND3",
    deps = [
        ":array_ops",
        ":control_flow_ops",
        ":framework_for_generated_wrappers",
    ],
)

py_library(
    name = "parsing_ops",
    srcs = ["ops/parsing_ops.py"],
    srcs_version = "PY2AND3",
    deps = [
        ":array_ops",
        ":control_flow_ops",
        ":framework",
        ":framework_for_generated_wrappers",
        ":math_ops",
        ":parsing_ops_gen",
        ":sparse_ops",
    ],
)

py_library(
    name = "partitioned_variables",
    srcs = ["ops/partitioned_variables.py"],
    srcs_version = "PY2AND3",
    deps = [
        ":framework_for_generated_wrappers",
        ":platform",
        ":variable_scope",
    ],
)

py_library(
    name = "random_ops",
    srcs = ["ops/random_ops.py"],
    srcs_version = "PY2AND3",
    deps = [
        ":array_ops",
        ":control_flow_ops",
        ":dtypes",
        ":framework_ops",
        ":math_ops",
        ":random_ops_gen",
        ":random_seed",
    ],
)

py_library(
    name = "rnn",
    srcs = ["ops/rnn.py"],
    srcs_version = "PY2AND3",
    deps = [
        ":array_ops",
        ":control_flow_ops",
        ":framework_for_generated_wrappers",
        ":math_ops",
        ":rnn_cell",
        ":tensor_array_ops",
        ":util",
        ":variable_scope",
    ],
)

py_library(
    name = "rnn_cell",
    srcs = [
        "ops/rnn_cell.py",
        "ops/rnn_cell_impl.py",
    ],
    srcs_version = "PY2AND3",
    deps = [
        ":array_ops",
        ":clip_ops",
        ":framework_for_generated_wrappers",
        ":init_ops",
        ":layers_base",
        ":math_ops",
        ":nn_ops",
        ":partitioned_variables",
        ":random_ops",
        ":util",
        ":variable_scope",
        ":variables",
    ],
)

py_library(
    name = "script_ops",
    srcs = ["ops/script_ops.py"],
    srcs_version = "PY2AND3",
    deps = [
        ":framework_for_generated_wrappers",
        ":script_ops_gen",
        "//third_party/py/numpy",
    ],
)

py_library(
    name = "sdca_ops",
    srcs = ["ops/sdca_ops.py"],
    srcs_version = "PY2AND3",
    deps = [
        ":framework_for_generated_wrappers",
        ":sdca_ops_gen",
        "//third_party/py/numpy",
    ],
)

py_library(
    name = "session_ops",
    srcs = ["ops/session_ops.py"],
    srcs_version = "PY2AND3",
    deps = [
        ":array_ops",
        ":data_flow_ops_gen",
        ":framework_for_generated_wrappers",
        ":util",
    ],
)

py_library(
    name = "sparse_grad",
    srcs = ["ops/sparse_grad.py"],
    srcs_version = "PY2AND3",
    deps = [
        ":array_ops",
        ":framework",
        ":framework_for_generated_wrappers",
        ":math_ops",
        ":sparse_ops",
        ":sparse_ops_gen",
    ],
)

py_library(
    name = "sparse_ops",
    srcs = ["ops/sparse_ops.py"],
    srcs_version = "PY2AND3",
    deps = [
        ":array_ops",
        ":check_ops",
        ":control_flow_ops",
        ":framework",
        ":framework_for_generated_wrappers",
        ":math_ops",
        ":sparse_ops_gen",
        ":util",
        "//third_party/py/numpy",
    ],
)

py_library(
    name = "spectral_grad",
    srcs = ["ops/spectral_grad.py"],
    srcs_version = "PY2AND3",
    deps = [
        ":array_ops",
        ":framework",
        ":framework_for_generated_wrappers",
        ":math_ops",
        ":spectral_ops",
        "//third_party/py/numpy",
    ],
)

py_library(
    name = "spectral_ops",
    srcs = ["ops/spectral_ops.py"],
    srcs_version = "PY2AND3",
    deps = [
        ":array_ops",
        ":dtypes",
        ":framework_ops",
        ":math_ops",
        ":spectral_ops_gen",
    ],
)

py_library(
    name = "confusion_matrix",
    srcs = ["ops/confusion_matrix.py"],
    srcs_version = "PY2AND3",
    deps = [
        ":array_ops",
        ":check_ops",
        ":control_flow_ops",
        ":framework",
        ":framework_for_generated_wrappers",
        ":math_ops",
        ":sparse_ops",
    ],
)

py_library(
    name = "weights_broadcast_ops",
    srcs = [
        "ops/weights_broadcast_ops.py",
    ],
    srcs_version = "PY2AND3",
    deps = [
        ":array_ops",
        ":control_flow_ops",
        ":framework",
        ":math_ops",
        ":sets",
    ],
)

py_library(
    name = "metrics",
    srcs = [
        "ops/metrics.py",
        "ops/metrics_impl.py",
    ],
    srcs_version = "PY2AND3",
    deps = [
        ":array_ops",
        ":check_ops",
        ":confusion_matrix",
        ":control_flow_ops",
        ":framework",
        ":framework_for_generated_wrappers",
        ":math_ops",
        ":nn",
        ":sets",
        ":sparse_ops",
        ":state_ops",
        ":util",
        ":variable_scope",
        ":variables",
        ":weights_broadcast_ops",
    ],
)

py_library(
    name = "special_math_ops",
    srcs = ["ops/special_math_ops.py"],
    srcs_version = "PY2AND3",
    deps = [
        ":array_ops",
        ":check_ops",
        ":control_flow_ops",
        ":framework_for_generated_wrappers",
        ":math_ops",
        ":platform",
    ],
)

py_library(
    name = "standard_ops",
    srcs = ["ops/standard_ops.py"],
    srcs_version = "PY2AND3",
    deps = [
        ":array_grad",
        ":array_ops",
        ":check_ops",
        ":clip_ops",
        ":confusion_matrix",
        ":control_flow_ops",
        ":data_flow_grad",
        ":data_flow_ops",
        ":framework_for_generated_wrappers",
        ":functional_ops",
        ":gradients",
        ":histogram_ops",
        ":init_ops",
        ":io_ops",
        ":linalg_ops",
        ":logging_ops",
        ":lookup_ops",
        ":math_grad",
        ":math_ops",
        ":numerics",
        ":parsing_ops",
        ":partitioned_variables",
        ":random_ops",
        ":script_ops",
        ":session_ops",
        ":sparse_grad",
        ":sparse_ops",
        ":special_math_ops",
        ":spectral_grad",
        ":state_grad",
        ":state_ops",
        ":string_ops",
        ":template",
        ":tensor_array_grad",
        ":tensor_array_ops",
        ":util",
        ":variable_scope",
        ":variables",
    ],
)

py_library(
    name = "state_grad",
    srcs = ["ops/state_grad.py"],
    srcs_version = "PY2AND3",
    deps = [":framework_for_generated_wrappers"],
)

py_library(
    name = "state_ops",
    srcs = ["ops/state_ops.py"],
    srcs_version = "PY2AND3",
    deps = [
        ":framework_ops",
        ":resource_variable_ops_gen",
        ":state_ops_gen",
        ":tensor_shape",
    ],
)

py_library(
    name = "string_ops",
    srcs = ["ops/string_ops.py"],
    srcs_version = "PY2AND3",
    deps = [
        ":framework",
        ":framework_for_generated_wrappers",
        ":string_ops_gen",
        ":util",
    ],
)

py_library(
    name = "summary_ops",
    srcs = ["ops/summary_ops.py"],
    srcs_version = "PY2AND3",
    deps = [
        ":framework_for_generated_wrappers",
        ":logging_ops_gen",
        ":summary_op_util",
    ],
)

py_library(
    name = "template",
    srcs = ["ops/template.py"],
    srcs_version = "PY2AND3",
    deps = [
        ":framework_for_generated_wrappers",
        ":platform",
        ":util",
        ":variable_scope",
    ],
)

py_library(
    name = "tensor_array_grad",
    srcs = ["ops/tensor_array_grad.py"],
    srcs_version = "PY2AND3",
    deps = [
        ":framework_for_generated_wrappers",
        ":tensor_array_ops",
    ],
)

py_library(
    name = "tensor_array_ops",
    srcs = ["ops/tensor_array_ops.py"],
    srcs_version = "PY2AND3",
    deps = [
        ":array_ops",
        ":data_flow_ops_gen",
        ":framework_ops",
        ":math_ops",
        ":tensor_shape",
        ":tensor_util",
        ":util",
    ],
)

py_library(
    name = "variable_scope",
    srcs = ["ops/variable_scope.py"],
    srcs_version = "PY2AND3",
    deps = [
        ":dtypes",
        ":framework_ops",
        ":init_ops",
        ":platform",
        ":resource_variable_ops",
        ":tensor_shape",
        ":variables",
        "@six_archive//:six",
    ],
)

py_library(
    name = "variables",
    srcs = ["ops/variables.py"],
    srcs_version = "PY2AND3",
    deps = [
        ":array_ops",
        ":control_flow_ops",
        ":dtypes",
        ":framework_ops",
        ":math_ops",
        ":state_ops",
        ":tensor_shape",
        ":util",
        "//tensorflow/core:protos_all_py",
    ],
)

py_library(
    name = "gradient_checker",
    srcs = ["ops/gradient_checker.py"],
    srcs_version = "PY2AND3",
    deps = [
        ":array_ops",
        ":framework_for_generated_wrappers",
        ":gradients",
        ":platform",
        "//third_party/py/numpy",
    ],
)

# This target is deprecated.
py_library(
    name = "ops",
    srcs = ["user_ops/user_ops.py"],
    srcs_version = "PY2AND3",
    deps = [
        ":user_ops_gen",
        "@six_archive//:six",
    ],
)

cuda_py_test(
    name = "bitwise_ops_test",
    size = "small",
    srcs = ["ops/bitwise_ops_test.py"],
    additional_deps = [
        ":bitwise_ops",
        ":constant_op",
        ":dtypes",
        ":framework_test_lib",
    ],
)

cuda_py_test(
    name = "control_flow_ops_test",
    size = "small",
    srcs = ["ops/control_flow_ops_test.py"],
    additional_deps = [
        ":array_ops",
        ":control_flow_ops",
        ":embedding_ops",
        ":framework_for_generated_wrappers",
        ":framework_test_lib",
        ":gradients",
        ":init_ops",
        ":math_ops",
        ":platform_test",
        ":state_ops",
        ":tensor_array_grad",
        ":tensor_array_ops",
        ":training",
        ":util",
        ":variable_scope",
        ":variables",
    ],
)

cuda_py_test(
    name = "gradient_checker_test",
    size = "medium",
    srcs = ["ops/gradient_checker_test.py"],
    additional_deps = [
        ":array_ops",
        ":client_testlib",
        ":framework_for_generated_wrappers",
        ":math_ops",
        ":nn_grad",
        ":nn_ops",
        ":platform",
        "//third_party/py/numpy",
    ],
)

cuda_py_test(
    name = "gradients_test",
    size = "small",
    srcs = ["ops/gradients_test.py"],
    additional_deps = [
        ":array_grad",
        ":array_ops",
        ":control_flow_grad",
        ":control_flow_ops",
        ":data_flow_grad",
        ":data_flow_ops",
        ":framework_for_generated_wrappers",
        ":framework_test_lib",
        ":functional_ops",
        ":gradients",
        ":math_grad",
        ":math_ops",
        ":nn_grad",
        ":nn_ops",
        ":platform_test",
        ":state_grad",
        ":tensor_array_grad",
        ":tensor_array_ops",
        ":test_ops",
        "//third_party/py/numpy",
    ],
)

cuda_py_test(
    name = "histogram_ops_test",
    size = "small",
    srcs = ["ops/histogram_ops_test.py"],
    additional_deps = [
        ":array_ops",
        ":client_testlib",
        ":framework_for_generated_wrappers",
        ":histogram_ops",
        ":init_ops",
        ":variables",
        "//third_party/py/numpy",
    ],
)

cuda_py_test(
    name = "image_grad_test",
    size = "small",
    srcs = ["ops/image_grad_test.py"],
    additional_deps = [
        ":client_testlib",
        ":framework_for_generated_wrappers",
        ":gradients",
        ":image_ops",
        "//third_party/py/numpy",
    ],
)

cuda_py_test(
    name = "image_ops_test",
    size = "small",
    srcs = ["ops/image_ops_test.py"],
    additional_deps = [
        ":array_ops",
        ":client",
        ":client_testlib",
        ":control_flow_ops",
        ":errors",
        ":framework_for_generated_wrappers",
        ":framework_test_lib",
        ":image_ops",
        ":io_ops",
        ":math_ops",
        ":platform_test",
        ":random_ops",
        ":variables",
        "//third_party/py/numpy",
        "//tensorflow/core:protos_all_py",
    ],
    data = ["//tensorflow/core:image_testdata"],
    shard_count = 5,
    tags = ["no_windows"],
)

cuda_py_test(
    name = "math_grad_test",
    size = "small",
    srcs = ["ops/math_grad_test.py"],
    additional_deps = [
        ":array_ops",
        ":client_testlib",
        ":framework_for_generated_wrappers",
        ":math_ops",
        "//third_party/py/numpy",
    ],
)

cuda_py_test(
    name = "math_ops_test",
    size = "small",
    srcs = ["ops/math_ops_test.py"],
    additional_deps = [
        ":array_ops",
        ":errors",
        ":framework_for_generated_wrappers",
        ":framework_test_lib",
        ":gradients",
        ":math_ops",
        ":platform_test",
        ":variables",
        "//third_party/py/numpy",
    ],
)

cuda_py_test(
    name = "nn_batchnorm_test",
    size = "medium",
    srcs = ["ops/nn_batchnorm_test.py"],
    additional_deps = [
        ":array_ops",
        ":client_testlib",
        ":framework_for_generated_wrappers",
        ":gradients",
        ":math_ops",
        ":nn",
        ":nn_grad",
        ":nn_ops_gen",
        "//third_party/py/numpy",
    ],
    tags = ["no_windows"],
)

cuda_py_test(
    name = "nn_fused_batchnorm_test",
    size = "large",
    srcs = ["ops/nn_fused_batchnorm_test.py"],
    additional_deps = [
        ":array_ops",
        ":client_testlib",
        ":framework_for_generated_wrappers",
        ":nn",
        ":nn_grad",
        "//third_party/py/numpy",
    ],
)

cuda_py_test(
    name = "nn_test",
    size = "medium",
    srcs = ["ops/nn_test.py"],
    additional_deps = [
        ":array_ops",
        ":client_testlib",
        ":framework_for_generated_wrappers",
        ":nn",
        ":nn_grad",
        ":nn_ops",
        ":partitioned_variables",
        ":variable_scope",
        ":variables",
        "//third_party/py/numpy",
    ],
)

cuda_py_test(
    name = "nn_xent_test",
    size = "medium",
    srcs = ["ops/nn_xent_test.py"],
    additional_deps = [
        ":client_testlib",
        ":framework_for_generated_wrappers",
        ":gradients",
        ":nn",
        ":nn_grad",
        "//third_party/py/numpy",
    ],
)

cuda_py_test(
    name = "special_math_ops_test",
    size = "small",
    srcs = ["ops/special_math_ops_test.py"],
    additional_deps = [
        ":array_ops",
        ":client",
        ":client_testlib",
        ":framework_for_generated_wrappers",
        ":math_ops",
        ":special_math_ops",
        "//third_party/py/numpy",
    ],
)

py_library(
    name = "training",
    srcs = glob(
        ["training/**/*.py"],
        exclude = ["**/*test*"],
    ),
    srcs_version = "PY2AND3",
    deps = [
        ":array_ops",
        ":client",
        ":control_flow_ops",
        ":data_flow_ops",
        ":errors",
        ":framework",
        ":framework_for_generated_wrappers",
        ":gradients",
        ":init_ops",
        ":io_ops",
        ":io_ops_gen",
        ":lib",
        ":lookup_ops",
        ":math_ops",
        ":platform",
        ":protos_all_py",
        ":pywrap_tensorflow",
        ":random_ops",
        ":resource_variable_ops",
        ":resources",
        ":sdca_ops",
        ":sparse_ops",
        ":state_ops",
        ":string_ops",
        ":summary",
        ":training_ops_gen",
        ":util",
        ":variable_scope",
        ":variables",
        "//third_party/py/numpy",
        "@six_archive//:six",
    ],
)

py_test(
    name = "evaluation_test",
    size = "small",
    srcs = ["training/evaluation_test.py"],
    shard_count = 3,
    srcs_version = "PY2AND3",
    tags = [
        "manual",
        "notap",  # Disabling until b/33000128 and b/33040312 are fixed.
    ],
    deps = [
        ":array_ops",
        ":client",
        ":client_testlib",
        ":framework",
        ":framework_for_generated_wrappers",
        ":framework_test_lib",
        ":layers",
        ":math_ops",
        ":metrics",
        ":platform",
        ":state_ops",
        ":summary",
        ":training",
        ":variables",
        "//tensorflow/core:protos_all_py",
        "//tensorflow/python/ops/losses",
        "//third_party/py/numpy",
    ],
)

py_library(
    name = "client",
    srcs = [
        "client/client_lib.py",
        "client/device_lib.py",
        "client/session.py",
        "client/timeline.py",
    ],
    srcs_version = "PY2AND3",
    deps = [
        ":errors",
        ":framework",
        ":framework_for_generated_wrappers",
        ":platform",
        ":session_ops",
        ":util",
        "//third_party/py/numpy",
        "@six_archive//:six",
    ],
)

py_library(
    name = "util",
    srcs = glob(
        ["util/**/*.py"],
        exclude = [
            "util/example_parser*",
            "util/**/*_test.py",
        ],
    ),
    srcs_version = "PY2AND3",
    deps = [
        "//third_party/py/numpy",
        "@org_python_pypi_backports_weakref",
        "@protobuf//:protobuf_python",
        "@six_archive//:six",
    ],
)

py_test(
    name = "util_nest_test",
    size = "small",
    srcs = ["util/nest_test.py"],
    main = "util/nest_test.py",
    srcs_version = "PY2AND3",
    deps = [
        ":array_ops",
        ":client_testlib",
        ":framework_for_generated_wrappers",
        ":math_ops",
        ":util",
        "//third_party/py/numpy",
    ],
)

py_test(
    name = "future_api_test",
    size = "small",
    srcs = ["util/future_api_test.py"],
    srcs_version = "PY2AND3",
    deps = [
        ":util",
        "//tensorflow:tensorflow_py",
    ],
)

py_test(
    name = "tf_contextlib_test",
    size = "small",
    srcs = ["util/tf_contextlib_test.py"],
    srcs_version = "PY2AND3",
    deps = [
        ":client_testlib",
        ":util",
    ],
)

py_test(
    name = "tf_decorator_test",
    size = "small",
    srcs = ["util/tf_decorator_test.py"],
    srcs_version = "PY2AND3",
    deps = [
        ":client_testlib",
        ":util",
    ],
)

py_test(
    name = "tf_should_use_test",
    size = "small",
    srcs = ["util/tf_should_use_test.py"],
    srcs_version = "PY2AND3",
    deps = [
        ":client_testlib",
        ":util",
    ],
)

py_test(
    name = "tf_inspect_test",
    size = "small",
    srcs = ["util/tf_inspect_test.py"],
    srcs_version = "PY2AND3",
    deps = [
        ":client_testlib",
        ":util",
    ],
)

py_library(
    name = "util_example_parser_configuration",
    srcs = ["util/example_parser_configuration.py"],
    srcs_version = "PY2AND3",
    visibility = ["//visibility:public"],
    deps = [
        ":framework",
        ":framework_for_generated_wrappers",
        "//tensorflow/core:protos_all_py",
    ],
)

tf_proto_library(
    name = "protos_all",
    srcs = glob(
        ["**/*.proto"],
        exclude = [
            "util/protobuf/compare_test.proto",
            "framework/cpp_shape_inference.proto",
        ],
    ),
    go_api_version = 2,
)

tf_proto_library_py(
    name = "compare_test_proto",
    testonly = 1,
    srcs = ["util/protobuf/compare_test.proto"],
)

tf_proto_library(
    name = "cpp_shape_inference_proto",
    srcs = ["framework/cpp_shape_inference.proto"],
    cc_api_version = 2,
    protodeps = ["//tensorflow/core:protos_all"],
)

py_test(
    name = "protobuf_compare_test",
    size = "small",
    srcs = ["util/protobuf/compare_test.py"],
    main = "util/protobuf/compare_test.py",
    srcs_version = "PY2AND3",
    tags = ["no_pip"],  # compare_test_pb2 proto is not available in pip.
    deps = [
        ":compare_test_proto_py",
        ":platform_test",
        ":util",
        "@six_archive//:six",
    ],
)

py_test(
    name = "util_example_parser_configuration_test",
    size = "small",
    srcs = ["util/example_parser_configuration_test.py"],
    main = "util/example_parser_configuration_test.py",
    srcs_version = "PY2AND3",
    deps = [
        ":array_ops",
        ":client",
        ":client_testlib",
        ":framework_for_generated_wrappers",
        ":parsing_ops",
        ":util_example_parser_configuration",
    ],
)

py_test(
    name = "events_writer_test",
    size = "small",
    srcs = [
        "client/events_writer_test.py",
    ],
    srcs_version = "PY2AND3",
    deps = [
        ":errors",
        ":framework_test_lib",
        ":lib",
        ":platform_test",
        ":util",
    ],
)

py_library(
    name = "device_lib",
    srcs = ["client/device_lib.py"],
    srcs_version = "PY2AND3",
    deps = [
        ":pywrap_tensorflow",
    ],
)

cc_library(
    name = "cpp_shape_inference",
    srcs = ["framework/cpp_shape_inference.cc"],
    hdrs = ["framework/cpp_shape_inference.h"],
    copts = ["-Wno-sign-compare"],
    visibility = ["//visibility:public"],
    deps = [
        ":cpp_shape_inference_proto_cc",
        ":numpy_lib",
        ":py_func_lib",
        "//tensorflow/c:tf_status_helper",
        "//tensorflow/core:framework",
        "//tensorflow/core:lib",
        "//tensorflow/core:protos_all_cc",
    ],
)

cuda_py_tests(
    name = "device_lib_test",
    size = "small",
    srcs = [
        "client/device_lib_test.py",
    ],
    additional_deps = [
        ":client",
        ":client_testlib",
        ":framework_test_lib",
        ":platform_test",
    ],
)

tf_cuda_library(
    name = "tf_session_helper",
    srcs = ["client/tf_session_helper.cc"],
    hdrs = ["client/tf_session_helper.h"],
    deps = [
        ":construction_fails_op",
        ":ndarray_tensor_bridge",
        ":numpy_lib",
        ":test_ops_kernels",
        "//tensorflow/c:c_api",
        "//tensorflow/c:tf_status_helper",
        "//tensorflow/core",
        "//tensorflow/core:all_kernels",
        "//tensorflow/core:direct_session",
        "//tensorflow/core:framework",
        "//tensorflow/core:framework_internal",
        "//tensorflow/core:lib",
        "//tensorflow/core:protos_all_cc",
        "//third_party/py/numpy:headers",
        "//util/python:python_headers",
    ],
)

py_library(
    name = "pywrap_tensorflow",
    srcs = ["pywrap_tensorflow.py"],
    srcs_version = "PY2AND3",
    deps = [":pywrap_tensorflow_internal"],
)

tf_py_wrap_cc(
    name = "pywrap_tensorflow_internal",
    srcs = ["tensorflow.i"],
    swig_includes = [
        "client/device_lib.i",
        "client/events_writer.i",
        "client/tf_session.i",
        "client/tf_sessionrun_wrapper.i",
        "framework/cpp_shape_inference.i",
        "framework/python_op_gen.i",
        "grappler/cost_analyzer.i",
        "grappler/model_analyzer.i",
        "grappler/tf_optimizer.i",
        "lib/core/py_func.i",
        "lib/core/strings.i",
        "lib/io/file_io.i",
        "lib/io/py_record_reader.i",
        "lib/io/py_record_writer.i",
        "platform/base.i",
        "training/quantize_training.i",
        "training/server_lib.i",
        "util/kernel_registry.i",
        "util/port.i",
        "util/py_checkpoint_reader.i",
        "util/stat_summarizer.i",
        "util/transform_graph.i",
    ],
    deps = [
        ":cost_analyzer_lib",
        ":model_analyzer_lib",
        ":cpp_shape_inference",
        ":kernel_registry",
        ":numpy_lib",
        ":py_func_lib",
        ":py_record_reader_lib",
        ":py_record_writer_lib",
        ":python_op_gen",
        ":tf_session_helper",
        "//tensorflow/c:c_api",
        "//tensorflow/c:checkpoint_reader",
        "//tensorflow/c:tf_status_helper",
        "//tensorflow/core/distributed_runtime/rpc:grpc_server_lib",
        "//tensorflow/core/distributed_runtime/rpc:grpc_session",
        "//tensorflow/core/grappler:grappler_item",
        "//tensorflow/core/grappler:grappler_item_builder",
        "//tensorflow/core/grappler/clusters:single_machine",
        "//tensorflow/core/grappler/optimizers:meta_optimizer",
        "//tensorflow/core:lib",
        "//tensorflow/core:reader_base",
        "//tensorflow/core/debug",
        "//tensorflow/core/distributed_runtime:server_lib",
        "//tensorflow/tools/graph_transforms:transform_graph_lib",
        "//tensorflow/tools/tfprof/internal:print_model_analysis",
        "//util/python:python_headers",
    ] + (tf_additional_lib_deps() +
         tf_additional_plugin_deps() +
         tf_additional_verbs_deps() +
         tf_additional_mpi_deps()),
)

py_library(
    name = "lib",
    srcs = [
        "lib/io/file_io.py",
        "lib/io/python_io.py",
        "lib/io/tf_record.py",
    ],
    srcs_version = "PY2AND3",
    deps = [
        ":errors",
        ":pywrap_tensorflow",
        ":util",
        "@six_archive//:six",
    ],
)

py_library(
    name = "session",
    srcs = ["client/session.py"],
    srcs_version = "PY2AND3",
    deps = [
        ":errors",
        ":framework",
        ":framework_for_generated_wrappers",
        ":platform",
        ":pywrap_tensorflow",
        ":session_ops",
        ":util",
        "//third_party/py/numpy",
    ],
)

py_test(
    name = "server_lib_test",
    size = "small",
    srcs = ["training/server_lib_test.py"],
    srcs_version = "PY2AND3",
    deps = [
        ":array_ops",
        ":client",
        ":client_testlib",
        ":data_flow_ops",
        ":errors",
        ":extra_py_tests_deps",
        ":framework_for_generated_wrappers",
        ":math_ops",
        ":training",
        ":variables",
        "//tensorflow/core:protos_all_py",
        "//third_party/py/numpy",
    ],
)

py_test(
    name = "server_lib_multiple_containers_test",
    size = "small",
    srcs = ["training/server_lib_multiple_containers_test.py"],
    srcs_version = "PY2AND3",
    deps = [
        ":array_ops",
        ":client",
        ":client_testlib",
        ":data_flow_ops",
        ":errors",
        ":extra_py_tests_deps",
        ":framework_for_generated_wrappers",
        ":math_ops",
        ":training",
        ":variables",
        "//tensorflow/core:protos_all_py",
        "//third_party/py/numpy",
    ],
)

py_test(
    name = "server_lib_same_variables_clear_container_test",
    size = "small",
    srcs = ["training/server_lib_same_variables_clear_container_test.py"],
    srcs_version = "PY2AND3",
    deps = [
        ":array_ops",
        ":client",
        ":client_testlib",
        ":data_flow_ops",
        ":errors",
        ":extra_py_tests_deps",
        ":framework_for_generated_wrappers",
        ":math_ops",
        ":training",
        ":variables",
        "//tensorflow/core:protos_all_py",
        "//third_party/py/numpy",
    ],
)

py_test(
    name = "server_lib_same_variables_clear_test",
    size = "small",
    srcs = ["training/server_lib_same_variables_clear_test.py"],
    srcs_version = "PY2AND3",
    deps = [
        ":array_ops",
        ":client",
        ":client_testlib",
        ":data_flow_ops",
        ":errors",
        ":extra_py_tests_deps",
        ":framework_for_generated_wrappers",
        ":math_ops",
        ":training",
        ":variables",
        "//tensorflow/core:protos_all_py",
        "//third_party/py/numpy",
    ],
)

py_test(
    name = "server_lib_same_variables_no_clear_test",
    size = "small",
    srcs = ["training/server_lib_same_variables_no_clear_test.py"],
    srcs_version = "PY2AND3",
    deps = [
        ":array_ops",
        ":client",
        ":client_testlib",
        ":data_flow_ops",
        ":errors",
        ":extra_py_tests_deps",
        ":framework_for_generated_wrappers",
        ":math_ops",
        ":training",
        ":variables",
        "//tensorflow/core:protos_all_py",
        "//third_party/py/numpy",
    ],
)

py_test(
    name = "server_lib_sparse_job_test",
    size = "small",
    srcs = ["training/server_lib_sparse_job_test.py"],
    srcs_version = "PY2AND3",
    deps = [
        ":array_ops",
        ":client",
        ":client_testlib",
        ":data_flow_ops",
        ":errors",
        ":extra_py_tests_deps",
        ":framework_for_generated_wrappers",
        ":math_ops",
        ":training",
        ":variables",
        "//tensorflow/core:protos_all_py",
        "//third_party/py/numpy",
    ],
)

cuda_py_test(
    name = "localhost_cluster_performance_test",
    size = "medium",
    srcs = [
        "training/localhost_cluster_performance_test.py",
    ],
    additional_deps = [
        ":client",
        ":client_testlib",
        ":distributed_framework_test_lib",
        ":framework_for_generated_wrappers",
        ":partitioned_variables",
        ":training",
        ":variable_scope",
        ":variables",
        "//third_party/py/numpy",
    ],
)

tf_py_test(
    name = "sync_replicas_optimizer_test",
    size = "medium",
    srcs = [
        "training/sync_replicas_optimizer_test.py",
    ],
    additional_deps = [
        ":client_testlib",
        ":framework_for_generated_wrappers",
        ":training",
        ":variables",
    ],
)

py_library(
    name = "timeline",
    srcs = ["client/timeline.py"],
    srcs_version = "PY2AND3",
    visibility = ["//visibility:public"],
    deps = [
        ":platform",
    ],
)

# Just used by tests.
tf_cuda_library(
    name = "construction_fails_op",
    srcs = ["client/test_construction_fails_op.cc"],
    deps = [
        "//tensorflow/core",
        "//tensorflow/core:framework",
        "//tensorflow/core:lib",
        "//tensorflow/core:protos_cc",
    ],
    alwayslink = 1,
)

py_test(
    name = "session_test",
    size = "small",
    srcs = ["client/session_test.py"],
    srcs_version = "PY2AND3",
    tags = [
        "no_gpu",
        "no_pip_gpu",  # testInteractivePlacePrunedGraph fails on invalid assumption about GPU ops.
        "no_windows",
    ],
    deps = [
        ":array_ops",
        ":client",
        ":control_flow_ops",
        ":data_flow_ops",
        ":errors",
        ":framework",
        ":framework_for_generated_wrappers",
        ":framework_test_lib",
        ":math_ops",
        ":platform_test",
        ":state_ops",
        ":training",
        ":util",
        ":variables",
        "//third_party/py/numpy",
        "@six_archive//:six",
    ],
)

py_test(
    name = "session_clusterspec_prop_test",
    size = "small",
    srcs = ["client/session_clusterspec_prop_test.py"],
    srcs_version = "PY2AND3",
    tags = [
<<<<<<< HEAD
=======
        "no_gpu",
>>>>>>> 4d1c869b
        "no_pip_gpu",
    ],
    deps = [
        ":array_ops",
        ":client",
        ":framework",
        ":framework_for_generated_wrappers",
        ":framework_test_lib",
        ":math_ops",
        ":platform_test",
        ":state_ops",
        ":training",
        ":util",
        ":variables",
        "//third_party/py/numpy",
    ],
)

py_test(
    name = "session_list_devices_test",
    size = "small",
    srcs = ["client/session_list_devices_test.py"],
    srcs_version = "PY2AND3",
    tags = [
<<<<<<< HEAD
=======
        "no_gpu",
>>>>>>> 4d1c869b
        "no_pip_gpu",
    ],
    deps = [
        ":client",
        ":framework",
        ":framework_test_lib",
        ":platform_test",
        ":training",
    ],
)

py_test(
    name = "session_partial_run_test",
    size = "small",
    srcs = ["client/session_partial_run_test.py"],
    srcs_version = "PY2AND3",
    tags = [
        "no_gpu",
    ],
    deps = [
        ":array_ops",
        ":client",
        ":errors",
        ":framework",
        ":framework_for_generated_wrappers",
        ":framework_test_lib",
        ":math_ops",
        ":platform_test",
        ":training",
        ":util",
        "@six_archive//:six",
    ],
)

cuda_py_test(
    name = "timeline_test",
    size = "small",
    srcs = ["client/timeline_test.py"],
    additional_deps = [
        ":client",
        ":client_testlib",
        ":framework_for_generated_wrappers",
        ":math_ops",
        "//tensorflow/core:protos_all_py",
    ],
)

py_test(
    name = "graph_util_test",
    size = "small",
    srcs = ["framework/graph_util_test.py"],
    srcs_version = "PY2AND3",
    deps = [
        ":client",
        ":client_testlib",
        ":framework",
        ":framework_for_generated_wrappers",
        ":math_ops",
        ":state_ops_gen",
        ":variables",
        "//tensorflow/core:protos_all_py",
    ],
)

py_test(
    name = "file_io_test",
    size = "small",
    srcs = ["lib/io/file_io_test.py"],
    srcs_version = "PY2AND3",
    tags = ["no_windows"],
    deps = [
        ":client_testlib",
        ":errors",
        ":lib",
    ],
)

cuda_py_test(
    name = "adam_test",
    size = "small",
    srcs = ["training/adam_test.py"],
    additional_deps = [
        ":array_ops",
        ":framework",
        ":math_ops",
        ":platform",
        ":training",
        ":platform_test",
        ":client_testlib",
        "//third_party/py/numpy",
    ],
)

cuda_py_test(
    name = "moving_averages_test",
    size = "small",
    srcs = [
        "training/moving_averages_test.py",
    ],
    additional_deps = [
        ":array_ops",
        ":client_testlib",
        ":constant_op",
        ":dtypes",
        ":framework_for_generated_wrappers",
        ":framework_ops",
        ":training",
        ":variable_scope",
        ":variables",
    ],
    tags = ["notsan"],
)

cuda_py_tests(
    name = "training_tests",
    size = "small",
    srcs = [
        "training/adadelta_test.py",
        "training/adagrad_da_test.py",
        "training/adagrad_test.py",
        "training/basic_loops_test.py",
        "training/coordinator_test.py",
        "training/device_setter_test.py",
        "training/ftrl_test.py",
        "training/gradient_descent_test.py",
        "training/learning_rate_decay_test.py",
        "training/momentum_test.py",
        "training/optimizer_test.py",
        "training/proximal_adagrad_test.py",
        "training/proximal_gradient_descent_test.py",
        "training/quantize_training_test.py",
        "training/queue_runner_test.py",
        "training/rmsprop_test.py",
        "training/slot_creator_test.py",
        "training/tensorboard_logging_test.py",
        "training/training_ops_test.py",
    ],
    additional_deps = [
        ":array_ops",
        ":client",
        ":client_testlib",
        ":control_flow_ops",
        ":data_flow_ops",
        ":data_flow_ops_gen",
        ":embedding_ops",
        ":errors",
        ":framework",
        ":framework_for_generated_wrappers",
        ":framework_test_lib",
        ":lookup_ops",
        ":gradients",
        ":math_ops",
        ":nn_grad",
        ":nn_ops",
        ":partitioned_variables",
        ":platform",
        ":platform_test",
        ":pywrap_tensorflow",
        ":random_ops",
        ":resource_variable_ops",
        ":resources",
        ":sparse_ops",
        ":state_ops",
        ":state_ops_gen",
        ":summary",
        ":training",
        ":util",
        ":variable_scope",
        ":variables",
        "//third_party/py/numpy",
        "@six_archive//:six",
        "//tensorflow/core:protos_all_py",
    ],
)

py_library(
    name = "saver_test_utils",
    srcs = ["training/saver_test_utils.py"],
    srcs_version = "PY2AND3",
    deps = [
        ":lookup_ops_gen",
        ":training",
    ],
)

cuda_py_test(
    name = "saver_test",
    size = "medium",
    srcs = [
        "training/saver_test.py",
    ],
    additional_deps = [
        ":array_ops",
        ":client_testlib",
        ":control_flow_ops",
        ":data_flow_ops",
        ":errors",
        ":gradients",
        ":math_ops",
        ":nn_grad",
        ":nn_ops",
        ":saver_test_utils",
        ":partitioned_variables",
        ":platform",
        ":platform_test",
        ":pywrap_tensorflow",
        ":random_ops",
        ":resource_variable_ops",
        ":sparse_ops",
        ":summary",
        ":training",
        ":util",
        ":variable_scope",
        ":variables",
        "//third_party/py/numpy",
        "@six_archive//:six",
        "//tensorflow/core:protos_all_py",
    ],
)

py_test(
    name = "saver_large_variable_test",
    size = "small",
    srcs = ["training/saver_large_variable_test.py"],
    srcs_version = "PY2AND3",
    tags = [
        "manual",
        "noasan",  # http://b/30379628
        "notsan",  # http://b/30379628
    ],
    deps = [
        ":client",
        ":client_testlib",
        ":errors",
        ":framework_for_generated_wrappers",
        ":training",
        ":variables",
        "//tensorflow/core:protos_all_py",
    ],
)

py_test(
    name = "saver_large_partitioned_variable_test",
    size = "medium",
    srcs = ["training/saver_large_partitioned_variable_test.py"],
    srcs_version = "PY2AND3",
    tags = [
        "noasan",  # http://b/30782289
        "notsan",  # http://b/30782289
    ],
    deps = [
        ":client",
        ":client_testlib",
        ":framework_for_generated_wrappers",
        ":partitioned_variables",
        ":training",
        ":variables",
    ],
)

cuda_py_test(
    name = "session_manager_test",
    size = "medium",  # TODO(irving): Can this be made small?
    srcs = ["training/session_manager_test.py"],
    additional_deps = [
        ":array_ops",
        ":client",
        ":client_testlib",
        ":errors",
        ":framework_for_generated_wrappers",
        ":platform",
        ":training",
        ":variables",
    ],
    main = "training/session_manager_test.py",
)

py_test(
    name = "supervisor_test",
    size = "small",
    srcs = ["training/supervisor_test.py"],
    srcs_version = "PY2AND3",
    tags = ["no_windows"],
    deps = [
        ":array_ops",
        ":client_testlib",
        ":errors",
        ":extra_py_tests_deps",
        ":framework",
        ":framework_for_generated_wrappers",
        ":io_ops",
        ":parsing_ops",
        ":platform",
        ":summary",
        ":training",
        ":variables",
        "//tensorflow/core:protos_all_py",
    ],
)

py_test(
    name = "basic_session_run_hooks_test",
    size = "small",
    srcs = ["training/basic_session_run_hooks_test.py"],
    srcs_version = "PY2AND3",
    tags = ["no_windows"],
    deps = [
        ":client",
        ":client_testlib",
        ":control_flow_ops",
        ":framework",
        ":framework_for_generated_wrappers",
        ":nn_grad",
        ":platform",
        ":state_ops",
        ":summary",
        ":training",
        ":variable_scope",
        ":variables",
        "//tensorflow/contrib/framework:framework_py",
        "//tensorflow/contrib/testing:testing_py",
    ],
)

py_test(
    name = "checkpoint_utils_test",
    size = "small",
    srcs = ["training/checkpoint_utils_test.py"],
    srcs_version = "PY2AND3",
    tags = ["no_windows"],
    deps = [
        ":client",
        ":client_testlib",
        ":framework_for_generated_wrappers",
        ":io_ops",
        ":partitioned_variables",
        ":platform",
        ":pywrap_tensorflow",
        ":state_ops",
        ":training",
        ":variable_scope",
        ":variables",
    ],
)

py_test(
    name = "monitored_session_test",
    size = "small",
    srcs = ["training/monitored_session_test.py"],
    srcs_version = "PY2AND3",
    tags = ["no_windows"],
    deps = [
        ":array_ops",
        ":client",
        ":client_testlib",
        ":errors",
        ":framework_for_generated_wrappers",
        ":state_ops",
        ":summary",
        ":training",
        ":variables",
        "//tensorflow/contrib/framework:framework_py",
        "//tensorflow/contrib/testing:testing_py",
    ],
)

py_test(
    name = "training_util_test",
    size = "small",
    srcs = ["training/training_util_test.py"],
    srcs_version = "PY2AND3",
    deps = [
        ":client_testlib",
        ":framework",
        ":platform",
        ":training",
        ":variables",
    ],
)

tf_py_test(
    name = "input_test",
    size = "small",
    srcs = ["training/input_test.py"],
    additional_deps = [
        ":array_ops",
        ":client_testlib",
        ":errors",
        ":framework",
        ":framework_for_generated_wrappers",
        ":math_ops",
        ":platform",
        ":util",
        ":variables",
        ":training",
        "//third_party/py/numpy",
    ],
)

py_library(
    name = "summary_op_util",
    srcs = ["ops/summary_op_util.py"],
    srcs_version = "PY2AND3",
    visibility = ["//visibility:public"],
    deps = [
        ":framework",
        ":framework_for_generated_wrappers",
        ":platform",
    ],
)

py_library(
    name = "summary",
    srcs = glob(
        ["summary/**/*.py"],
        exclude = ["**/*test*"],
    ),
    srcs_version = "PY2AND3",
    visibility = ["//visibility:public"],
    deps = [
        ":errors",
        ":framework",
        ":framework_for_generated_wrappers",
        ":lib",
        ":logging_ops_gen",
        ":platform",
        ":protos_all_py",
        ":pywrap_tensorflow",
        ":summary_op_util",
        ":summary_ops",
        ":util",
        "//third_party/py/numpy",
        "@six_archive//:six",
    ],
)

py_tests(
    name = "summary_tests",
    size = "small",
    srcs = [
        "summary/plugin_asset_test.py",
        "summary/summary_test.py",
        "summary/text_summary_test.py",
        "summary/writer/writer_test.py",
    ],
    additional_deps = [
        ":array_ops",
        ":client_testlib",
        ":framework_for_generated_wrappers",
        ":variables",
        ":framework",
        ":framework_test_lib",
        ":platform",
        ":platform_test",
        ":summary",
        ":training",
        "//tensorflow/core:protos_all_py",
    ],
)

py_library(
    name = "layers_base",
    srcs = [
        "layers/__init__.py",
        "layers/base.py",
        "layers/utils.py",
    ],
    srcs_version = "PY2AND3",
    deps = [
        ":array_ops",
        ":control_flow_ops",
        ":framework",
        ":framework_for_generated_wrappers",
        ":init_ops",
        ":util",
        ":variable_scope",
        ":variables",
        "//third_party/py/numpy",
        "@six_archive//:six",
    ],
)

py_library(
    name = "layers",
    srcs = [
        "layers/convolutional.py",
        "layers/core.py",
        "layers/layers.py",
        "layers/normalization.py",
        "layers/pooling.py",
    ],
    srcs_version = "PY2AND3",
    deps = [
        ":array_ops",
        ":control_flow_ops",
        ":framework",
        ":framework_for_generated_wrappers",
        ":init_ops",
        ":layers_base",
        ":math_ops",
        ":nn",
        ":standard_ops",
        ":training",
        ":util",
        ":variable_scope",
        ":variables",
        "//third_party/py/numpy",
        "@six_archive//:six",
    ],
)

py_test(
    name = "layers_base_test",
    size = "small",
    srcs = ["layers/base_test.py"],
    main = "layers/base_test.py",
    srcs_version = "PY2AND3",
    deps = [
        ":client_testlib",
        ":framework_for_generated_wrappers",
        ":init_ops",
        ":layers",
        ":math_ops",
        ":random_ops",
        ":variable_scope",
    ],
)

py_test(
    name = "layers_core_test",
    size = "small",
    srcs = ["layers/core_test.py"],
    main = "layers/core_test.py",
    srcs_version = "PY2AND3",
    deps = [
        ":array_ops",
        ":client_testlib",
        ":framework_for_generated_wrappers",
        ":layers",
        ":math_ops",
        ":nn_ops",
        ":random_ops",
        ":variable_scope",
        ":variables",
        "//third_party/py/numpy",
    ],
)

py_test(
    name = "layers_convolutional_test",
    size = "small",
    srcs = ["layers/convolutional_test.py"],
    main = "layers/convolutional_test.py",
    srcs_version = "PY2AND3",
    deps = [
        ":client_testlib",
        ":framework_for_generated_wrappers",
        ":layers",
        ":math_ops",
        ":nn_ops",
        ":random_ops",
    ],
)

py_test(
    name = "layers_utils_test",
    size = "small",
    srcs = ["layers/utils_test.py"],
    main = "layers/utils_test.py",
    srcs_version = "PY2AND3",
    deps = [
        ":client_testlib",
        ":layers",
    ],
)

py_test(
    name = "layers_pooling_test",
    size = "small",
    srcs = ["layers/pooling_test.py"],
    main = "layers/pooling_test.py",
    srcs_version = "PY2AND3",
    deps = [
        ":client_testlib",
        ":layers",
        ":random_ops",
    ],
)

cuda_py_test(
    name = "layers_normalization_test",
    size = "small",
    srcs = ["layers/normalization_test.py"],
    additional_deps = [
        ":array_ops",
        ":client_testlib",
        ":framework_for_generated_wrappers",
        ":layers",
        ":math_ops",
        ":random_ops",
        ":variables",
        "//third_party/py/numpy",
    ],
    main = "layers/normalization_test.py",
)

# -----------------------------------------------------------------------------
# Quantization

py_test(
    name = "dequantize_op_test",
    size = "small",
    srcs = ["ops/dequantize_op_test.py"],
    srcs_version = "PY2AND3",
    tags = ["no_windows"],
    deps = [
        ":array_ops",
        ":client_testlib",
        ":framework_for_generated_wrappers",
        "//third_party/py/numpy",
    ],
)

py_test(
    name = "quantized_conv_ops_test",
    size = "small",
    srcs = ["ops/quantized_conv_ops_test.py"],
    srcs_version = "PY2AND3",
    tags = ["no_windows"],
    deps = [
        ":client_testlib",
        ":framework_for_generated_wrappers",
        ":nn_ops",
        "//third_party/py/numpy",
    ],
)

filegroup(
    name = "all_files",
    srcs = glob(
        ["**/*"],
        exclude = [
            "**/METADATA",
            "**/OWNERS",
        ],
    ),
    visibility = ["//tensorflow:__subpackages__"],
)

cuda_py_test(
    name = "accumulate_n_benchmark",
    size = "large",
    srcs = ["ops/accumulate_n_benchmark.py"],
    additional_deps = [
        ":array_ops",
        ":client",
        ":client_testlib",
        ":control_flow_ops_gen",
        ":data_flow_ops",
        ":framework_for_generated_wrappers",
        ":math_ops",
        ":random_ops",
        ":state_ops",
        ":state_ops_gen",
    ],
    main = "ops/accumulate_n_benchmark.py",
)

cuda_py_test(
    name = "batch_norm_benchmark",
    srcs = ["ops/batch_norm_benchmark.py"],
    additional_deps = [
        ":array_ops",
        ":client",
        ":client_testlib",
        ":framework_for_generated_wrappers",
        ":gradients",
        ":math_ops",
        ":nn",
        ":nn_grad",
        ":nn_ops_gen",
        ":platform",
        ":random_ops",
        ":variables",
    ],
    main = "ops/batch_norm_benchmark.py",
)

cuda_py_test(
    name = "concat_benchmark",
    srcs = ["ops/concat_benchmark.py"],
    additional_deps = [
        ":array_ops",
        ":client",
        ":client_testlib",
        ":control_flow_ops",
        ":framework_for_generated_wrappers",
        ":gradients",
        ":platform",
        ":variables",
        "//tensorflow/core:protos_all_py",
    ],
    main = "ops/concat_benchmark.py",
)

cuda_py_test(
    name = "split_benchmark",
    srcs = ["ops/split_benchmark.py"],
    additional_deps = [
        ":array_ops",
        ":client",
        ":client_testlib",
        ":control_flow_ops",
        ":framework_for_generated_wrappers",
        ":platform",
        ":platform_benchmark",
        ":variables",
        "//third_party/py/numpy",
        "//tensorflow/core:protos_all_py",
    ],
    main = "ops/split_benchmark.py",
)

cuda_py_test(
    name = "transpose_benchmark",
    size = "medium",
    srcs = ["ops/transpose_benchmark.py"],
    additional_deps = [
        ":array_ops",
        ":client",
        ":client_testlib",
        ":control_flow_ops",
        ":framework_for_generated_wrappers",
        ":platform",
        ":platform_benchmark",
        ":variables",
        "//third_party/py/numpy",
        "//tensorflow/core:protos_all_py",
    ],
    main = "ops/transpose_benchmark.py",
)

cuda_py_test(
    name = "session_benchmark",
    srcs = ["client/session_benchmark.py"],
    additional_deps = [
        ":array_ops",
        ":client",
        ":client_testlib",
        ":framework_for_generated_wrappers",
        ":random_ops",
        ":training",
        ":variables",
        "//third_party/py/numpy",
    ],
    main = "client/session_benchmark.py",
)

py_library(
    name = "tf_optimizer",
    srcs = [
        "grappler/tf_optimizer.py",
    ],
    srcs_version = "PY2AND3",
    deps = [":pywrap_tensorflow_internal"],
)

py_test(
    name = "tf_optimizer_test",
    size = "small",
    srcs = ["grappler/tf_optimizer_test.py"],
    srcs_version = "PY2AND3",
    tags = ["no_pip"],  # tf_optimizer is not available in pip.
    deps = [
        ":client_testlib",
        ":framework_for_generated_wrappers",
        ":math_ops",
        ":tf_optimizer",
        "//tensorflow/core:protos_all_py",
        "//third_party/py/numpy",
    ],
)

py_test(
    name = "memory_optimizer_test",
    size = "medium",
    srcs = [
        "grappler/memory_optimizer_test.py",
    ],
    srcs_version = "PY2AND3",
    deps = [
        ":client_testlib",
        ":framework_for_generated_wrappers",
        ":math_ops",
        ":nn",
        ":random_seed",
        ":session",
        ":tf_optimizer",
        ":training",
        ":variable_scope",
        ":variables",
        "//tensorflow/core:protos_all_py",
        "//third_party/py/numpy",
    ],
)

cuda_py_test(
    name = "layout_optimizer_test",
    size = "medium",
    srcs = [
        "grappler/layout_optimizer_test.py",
    ],
    additional_deps = [
        ":client_testlib",
        ":framework_for_generated_wrappers",
        ":array_ops",
        ":nn",
        ":random_ops",
        "//third_party/py/numpy",
        "//tensorflow/core:protos_all_py",
    ],
)

py_library(
    name = "cost_analyzer",
    srcs = [
        "grappler/cost_analyzer.py",
    ],
    srcs_version = "PY2AND3",
    deps = [":pywrap_tensorflow_internal"],
)

py_binary(
    name = "cost_analyzer_tool",
    srcs = [
        "grappler/cost_analyzer_tool.py",
    ],
    srcs_version = "PY2AND3",
    deps = [
        ":cost_analyzer",
        ":framework_for_generated_wrappers",
        ":tf_optimizer",
        "//tensorflow/core:protos_all_py",
    ],
)

py_test(
    name = "cost_analyzer_test",
    size = "small",
    srcs = ["grappler/cost_analyzer_test.py"],
    srcs_version = "PY2AND3",
    tags = ["no_pip"],
    deps = [
        ":array_ops",
        ":client_testlib",
        ":cost_analyzer",
        ":framework_for_generated_wrappers",
        ":math_ops",
        ":nn",
        ":nn_grad",
        ":random_ops",
        ":state_ops",
        ":training",
        ":variables",
        "//tensorflow/core:protos_all_py",
        "//third_party/py/numpy",
    ],
)

py_library(
    name = "model_analyzer",
    srcs = [
        "grappler/model_analyzer.py",
    ],
    srcs_version = "PY2AND3",
    deps = [":pywrap_tensorflow_internal"],
)

py_test(
    name = "model_analyzer_test",
    size = "small",
    srcs = ["grappler/model_analyzer_test.py"],
    srcs_version = "PY2AND3",
    tags = ["no_pip"],
    deps = [
        ":array_ops",
        ":client_testlib",
        ":framework_for_generated_wrappers",
        ":math_ops",
        ":model_analyzer",
        ":state_ops",
        "//tensorflow/core:protos_all_py",
        "//third_party/py/numpy",
    ],
)<|MERGE_RESOLUTION|>--- conflicted
+++ resolved
@@ -3055,10 +3055,7 @@
     srcs = ["client/session_clusterspec_prop_test.py"],
     srcs_version = "PY2AND3",
     tags = [
-<<<<<<< HEAD
-=======
         "no_gpu",
->>>>>>> 4d1c869b
         "no_pip_gpu",
     ],
     deps = [
@@ -3083,10 +3080,7 @@
     srcs = ["client/session_list_devices_test.py"],
     srcs_version = "PY2AND3",
     tags = [
-<<<<<<< HEAD
-=======
         "no_gpu",
->>>>>>> 4d1c869b
         "no_pip_gpu",
     ],
     deps = [
