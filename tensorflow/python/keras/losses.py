# Copyright 2015 The TensorFlow Authors. All Rights Reserved.
#
# Licensed under the Apache License, Version 2.0 (the "License");
# you may not use this file except in compliance with the License.
# You may obtain a copy of the License at
#
#     http://www.apache.org/licenses/LICENSE-2.0
#
# Unless required by applicable law or agreed to in writing, software
# distributed under the License is distributed on an "AS IS" BASIS,
# WITHOUT WARRANTIES OR CONDITIONS OF ANY KIND, either express or implied.
# See the License for the specific language governing permissions and
# limitations under the License.
# ==============================================================================
"""Built-in loss functions."""
from __future__ import absolute_import
from __future__ import division
from __future__ import print_function

import abc
import functools

import six

from tensorflow.python.autograph.core import ag_ctx
from tensorflow.python.autograph.impl import api as autograph
from tensorflow.python.distribute import distribution_strategy_context
from tensorflow.python.eager import context
from tensorflow.python.framework import constant_op
from tensorflow.python.framework import ops
from tensorflow.python.framework import smart_cond
from tensorflow.python.framework import tensor_spec
from tensorflow.python.framework import tensor_util
from tensorflow.python.keras import backend as K
from tensorflow.python.keras.utils import losses_utils
from tensorflow.python.keras.utils import tf_utils
from tensorflow.python.keras.utils.generic_utils import deserialize_keras_object
from tensorflow.python.keras.utils.generic_utils import serialize_keras_object
from tensorflow.python.ops import array_ops
from tensorflow.python.ops import control_flow_ops
from tensorflow.python.ops import math_ops
from tensorflow.python.ops import nn
from tensorflow.python.ops.losses import losses_impl
from tensorflow.python.ops.ragged import ragged_map_ops
from tensorflow.python.ops.ragged import ragged_tensor
from tensorflow.python.ops.ragged import ragged_util
from tensorflow.python.util import dispatch
from tensorflow.python.util.tf_export import keras_export
from tensorflow.tools.docs import doc_controls


@keras_export('keras.losses.Loss')
class Loss(object):
  """Loss base class.

  To be implemented by subclasses:
  * `call()`: Contains the logic for loss calculation using `y_true`, `y_pred`.

  Example subclass implementation:

  ```python
  class MeanSquaredError(Loss):

    def call(self, y_true, y_pred):
      y_pred = tf.convert_to_tensor_v2(y_pred)
      y_true = tf.cast(y_true, y_pred.dtype)
      return tf.reduce_mean(math_ops.square(y_pred - y_true), axis=-1)
  ```

  When used with `tf.distribute.Strategy`, outside of built-in training loops
  such as `tf.keras` `compile` and `fit`, please use 'SUM' or 'NONE' reduction
  types, and reduce losses explicitly in your training loop. Using 'AUTO' or
  'SUM_OVER_BATCH_SIZE' will raise an error.

  Please see this custom training [tutorial](
    https://www.tensorflow.org/tutorials/distribute/custom_training) for more
  details on this.

  You can implement 'SUM_OVER_BATCH_SIZE' using global batch size like:
  ```python
  with strategy.scope():
    loss_obj = tf.keras.losses.CategoricalCrossentropy(
        reduction=tf.keras.losses.Reduction.NONE)
    ....
    loss = (tf.reduce_sum(loss_obj(labels, predictions)) *
            (1. / global_batch_size))
  ```
  """

  def __init__(self, reduction=losses_utils.ReductionV2.AUTO, name=None):
    """Initializes `Loss` class.

    Args:
      reduction: (Optional) Type of `tf.keras.losses.Reduction` to apply to
        loss. Default value is `AUTO`. `AUTO` indicates that the reduction
        option will be determined by the usage context. For almost all cases
        this defaults to `SUM_OVER_BATCH_SIZE`. When used with
        `tf.distribute.Strategy`, outside of built-in training loops such as
        `tf.keras` `compile` and `fit`, using `AUTO` or `SUM_OVER_BATCH_SIZE`
        will raise an error. Please see this custom training [tutorial](
          https://www.tensorflow.org/tutorials/distribute/custom_training) for
            more details.
      name: Optional name for the op.
    """
    losses_utils.ReductionV2.validate(reduction)
    self.reduction = reduction
    self.name = name
    # SUM_OVER_BATCH is only allowed in losses managed by `fit` or
    # CannedEstimators.
    self._allow_sum_over_batch_size = False
    self._set_name_scope()

  def _set_name_scope(self):
    """Creates a valid `name_scope` name."""
    if self.name is None:
      self._name_scope = self.__class__.__name__
    elif self.name == '<lambda>':
      self._name_scope = 'lambda'
    else:
      # E.g. '_my_loss' => 'my_loss'
      self._name_scope = self.name.strip('_')

  def __call__(self, y_true, y_pred, sample_weight=None):
    """Invokes the `Loss` instance.

    Args:
      y_true: Ground truth values. shape = `[batch_size, d0, .. dN]`, except
        sparse loss functions such as sparse categorical crossentropy where
        shape = `[batch_size, d0, .. dN-1]`
      y_pred: The predicted values. shape = `[batch_size, d0, .. dN]`
      sample_weight: Optional `sample_weight` acts as a coefficient for the
        loss. If a scalar is provided, then the loss is simply scaled by the
        given value. If `sample_weight` is a tensor of size `[batch_size]`, then
        the total loss for each sample of the batch is rescaled by the
        corresponding element in the `sample_weight` vector. If the shape of
        `sample_weight` is `[batch_size, d0, .. dN-1]` (or can be broadcasted to
        this shape), then each loss element of `y_pred` is scaled
        by the corresponding value of `sample_weight`. (Note on`dN-1`: all loss
          functions reduce by 1 dimension, usually axis=-1.)

    Returns:
      Weighted loss float `Tensor`. If `reduction` is `NONE`, this has
        shape `[batch_size, d0, .. dN-1]`; otherwise, it is scalar. (Note `dN-1`
        because all loss functions reduce by 1 dimension, usually axis=-1.)

    Raises:
      ValueError: If the shape of `sample_weight` is invalid.
    """
    # If we are wrapping a lambda function strip '<>' from the name as it is not
    # accepted in scope name.
    graph_ctx = tf_utils.graph_context_for_symbolic_tensors(
        y_true, y_pred, sample_weight)
    with K.name_scope(self._name_scope), graph_ctx:
      if context.executing_eagerly():
        call_fn = self.call
      else:
        call_fn = autograph.tf_convert(self.call, ag_ctx.control_status_ctx())
      losses = call_fn(y_true, y_pred)
      return losses_utils.compute_weighted_loss(
          losses, sample_weight, reduction=self._get_reduction())

  @classmethod
  def from_config(cls, config):
    """Instantiates a `Loss` from its config (output of `get_config()`).

    Args:
        config: Output of `get_config()`.

    Returns:
        A `Loss` instance.
    """
    return cls(**config)

  def get_config(self):
    """Returns the config dictionary for a `Loss` instance."""
    return {'reduction': self.reduction, 'name': self.name}

  @abc.abstractmethod
  @doc_controls.for_subclass_implementers
  def call(self, y_true, y_pred):
    """Invokes the `Loss` instance.

    Args:
      y_true: Ground truth values. shape = `[batch_size, d0, .. dN]`, except
        sparse loss functions such as sparse categorical crossentropy where
        shape = `[batch_size, d0, .. dN-1]`
      y_pred: The predicted values. shape = `[batch_size, d0, .. dN]`

    Returns:
      Loss values with the shape `[batch_size, d0, .. dN-1]`.
    """
    raise NotImplementedError('Must be implemented in subclasses.')

  def _get_reduction(self):
    """Handles `AUTO` reduction cases and returns the reduction value."""
    if (not self._allow_sum_over_batch_size and
        distribution_strategy_context.has_strategy() and
        (self.reduction == losses_utils.ReductionV2.AUTO or
         self.reduction == losses_utils.ReductionV2.SUM_OVER_BATCH_SIZE)):
      raise ValueError(
          'Please use `tf.keras.losses.Reduction.SUM` or '
          '`tf.keras.losses.Reduction.NONE` for loss reduction when losses are '
          'used with `tf.distribute.Strategy` outside of the built-in training '
          'loops. You can implement '
          '`tf.keras.losses.Reduction.SUM_OVER_BATCH_SIZE` using global batch '
          'size like:\n```\nwith strategy.scope():\n'
          '    loss_obj = tf.keras.losses.CategoricalCrossentropy('
          'reduction=tf.keras.losses.Reduction.NONE)\n....\n'
          '    loss = tf.reduce_sum(loss_obj(labels, predictions)) * '
          '(1. / global_batch_size)\n```\nPlease see '
          'https://www.tensorflow.org/tutorials/distribute/custom_training'
          ' for more details.')

    if self.reduction == losses_utils.ReductionV2.AUTO:
      return losses_utils.ReductionV2.SUM_OVER_BATCH_SIZE
    return self.reduction


class LossFunctionWrapper(Loss):
  """Wraps a loss function in the `Loss` class."""

  def __init__(self,
               fn,
               reduction=losses_utils.ReductionV2.AUTO,
               name=None,
               **kwargs):
    """Initializes `LossFunctionWrapper` class.

    Args:
      fn: The loss function to wrap, with signature `fn(y_true, y_pred,
        **kwargs)`.
      reduction: (Optional) Type of `tf.keras.losses.Reduction` to apply to
        loss. Default value is `AUTO`. `AUTO` indicates that the reduction
        option will be determined by the usage context. For almost all cases
        this defaults to `SUM_OVER_BATCH_SIZE`. When used with
        `tf.distribute.Strategy`, outside of built-in training loops such as
        `tf.keras` `compile` and `fit`, using `AUTO` or `SUM_OVER_BATCH_SIZE`
        will raise an error. Please see this custom training [tutorial](
          https://www.tensorflow.org/tutorials/distribute/custom_training) for
            more details.
      name: (Optional) name for the loss.
      **kwargs: The keyword arguments that are passed on to `fn`.
    """
    super(LossFunctionWrapper, self).__init__(reduction=reduction, name=name)
    self.fn = fn
    self._fn_kwargs = kwargs

  def call(self, y_true, y_pred):
    """Invokes the `LossFunctionWrapper` instance.

    Args:
      y_true: Ground truth values.
      y_pred: The predicted values.

    Returns:
      Loss values per sample.
    """
    if tensor_util.is_tf_type(y_pred) and tensor_util.is_tf_type(y_true):
      y_pred, y_true = losses_utils.squeeze_or_expand_dimensions(y_pred, y_true)

    ag_fn = autograph.tf_convert(self.fn, ag_ctx.control_status_ctx())
    return ag_fn(y_true, y_pred, **self._fn_kwargs)

  def get_config(self):
    config = {}
    for k, v in six.iteritems(self._fn_kwargs):
      config[k] = K.eval(v) if tf_utils.is_tensor_or_variable(v) else v
    base_config = super(LossFunctionWrapper, self).get_config()
    return dict(list(base_config.items()) + list(config.items()))


@keras_export('keras.losses.MeanSquaredError')
class MeanSquaredError(LossFunctionWrapper):
  """Computes the mean of squares of errors between labels and predictions.

  `loss = square(y_true - y_pred)`

  Standalone usage:

  >>> y_true = [[0., 1.], [0., 0.]]
  >>> y_pred = [[1., 1.], [1., 0.]]
  >>> # Using 'auto'/'sum_over_batch_size' reduction type.
  >>> mse = tf.keras.losses.MeanSquaredError()
  >>> mse(y_true, y_pred).numpy()
  0.5

  >>> # Calling with 'sample_weight'.
  >>> mse(y_true, y_pred, sample_weight=[0.7, 0.3]).numpy()
  0.25

  >>> # Using 'sum' reduction type.
  >>> mse = tf.keras.losses.MeanSquaredError(
  ...     reduction=tf.keras.losses.Reduction.SUM)
  >>> mse(y_true, y_pred).numpy()
  1.0

  >>> # Using 'none' reduction type.
  >>> mse = tf.keras.losses.MeanSquaredError(
  ...     reduction=tf.keras.losses.Reduction.NONE)
  >>> mse(y_true, y_pred).numpy()
  array([0.5, 0.5], dtype=float32)

  Usage with the `compile()` API:

  ```python
  model.compile(optimizer='sgd', loss=tf.keras.losses.MeanSquaredError())
  ```
  """

  def __init__(self,
               reduction=losses_utils.ReductionV2.AUTO,
               name='mean_squared_error'):
    """Initializes `MeanSquaredError` instance.

    Args:
      reduction: (Optional) Type of `tf.keras.losses.Reduction` to apply to
        loss. Default value is `AUTO`. `AUTO` indicates that the reduction
        option will be determined by the usage context. For almost all cases
        this defaults to `SUM_OVER_BATCH_SIZE`. When used with
        `tf.distribute.Strategy`, outside of built-in training loops such as
        `tf.keras` `compile` and `fit`, using `AUTO` or `SUM_OVER_BATCH_SIZE`
        will raise an error. Please see this custom training [tutorial](
          https://www.tensorflow.org/tutorials/distribute/custom_training) for
            more details.
      name: Optional name for the op. Defaults to 'mean_squared_error'.
    """
    super(MeanSquaredError, self).__init__(
        mean_squared_error, name=name, reduction=reduction)


@keras_export('keras.losses.MeanAbsoluteError')
class MeanAbsoluteError(LossFunctionWrapper):
  """Computes the mean of absolute difference between labels and predictions.

  `loss = abs(y_true - y_pred)`

  Standalone usage:

  >>> y_true = [[0., 1.], [0., 0.]]
  >>> y_pred = [[1., 1.], [1., 0.]]
  >>> # Using 'auto'/'sum_over_batch_size' reduction type.
  >>> mae = tf.keras.losses.MeanAbsoluteError()
  >>> mae(y_true, y_pred).numpy()
  0.5

  >>> # Calling with 'sample_weight'.
  >>> mae(y_true, y_pred, sample_weight=[0.7, 0.3]).numpy()
  0.25

  >>> # Using 'sum' reduction type.
  >>> mae = tf.keras.losses.MeanAbsoluteError(
  ...     reduction=tf.keras.losses.Reduction.SUM)
  >>> mae(y_true, y_pred).numpy()
  1.0

  >>> # Using 'none' reduction type.
  >>> mae = tf.keras.losses.MeanAbsoluteError(
  ...     reduction=tf.keras.losses.Reduction.NONE)
  >>> mae(y_true, y_pred).numpy()
  array([0.5, 0.5], dtype=float32)

  Usage with the `compile()` API:

  ```python
  model.compile(optimizer='sgd', loss=tf.keras.losses.MeanAbsoluteError())
  ```
  """

  def __init__(self,
               reduction=losses_utils.ReductionV2.AUTO,
               name='mean_absolute_error'):
    """Initializes `MeanAbsoluteError` instance.

    Args:
      reduction: (Optional) Type of `tf.keras.losses.Reduction` to apply to
        loss. Default value is `AUTO`. `AUTO` indicates that the reduction
        option will be determined by the usage context. For almost all cases
        this defaults to `SUM_OVER_BATCH_SIZE`. When used with
        `tf.distribute.Strategy`, outside of built-in training loops such as
        `tf.keras` `compile` and `fit`, using `AUTO` or `SUM_OVER_BATCH_SIZE`
        will raise an error. Please see this custom training [tutorial](
          https://www.tensorflow.org/tutorials/distribute/custom_training) for
            more details.
      name: Optional name for the op. Defaults to 'mean_absolute_error'.
    """
    super(MeanAbsoluteError, self).__init__(
        mean_absolute_error, name=name, reduction=reduction)


@keras_export('keras.losses.MeanAbsolutePercentageError')
class MeanAbsolutePercentageError(LossFunctionWrapper):
  """Computes the mean absolute percentage error between `y_true` and `y_pred`.

  `loss = 100 * abs(y_true - y_pred) / y_true`

  Standalone usage:

  >>> y_true = [[2., 1.], [2., 3.]]
  >>> y_pred = [[1., 1.], [1., 0.]]
  >>> # Using 'auto'/'sum_over_batch_size' reduction type.
  >>> mape = tf.keras.losses.MeanAbsolutePercentageError()
  >>> mape(y_true, y_pred).numpy()
  50.

  >>> # Calling with 'sample_weight'.
  >>> mape(y_true, y_pred, sample_weight=[0.7, 0.3]).numpy()
  20.

  >>> # Using 'sum' reduction type.
  >>> mape = tf.keras.losses.MeanAbsolutePercentageError(
  ...     reduction=tf.keras.losses.Reduction.SUM)
  >>> mape(y_true, y_pred).numpy()
  100.

  >>> # Using 'none' reduction type.
  >>> mape = tf.keras.losses.MeanAbsolutePercentageError(
  ...     reduction=tf.keras.losses.Reduction.NONE)
  >>> mape(y_true, y_pred).numpy()
  array([25., 75.], dtype=float32)

  Usage with the `compile()` API:

  ```python
  model.compile(optimizer='sgd',
                loss=tf.keras.losses.MeanAbsolutePercentageError())
  ```
  """

  def __init__(self,
               reduction=losses_utils.ReductionV2.AUTO,
               name='mean_absolute_percentage_error'):
    """Initializes `MeanAbsolutePercentageError` instance.

    Args:
      reduction: (Optional) Type of `tf.keras.losses.Reduction` to apply to
        loss. Default value is `AUTO`. `AUTO` indicates that the reduction
        option will be determined by the usage context. For almost all cases
        this defaults to `SUM_OVER_BATCH_SIZE`. When used with
        `tf.distribute.Strategy`, outside of built-in training loops such as
        `tf.keras` `compile` and `fit`, using `AUTO` or `SUM_OVER_BATCH_SIZE`
        will raise an error. Please see this custom training [tutorial](
          https://www.tensorflow.org/tutorials/distribute/custom_training) for
            more details.
      name: Optional name for the op. Defaults to
        'mean_absolute_percentage_error'.
    """
    super(MeanAbsolutePercentageError, self).__init__(
        mean_absolute_percentage_error, name=name, reduction=reduction)


@keras_export('keras.losses.MeanSquaredLogarithmicError')
class MeanSquaredLogarithmicError(LossFunctionWrapper):
  """Computes the mean squared logarithmic error between `y_true` and `y_pred`.

  `loss = square(log(y_true + 1.) - log(y_pred + 1.))`

  Standalone usage:

  >>> y_true = [[0., 1.], [0., 0.]]
  >>> y_pred = [[1., 1.], [1., 0.]]
  >>> # Using 'auto'/'sum_over_batch_size' reduction type.
  >>> msle = tf.keras.losses.MeanSquaredLogarithmicError()
  >>> msle(y_true, y_pred).numpy()
  0.240

  >>> # Calling with 'sample_weight'.
  >>> msle(y_true, y_pred, sample_weight=[0.7, 0.3]).numpy()
  0.120

  >>> # Using 'sum' reduction type.
  >>> msle = tf.keras.losses.MeanSquaredLogarithmicError(
  ...     reduction=tf.keras.losses.Reduction.SUM)
  >>> msle(y_true, y_pred).numpy()
  0.480

  >>> # Using 'none' reduction type.
  >>> msle = tf.keras.losses.MeanSquaredLogarithmicError(
  ...     reduction=tf.keras.losses.Reduction.NONE)
  >>> msle(y_true, y_pred).numpy()
  array([0.240, 0.240], dtype=float32)

  Usage with the `compile()` API:

  ```python
  model.compile(optimizer='sgd',
                loss=tf.keras.losses.MeanSquaredLogarithmicError())
  ```
  """

  def __init__(self,
               reduction=losses_utils.ReductionV2.AUTO,
               name='mean_squared_logarithmic_error'):
    """Initializes `MeanSquaredLogarithmicError` instance.

    Args:
      reduction: (Optional) Type of `tf.keras.losses.Reduction` to apply to
        loss. Default value is `AUTO`. `AUTO` indicates that the reduction
        option will be determined by the usage context. For almost all cases
        this defaults to `SUM_OVER_BATCH_SIZE`. When used with
        `tf.distribute.Strategy`, outside of built-in training loops such as
        `tf.keras` `compile` and `fit`, using `AUTO` or `SUM_OVER_BATCH_SIZE`
        will raise an error. Please see this custom training [tutorial](
          https://www.tensorflow.org/tutorials/distribute/custom_training) for
            more details.
      name: Optional name for the op. Defaults to
        'mean_squared_logarithmic_error'.
    """
    super(MeanSquaredLogarithmicError, self).__init__(
        mean_squared_logarithmic_error, name=name, reduction=reduction)


@keras_export('keras.losses.BinaryCrossentropy')
class BinaryCrossentropy(LossFunctionWrapper):
  """Computes the cross-entropy loss between true labels and predicted labels.

  Use this cross-entropy loss for binary (0 or 1) classification applications.
  The loss function requires the following inputs:

  - `y_true` (true label): This is either 0 or 1.
  - `y_pred` (predicted value): This is the model's prediction, i.e, a single
    floating-point value which either represents a
    [logit](https://en.wikipedia.org/wiki/Logit), (i.e, value in [-inf, inf]
    when `from_logits=True`) or a probability (i.e, value in [0., 1.] when
    `from_logits=False`).

  **Recommended Usage:** (set `from_logits=True`)

  With `tf.keras` API:

  ```python
  model.compile(
    loss=tf.keras.losses.BinaryCrossentropy(from_logits=True),
    ....
  )
  ```

  As a standalone function:

  >>> # Example 1: (batch_size = 1, number of samples = 4)
  >>> y_true = [0, 1, 0, 0]
  >>> y_pred = [-18.6, 0.51, 2.94, -12.8]
  >>> bce = tf.keras.losses.BinaryCrossentropy(from_logits=True)
  >>> bce(y_true, y_pred).numpy()
  0.865

  >>> # Example 2: (batch_size = 2, number of samples = 4)
  >>> y_true = [[0, 1], [0, 0]]
  >>> y_pred = [[-18.6, 0.51], [2.94, -12.8]]
  >>> # Using default 'auto'/'sum_over_batch_size' reduction type.
  >>> bce = tf.keras.losses.BinaryCrossentropy(from_logits=True)
  >>> bce(y_true, y_pred).numpy()
  0.865
  >>> # Using 'sample_weight' attribute
  >>> bce(y_true, y_pred, sample_weight=[0.8, 0.2]).numpy()
  0.243
  >>> # Using 'sum' reduction` type.
  >>> bce = tf.keras.losses.BinaryCrossentropy(from_logits=True,
  ...     reduction=tf.keras.losses.Reduction.SUM)
  >>> bce(y_true, y_pred).numpy()
  1.730
  >>> # Using 'none' reduction type.
  >>> bce = tf.keras.losses.BinaryCrossentropy(from_logits=True,
  ...     reduction=tf.keras.losses.Reduction.NONE)
  >>> bce(y_true, y_pred).numpy()
  array([0.235, 1.496], dtype=float32)

  **Default Usage:** (set `from_logits=False`)

  >>> # Make the following updates to the above "Recommended Usage" section
  >>> # 1. Set `from_logits=False`
  >>> tf.keras.losses.BinaryCrossentropy() # OR ...('from_logits=False')
  >>> # 2. Update `y_pred` to use probabilities instead of logits
  >>> y_pred = [0.6, 0.3, 0.2, 0.8] # OR [[0.6, 0.3], [0.2, 0.8]]
  """

  def __init__(self,
               from_logits=False,
               label_smoothing=0,
               reduction=losses_utils.ReductionV2.AUTO,
               name='binary_crossentropy'):
    """Initializes `BinaryCrossentropy` instance.

    Args:
      from_logits: Whether to interpret `y_pred` as a tensor of
        [logit](https://en.wikipedia.org/wiki/Logit) values. By default, we
          assume that `y_pred` contains probabilities (i.e., values in [0, 1]).
          **Note - Using from_logits=True may be more numerically stable.
      label_smoothing: Float in [0, 1]. When 0, no smoothing occurs. When > 0,
        we compute the loss between the predicted labels and a smoothed version
        of the true labels, where the smoothing squeezes the labels towards 0.5.
        Larger values of `label_smoothing` correspond to heavier smoothing.
      reduction: (Optional) Type of `tf.keras.losses.Reduction` to apply to
        loss. Default value is `AUTO`. `AUTO` indicates that the reduction
        option will be determined by the usage context. For almost all cases
        this defaults to `SUM_OVER_BATCH_SIZE`. When used with
        `tf.distribute.Strategy`, outside of built-in training loops such as
        `tf.keras` `compile` and `fit`, using `AUTO` or `SUM_OVER_BATCH_SIZE`
        will raise an error. Please see this custom training [tutorial](
          https://www.tensorflow.org/tutorials/distribute/custom_training) for
            more details.
      name: (Optional) Name for the op. Defaults to 'binary_crossentropy'.
    """
    super(BinaryCrossentropy, self).__init__(
        binary_crossentropy,
        name=name,
        reduction=reduction,
        from_logits=from_logits,
        label_smoothing=label_smoothing)
    self.from_logits = from_logits


@keras_export('keras.losses.CategoricalCrossentropy')
class CategoricalCrossentropy(LossFunctionWrapper):
  """Computes the crossentropy loss between the labels and predictions.

  Use this crossentropy loss function when there are two or more label classes.
  We expect labels to be provided in a `one_hot` representation. If you want to
  provide labels as integers, please use `SparseCategoricalCrossentropy` loss.
  There should be `# classes` floating point values per feature.

  In the snippet below, there is `# classes` floating pointing values per
  example. The shape of both `y_pred` and `y_true` are
  `[batch_size, num_classes]`.

  Standalone usage:

  >>> y_true = [[0, 1, 0], [0, 0, 1]]
  >>> y_pred = [[0.05, 0.95, 0], [0.1, 0.8, 0.1]]
  >>> # Using 'auto'/'sum_over_batch_size' reduction type.
  >>> cce = tf.keras.losses.CategoricalCrossentropy()
  >>> cce(y_true, y_pred).numpy()
  1.177

  >>> # Calling with 'sample_weight'.
  >>> cce(y_true, y_pred, sample_weight=tf.constant([0.3, 0.7])).numpy()
  0.814

  >>> # Using 'sum' reduction type.
  >>> cce = tf.keras.losses.CategoricalCrossentropy(
  ...     reduction=tf.keras.losses.Reduction.SUM)
  >>> cce(y_true, y_pred).numpy()
  2.354

  >>> # Using 'none' reduction type.
  >>> cce = tf.keras.losses.CategoricalCrossentropy(
  ...     reduction=tf.keras.losses.Reduction.NONE)
  >>> cce(y_true, y_pred).numpy()
  array([0.0513, 2.303], dtype=float32)

  Usage with the `compile()` API:

  ```python
  model.compile(optimizer='sgd', loss=tf.keras.losses.CategoricalCrossentropy())
  ```
  """

  def __init__(self,
               from_logits=False,
               label_smoothing=0,
               reduction=losses_utils.ReductionV2.AUTO,
               name='categorical_crossentropy'):
    """Initializes `CategoricalCrossentropy` instance.

    Args:
      from_logits: Whether `y_pred` is expected to be a logits tensor. By
        default, we assume that `y_pred` encodes a probability distribution.
        **Note - Using from_logits=True is more numerically stable.**
      label_smoothing: Float in [0, 1]. When > 0, label values are smoothed,
        meaning the confidence on label values are relaxed. For example, if
        `0.1`, use `0.1 / num_classes` for non-target labels and 
        `0.9 + 0.1 / num_classes` for target labels.
      reduction: (Optional) Type of `tf.keras.losses.Reduction` to apply to
        loss. Default value is `AUTO`. `AUTO` indicates that the reduction
        option will be determined by the usage context. For almost all cases
        this defaults to `SUM_OVER_BATCH_SIZE`. When used with
        `tf.distribute.Strategy`, outside of built-in training loops such as
        `tf.keras` `compile` and `fit`, using `AUTO` or `SUM_OVER_BATCH_SIZE`
        will raise an error. Please see this custom training [tutorial](
          https://www.tensorflow.org/tutorials/distribute/custom_training) for
            more details.
      name: Optional name for the op. Defaults to 'categorical_crossentropy'.
    """
    super(CategoricalCrossentropy, self).__init__(
        categorical_crossentropy,
        name=name,
        reduction=reduction,
        from_logits=from_logits,
        label_smoothing=label_smoothing)


@keras_export('keras.losses.SparseCategoricalCrossentropy')
class SparseCategoricalCrossentropy(LossFunctionWrapper):
  """Computes the crossentropy loss between the labels and predictions.

  Use this crossentropy loss function when there are two or more label classes.
  We expect labels to be provided as integers. If you want to provide labels
  using `one-hot` representation, please use `CategoricalCrossentropy` loss.
  There should be `# classes` floating point values per feature for `y_pred`
  and a single floating point value per feature for `y_true`.

  In the snippet below, there is a single floating point value per example for
  `y_true` and `# classes` floating pointing values per example for `y_pred`.
  The shape of `y_true` is `[batch_size]` and the shape of `y_pred` is
  `[batch_size, num_classes]`.

  Standalone usage:

  >>> y_true = [1, 2]
  >>> y_pred = [[0.05, 0.95, 0], [0.1, 0.8, 0.1]]
  >>> # Using 'auto'/'sum_over_batch_size' reduction type.
  >>> scce = tf.keras.losses.SparseCategoricalCrossentropy()
  >>> scce(y_true, y_pred).numpy()
  1.177

  >>> # Calling with 'sample_weight'.
  >>> scce(y_true, y_pred, sample_weight=tf.constant([0.3, 0.7])).numpy()
  0.814

  >>> # Using 'sum' reduction type.
  >>> scce = tf.keras.losses.SparseCategoricalCrossentropy(
  ...     reduction=tf.keras.losses.Reduction.SUM)
  >>> scce(y_true, y_pred).numpy()
  2.354

  >>> # Using 'none' reduction type.
  >>> scce = tf.keras.losses.SparseCategoricalCrossentropy(
  ...     reduction=tf.keras.losses.Reduction.NONE)
  >>> scce(y_true, y_pred).numpy()
  array([0.0513, 2.303], dtype=float32)

  Usage with the `compile()` API:

  ```python
  model.compile(optimizer='sgd',
                loss=tf.keras.losses.SparseCategoricalCrossentropy())
  ```
  """

  def __init__(self,
               from_logits=False,
               reduction=losses_utils.ReductionV2.AUTO,
               name='sparse_categorical_crossentropy'):
    """Initializes `SparseCategoricalCrossentropy` instance.

    Args:
      from_logits: Whether `y_pred` is expected to be a logits tensor. By
        default, we assume that `y_pred` encodes a probability distribution.
        **Note - Using from_logits=True may be more numerically stable.
      reduction: (Optional) Type of `tf.keras.losses.Reduction` to apply to
        loss. Default value is `AUTO`. `AUTO` indicates that the reduction
        option will be determined by the usage context. For almost all cases
        this defaults to `SUM_OVER_BATCH_SIZE`. When used with
        `tf.distribute.Strategy`, outside of built-in training loops such as
        `tf.keras` `compile` and `fit`, using `AUTO` or `SUM_OVER_BATCH_SIZE`
        will raise an error. Please see this custom training [tutorial](
          https://www.tensorflow.org/tutorials/distribute/custom_training) for
            more details.
      name: Optional name for the op. Defaults to
        'sparse_categorical_crossentropy'.
    """
    super(SparseCategoricalCrossentropy, self).__init__(
        sparse_categorical_crossentropy,
        name=name,
        reduction=reduction,
        from_logits=from_logits)


@keras_export('keras.losses.Hinge')
class Hinge(LossFunctionWrapper):
  """Computes the hinge loss between `y_true` and `y_pred`.

  `loss = maximum(1 - y_true * y_pred, 0)`

  `y_true` values are expected to be -1 or 1. If binary (0 or 1) labels are
  provided we will convert them to -1 or 1.

  Standalone usage:

  >>> y_true = [[0., 1.], [0., 0.]]
  >>> y_pred = [[0.6, 0.4], [0.4, 0.6]]
  >>> # Using 'auto'/'sum_over_batch_size' reduction type.
  >>> h = tf.keras.losses.Hinge()
  >>> h(y_true, y_pred).numpy()
  1.3

  >>> # Calling with 'sample_weight'.
  >>> h(y_true, y_pred, sample_weight=[1, 0]).numpy()
  0.55

  >>> # Using 'sum' reduction type.
  >>> h = tf.keras.losses.Hinge(
  ...     reduction=tf.keras.losses.Reduction.SUM)
  >>> h(y_true, y_pred).numpy()
  2.6

  >>> # Using 'none' reduction type.
  >>> h = tf.keras.losses.Hinge(
  ...     reduction=tf.keras.losses.Reduction.NONE)
  >>> h(y_true, y_pred).numpy()
  array([1.1, 1.5], dtype=float32)

  Usage with the `compile()` API:

  ```python
  model.compile(optimizer='sgd', loss=tf.keras.losses.Hinge())
  ```
  """

  def __init__(self, reduction=losses_utils.ReductionV2.AUTO, name='hinge'):
    """Initializes `Hinge` instance.

    Args:
      reduction: (Optional) Type of `tf.keras.losses.Reduction` to apply to
        loss. Default value is `AUTO`. `AUTO` indicates that the reduction
        option will be determined by the usage context. For almost all cases
        this defaults to `SUM_OVER_BATCH_SIZE`. When used with
        `tf.distribute.Strategy`, outside of built-in training loops such as
        `tf.keras` `compile` and `fit`, using `AUTO` or `SUM_OVER_BATCH_SIZE`
        will raise an error. Please see this custom training [tutorial](
          https://www.tensorflow.org/tutorials/distribute/custom_training) for
            more details.
      name: Optional name for the op. Defaults to 'hinge'.
    """
    super(Hinge, self).__init__(hinge, name=name, reduction=reduction)


@keras_export('keras.losses.SquaredHinge')
class SquaredHinge(LossFunctionWrapper):
  """Computes the squared hinge loss between `y_true` and `y_pred`.

  `loss = square(maximum(1 - y_true * y_pred, 0))`

  `y_true` values are expected to be -1 or 1. If binary (0 or 1) labels are
  provided we will convert them to -1 or 1.

  Standalone usage:

  >>> y_true = [[0., 1.], [0., 0.]]
  >>> y_pred = [[0.6, 0.4], [0.4, 0.6]]
  >>> # Using 'auto'/'sum_over_batch_size' reduction type.
  >>> h = tf.keras.losses.SquaredHinge()
  >>> h(y_true, y_pred).numpy()
  1.86

  >>> # Calling with 'sample_weight'.
  >>> h(y_true, y_pred, sample_weight=[1, 0]).numpy()
  0.73

  >>> # Using 'sum' reduction type.
  >>> h = tf.keras.losses.SquaredHinge(
  ...     reduction=tf.keras.losses.Reduction.SUM)
  >>> h(y_true, y_pred).numpy()
  3.72

  >>> # Using 'none' reduction type.
  >>> h = tf.keras.losses.SquaredHinge(
  ...     reduction=tf.keras.losses.Reduction.NONE)
  >>> h(y_true, y_pred).numpy()
  array([1.46, 2.26], dtype=float32)

  Usage with the `compile()` API:

  ```python
  model.compile(optimizer='sgd', loss=tf.keras.losses.SquaredHinge())
  ```
  """

  def __init__(self,
               reduction=losses_utils.ReductionV2.AUTO,
               name='squared_hinge'):
    """Initializes `SquaredHinge` instance.

    Args:
      reduction: (Optional) Type of `tf.keras.losses.Reduction` to apply to
        loss. Default value is `AUTO`. `AUTO` indicates that the reduction
        option will be determined by the usage context. For almost all cases
        this defaults to `SUM_OVER_BATCH_SIZE`. When used with
        `tf.distribute.Strategy`, outside of built-in training loops such as
        `tf.keras` `compile` and `fit`, using `AUTO` or `SUM_OVER_BATCH_SIZE`
        will raise an error. Please see this custom training [tutorial](
          https://www.tensorflow.org/tutorials/distribute/custom_training) for
            more details.
      name: Optional name for the op. Defaults to 'squared_hinge'.
    """
    super(SquaredHinge, self).__init__(
        squared_hinge, name=name, reduction=reduction)


@keras_export('keras.losses.CategoricalHinge')
class CategoricalHinge(LossFunctionWrapper):
  """Computes the categorical hinge loss between `y_true` and `y_pred`.

  `loss = maximum(neg - pos + 1, 0)`
  where `neg=maximum((1-y_true)*y_pred) and pos=sum(y_true*y_pred)`

  Standalone usage:

  >>> y_true = [[0, 1], [0, 0]]
  >>> y_pred = [[0.6, 0.4], [0.4, 0.6]]
  >>> # Using 'auto'/'sum_over_batch_size' reduction type.
  >>> h = tf.keras.losses.CategoricalHinge()
  >>> h(y_true, y_pred).numpy()
  1.4

  >>> # Calling with 'sample_weight'.
  >>> h(y_true, y_pred, sample_weight=[1, 0]).numpy()
  0.6

  >>> # Using 'sum' reduction type.
  >>> h = tf.keras.losses.CategoricalHinge(
  ...     reduction=tf.keras.losses.Reduction.SUM)
  >>> h(y_true, y_pred).numpy()
  2.8

  >>> # Using 'none' reduction type.
  >>> h = tf.keras.losses.CategoricalHinge(
  ...     reduction=tf.keras.losses.Reduction.NONE)
  >>> h(y_true, y_pred).numpy()
  array([1.2, 1.6], dtype=float32)

  Usage with the `compile()` API:

  ```python
  model.compile(optimizer='sgd', loss=tf.keras.losses.CategoricalHinge())
  ```
  """

  def __init__(self,
               reduction=losses_utils.ReductionV2.AUTO,
               name='categorical_hinge'):
    """Initializes `CategoricalHinge` instance.

    Args:
      reduction: (Optional) Type of `tf.keras.losses.Reduction` to apply to
        loss. Default value is `AUTO`. `AUTO` indicates that the reduction
        option will be determined by the usage context. For almost all cases
        this defaults to `SUM_OVER_BATCH_SIZE`. When used with
        `tf.distribute.Strategy`, outside of built-in training loops such as
        `tf.keras` `compile` and `fit`, using `AUTO` or `SUM_OVER_BATCH_SIZE`
        will raise an error. Please see this custom training [tutorial](
          https://www.tensorflow.org/tutorials/distribute/custom_training) for
            more details.
      name: Optional name for the op. Defaults to 'categorical_hinge'.
    """
    super(CategoricalHinge, self).__init__(
        categorical_hinge, name=name, reduction=reduction)


@keras_export('keras.losses.Poisson')
class Poisson(LossFunctionWrapper):
  """Computes the Poisson loss between `y_true` and `y_pred`.

  `loss = y_pred - y_true * log(y_pred)`

  Standalone usage:

  >>> y_true = [[0., 1.], [0., 0.]]
  >>> y_pred = [[1., 1.], [0., 0.]]
  >>> # Using 'auto'/'sum_over_batch_size' reduction type.
  >>> p = tf.keras.losses.Poisson()
  >>> p(y_true, y_pred).numpy()
  0.5

  >>> # Calling with 'sample_weight'.
  >>> p(y_true, y_pred, sample_weight=[0.8, 0.2]).numpy()
  0.4

  >>> # Using 'sum' reduction type.
  >>> p = tf.keras.losses.Poisson(
  ...     reduction=tf.keras.losses.Reduction.SUM)
  >>> p(y_true, y_pred).numpy()
  0.999

  >>> # Using 'none' reduction type.
  >>> p = tf.keras.losses.Poisson(
  ...     reduction=tf.keras.losses.Reduction.NONE)
  >>> p(y_true, y_pred).numpy()
  array([0.999, 0.], dtype=float32)

  Usage with the `compile()` API:

  ```python
  model.compile(optimizer='sgd', loss=tf.keras.losses.Poisson())
  ```
  """

  def __init__(self, reduction=losses_utils.ReductionV2.AUTO, name='poisson'):
    """Initializes `Poisson` instance.

    Args:
      reduction: (Optional) Type of `tf.keras.losses.Reduction` to apply to
        loss. Default value is `AUTO`. `AUTO` indicates that the reduction
        option will be determined by the usage context. For almost all cases
        this defaults to `SUM_OVER_BATCH_SIZE`. When used with
        `tf.distribute.Strategy`, outside of built-in training loops such as
        `tf.keras` `compile` and `fit`, using `AUTO` or `SUM_OVER_BATCH_SIZE`
        will raise an error. Please see this custom training [tutorial](
          https://www.tensorflow.org/tutorials/distribute/custom_training) for
            more details.
      name: Optional name for the op. Defaults to 'poisson'.
    """
    super(Poisson, self).__init__(poisson, name=name, reduction=reduction)


@keras_export('keras.losses.LogCosh')
class LogCosh(LossFunctionWrapper):
  """Computes the logarithm of the hyperbolic cosine of the prediction error.

  `logcosh = log((exp(x) + exp(-x))/2)`,
  where x is the error `y_pred - y_true`.

  Standalone usage:

  >>> y_true = [[0., 1.], [0., 0.]]
  >>> y_pred = [[1., 1.], [0., 0.]]
  >>> # Using 'auto'/'sum_over_batch_size' reduction type.
  >>> l = tf.keras.losses.LogCosh()
  >>> l(y_true, y_pred).numpy()
  0.108

  >>> # Calling with 'sample_weight'.
  >>> l(y_true, y_pred, sample_weight=[0.8, 0.2]).numpy()
  0.087

  >>> # Using 'sum' reduction type.
  >>> l = tf.keras.losses.LogCosh(
  ...     reduction=tf.keras.losses.Reduction.SUM)
  >>> l(y_true, y_pred).numpy()
  0.217

  >>> # Using 'none' reduction type.
  >>> l = tf.keras.losses.LogCosh(
  ...     reduction=tf.keras.losses.Reduction.NONE)
  >>> l(y_true, y_pred).numpy()
  array([0.217, 0.], dtype=float32)

  Usage with the `compile()` API:

  ```python
  model.compile(optimizer='sgd', loss=tf.keras.losses.LogCosh())
  ```
  """

  def __init__(self, reduction=losses_utils.ReductionV2.AUTO, name='log_cosh'):
    """Initializes `LogCosh` instance.

    Args:
      reduction: (Optional) Type of `tf.keras.losses.Reduction` to apply to
        loss. Default value is `AUTO`. `AUTO` indicates that the reduction
        option will be determined by the usage context. For almost all cases
        this defaults to `SUM_OVER_BATCH_SIZE`. When used with
        `tf.distribute.Strategy`, outside of built-in training loops such as
        `tf.keras` `compile` and `fit`, using `AUTO` or `SUM_OVER_BATCH_SIZE`
        will raise an error. Please see this custom training [tutorial](
          https://www.tensorflow.org/tutorials/distribute/custom_training) for
            more details.
      name: Optional name for the op. Defaults to 'log_cosh'.
    """
    super(LogCosh, self).__init__(log_cosh, name=name, reduction=reduction)


@keras_export('keras.losses.KLDivergence')
class KLDivergence(LossFunctionWrapper):
  """Computes Kullback-Leibler divergence loss between `y_true` and `y_pred`.

  `loss = y_true * log(y_true / y_pred)`

  See: https://en.wikipedia.org/wiki/Kullback%E2%80%93Leibler_divergence

  Standalone usage:

  >>> y_true = [[0, 1], [0, 0]]
  >>> y_pred = [[0.6, 0.4], [0.4, 0.6]]
  >>> # Using 'auto'/'sum_over_batch_size' reduction type.
  >>> kl = tf.keras.losses.KLDivergence()
  >>> kl(y_true, y_pred).numpy()
  0.458

  >>> # Calling with 'sample_weight'.
  >>> kl(y_true, y_pred, sample_weight=[0.8, 0.2]).numpy()
  0.366

  >>> # Using 'sum' reduction type.
  >>> kl = tf.keras.losses.KLDivergence(
  ...     reduction=tf.keras.losses.Reduction.SUM)
  >>> kl(y_true, y_pred).numpy()
  0.916

  >>> # Using 'none' reduction type.
  >>> kl = tf.keras.losses.KLDivergence(
  ...     reduction=tf.keras.losses.Reduction.NONE)
  >>> kl(y_true, y_pred).numpy()
  array([0.916, -3.08e-06], dtype=float32)

  Usage with the `compile()` API:

  ```python
  model.compile(optimizer='sgd', loss=tf.keras.losses.KLDivergence())
  ```
  """

  def __init__(self,
               reduction=losses_utils.ReductionV2.AUTO,
               name='kl_divergence'):
    """Initializes `KLDivergence` instance.

    Args:
      reduction: (Optional) Type of `tf.keras.losses.Reduction` to apply to
        loss. Default value is `AUTO`. `AUTO` indicates that the reduction
        option will be determined by the usage context. For almost all cases
        this defaults to `SUM_OVER_BATCH_SIZE`. When used with
        `tf.distribute.Strategy`, outside of built-in training loops such as
        `tf.keras` `compile` and `fit`, using `AUTO` or `SUM_OVER_BATCH_SIZE`
        will raise an error. Please see this custom training [tutorial](
          https://www.tensorflow.org/tutorials/distribute/custom_training) for
            more details.
      name: Optional name for the op. Defaults to 'kl_divergence'.
    """
    super(KLDivergence, self).__init__(
        kl_divergence, name=name, reduction=reduction)


@keras_export('keras.losses.Huber')
class Huber(LossFunctionWrapper):
  """Computes the Huber loss between `y_true` and `y_pred`.

  For each value x in `error = y_true - y_pred`:

  ```
  loss = 0.5 * x^2                  if |x| <= d
  loss = 0.5 * d^2 + d * (|x| - d)  if |x| > d
  ```
  where d is `delta`. See: https://en.wikipedia.org/wiki/Huber_loss

  Standalone usage:

  >>> y_true = [[0, 1], [0, 0]]
  >>> y_pred = [[0.6, 0.4], [0.4, 0.6]]
  >>> # Using 'auto'/'sum_over_batch_size' reduction type.
  >>> h = tf.keras.losses.Huber()
  >>> h(y_true, y_pred).numpy()
  0.155

  >>> # Calling with 'sample_weight'.
  >>> h(y_true, y_pred, sample_weight=[1, 0]).numpy()
  0.09

  >>> # Using 'sum' reduction type.
  >>> h = tf.keras.losses.Huber(
  ...     reduction=tf.keras.losses.Reduction.SUM)
  >>> h(y_true, y_pred).numpy()
  0.31

  >>> # Using 'none' reduction type.
  >>> h = tf.keras.losses.Huber(
  ...     reduction=tf.keras.losses.Reduction.NONE)
  >>> h(y_true, y_pred).numpy()
  array([0.18, 0.13], dtype=float32)

  Usage with the `compile()` API:

  ```python
  model.compile(optimizer='sgd', loss=tf.keras.losses.Huber())
  ```
  """

  def __init__(self,
               delta=1.0,
               reduction=losses_utils.ReductionV2.AUTO,
               name='huber_loss'):
    """Initializes `Huber` instance.

    Args:
      delta: A float, the point where the Huber loss function changes from a
        quadratic to linear.
      reduction: (Optional) Type of `tf.keras.losses.Reduction` to apply to
        loss. Default value is `AUTO`. `AUTO` indicates that the reduction
        option will be determined by the usage context. For almost all cases
        this defaults to `SUM_OVER_BATCH_SIZE`. When used with
        `tf.distribute.Strategy`, outside of built-in training loops such as
        `tf.keras` `compile` and `fit`, using `AUTO` or `SUM_OVER_BATCH_SIZE`
        will raise an error. Please see this custom training [tutorial](
          https://www.tensorflow.org/tutorials/distribute/custom_training) for
            more details.
      name: Optional name for the op. Defaults to 'huber_loss'.
    """
    super(Huber, self).__init__(
        huber, name=name, reduction=reduction, delta=delta)


@keras_export('keras.metrics.mean_squared_error', 'keras.metrics.mse',
              'keras.metrics.MSE', 'keras.losses.mean_squared_error',
              'keras.losses.mse', 'keras.losses.MSE')
@dispatch.add_dispatch_support
def mean_squared_error(y_true, y_pred):
  """Computes the mean squared error between labels and predictions.

  After computing the squared distance between the inputs, the mean value over
  the last dimension is returned.

  `loss = mean(square(y_true - y_pred), axis=-1)`

  Standalone usage:

  >>> y_true = np.random.randint(0, 2, size=(2, 3))
  >>> y_pred = np.random.random(size=(2, 3))
  >>> loss = tf.keras.losses.mean_squared_error(y_true, y_pred)
  >>> assert loss.shape == (2,)
  >>> assert np.array_equal(
  ...     loss.numpy(), np.mean(np.square(y_true - y_pred), axis=-1))

  Args:
    y_true: Ground truth values. shape = `[batch_size, d0, .. dN]`.
    y_pred: The predicted values. shape = `[batch_size, d0, .. dN]`.

  Returns:
    Mean squared error values. shape = `[batch_size, d0, .. dN-1]`.
  """
  y_pred = ops.convert_to_tensor_v2_with_dispatch(y_pred)
  y_true = math_ops.cast(y_true, y_pred.dtype)
  return K.mean(math_ops.squared_difference(y_pred, y_true), axis=-1)


def _ragged_tensor_apply_loss(loss_fn, y_true, y_pred):
  """Apply a loss function on a per batch basis.

  Args:
    loss_fn: The loss function
    y_true: truth values (RaggedTensor)
    y_pred: predicted values (RaggedTensor)

  Returns:
    Loss-function result. A dense tensor if the output has a single dimension
    (per-batch loss value); a ragged tensor otherwise.
  """

  def rt_is_equiv_dense(rt):
    """Returns true if this RaggedTensor has the same row_lenghts across

       all ragged dimensions and thus can be converted to a dense tensor
       without loss of information.

    Args:
      rt: RaggedTensor
    """
    return math_ops.reduce_all([
        math_ops.equal(
            math_ops.reduce_variance(math_ops.cast(row_lens, K.floatx())),
            constant_op.constant([0.])) for row_lens in rt.nested_row_lengths()
    ])

  def _convert_to_dense(inputs):
    return tuple(rt.to_tensor() for rt in inputs)

  def _wrapper(inputs):
    _, y_pred = inputs
    if isinstance(y_pred, ragged_tensor.RaggedTensor):
      return control_flow_ops.cond(
          rt_is_equiv_dense(y_pred),
          lambda: loss_fn(*_convert_to_dense(inputs)), lambda: loss_fn(*inputs))

    return loss_fn(*inputs)

  lshape = y_pred.shape.as_list()[1:-1]
  if len(lshape) > 0:
    spec = ragged_tensor.RaggedTensorSpec(shape=lshape, dtype=y_pred.dtype)
  else:
    spec = tensor_spec.TensorSpec(shape=[], dtype=y_pred.dtype)

  nested_splits_list = [rt.nested_row_splits for rt in (y_true, y_pred)]
  assertion_list = ragged_util.assert_splits_match(nested_splits_list)
  with ops.control_dependencies(assertion_list):
    return ragged_map_ops.map_fn(_wrapper, elems=(y_true, y_pred), dtype=spec)


@dispatch.dispatch_for_types(mean_squared_error, ragged_tensor.RaggedTensor)
def _ragged_tensor_mse(y_true, y_pred):
  """ Implements support for handling RaggedTensors.

  Args:
    y_true: RaggedTensor truth values. shape = `[batch_size, d0, .. dN]`.
    y_pred: RaggedTensor predicted values. shape = `[batch_size, d0, .. dN]`.

  Returns:
    Mean squared error values. shape = `[batch_size, d0, .. dN-1]`.
    When the number of dimensions of the batch feature vector [d0, .. dN] is
    greater than one the return value is a RaggedTensor. Otherwise a Dense
    tensor with dimensions [batch_size] is returned.
  """
  return _ragged_tensor_apply_loss(mean_squared_error, y_true, y_pred)


@keras_export('keras.metrics.mean_absolute_error', 'keras.metrics.mae',
              'keras.metrics.MAE', 'keras.losses.mean_absolute_error',
              'keras.losses.mae', 'keras.losses.MAE')
@dispatch.add_dispatch_support
def mean_absolute_error(y_true, y_pred):
  """Computes the mean absolute error between labels and predictions.

  `loss = mean(abs(y_true - y_pred), axis=-1)`

  Standalone usage:

  >>> y_true = np.random.randint(0, 2, size=(2, 3))
  >>> y_pred = np.random.random(size=(2, 3))
  >>> loss = tf.keras.losses.mean_absolute_error(y_true, y_pred)
  >>> assert loss.shape == (2,)
  >>> assert np.array_equal(
  ...     loss.numpy(), np.mean(np.abs(y_true - y_pred), axis=-1))

  Args:
    y_true: Ground truth values. shape = `[batch_size, d0, .. dN]`.
    y_pred: The predicted values. shape = `[batch_size, d0, .. dN]`.

  Returns:
    Mean absolute error values. shape = `[batch_size, d0, .. dN-1]`.
  """
  y_pred = ops.convert_to_tensor_v2_with_dispatch(y_pred)
  y_true = math_ops.cast(y_true, y_pred.dtype)
  return K.mean(math_ops.abs(y_pred - y_true), axis=-1)


@dispatch.dispatch_for_types(mean_absolute_error, ragged_tensor.RaggedTensor)
def _ragged_tensor_mae(y_true, y_pred):
  """ RaggedTensor adapter for mean_absolute_error"""
  return _ragged_tensor_apply_loss(mean_absolute_error, y_true, y_pred)


@keras_export('keras.metrics.mean_absolute_percentage_error',
              'keras.metrics.mape', 'keras.metrics.MAPE',
              'keras.losses.mean_absolute_percentage_error',
              'keras.losses.mape', 'keras.losses.MAPE')
@dispatch.add_dispatch_support
def mean_absolute_percentage_error(y_true, y_pred):
  """Computes the mean absolute percentage error between `y_true` and `y_pred`.

  `loss = 100 * mean(abs((y_true - y_pred) / y_true), axis=-1)`

  Standalone usage:

  >>> y_true = np.random.random(size=(2, 3))
  >>> y_true = np.maximum(y_true, 1e-7)  # Prevent division by zero
  >>> y_pred = np.random.random(size=(2, 3))
  >>> loss = tf.keras.losses.mean_absolute_percentage_error(y_true, y_pred)
  >>> assert loss.shape == (2,)
  >>> assert np.array_equal(
  ...     loss.numpy(),
  ...     100. * np.mean(np.abs((y_true - y_pred) / y_true), axis=-1))

  Args:
    y_true: Ground truth values. shape = `[batch_size, d0, .. dN]`.
    y_pred: The predicted values. shape = `[batch_size, d0, .. dN]`.

  Returns:
    Mean absolute percentage error values. shape = `[batch_size, d0, .. dN-1]`.
  """
  y_pred = ops.convert_to_tensor_v2_with_dispatch(y_pred)
  y_true = math_ops.cast(y_true, y_pred.dtype)
  diff = math_ops.abs(
      (y_true - y_pred) / K.maximum(math_ops.abs(y_true), K.epsilon()))
  return 100. * K.mean(diff, axis=-1)


@dispatch.dispatch_for_types(mean_absolute_percentage_error,
                             ragged_tensor.RaggedTensor)
def _ragged_tensor_mape(y_true, y_pred):
  """ Support RaggedTensors."""
  return _ragged_tensor_apply_loss(mean_absolute_percentage_error, y_true,
                                   y_pred)


@keras_export('keras.metrics.mean_squared_logarithmic_error',
              'keras.metrics.msle', 'keras.metrics.MSLE',
              'keras.losses.mean_squared_logarithmic_error',
              'keras.losses.msle', 'keras.losses.MSLE')
@dispatch.add_dispatch_support
def mean_squared_logarithmic_error(y_true, y_pred):
  """Computes the mean squared logarithmic error between `y_true` and `y_pred`.

  `loss = mean(square(log(y_true + 1) - log(y_pred + 1)), axis=-1)`

  Standalone usage:

  >>> y_true = np.random.randint(0, 2, size=(2, 3))
  >>> y_pred = np.random.random(size=(2, 3))
  >>> loss = tf.keras.losses.mean_squared_logarithmic_error(y_true, y_pred)
  >>> assert loss.shape == (2,)
  >>> y_true = np.maximum(y_true, 1e-7)
  >>> y_pred = np.maximum(y_pred, 1e-7)
  >>> assert np.allclose(
  ...     loss.numpy(),
  ...     np.mean(
  ...         np.square(np.log(y_true + 1.) - np.log(y_pred + 1.)), axis=-1))

  Args:
    y_true: Ground truth values. shape = `[batch_size, d0, .. dN]`.
    y_pred: The predicted values. shape = `[batch_size, d0, .. dN]`.

  Returns:
    Mean squared logarithmic error values. shape = `[batch_size, d0, .. dN-1]`.
  """
  y_pred = ops.convert_to_tensor_v2_with_dispatch(y_pred)
  y_true = math_ops.cast(y_true, y_pred.dtype)
  first_log = math_ops.log(K.maximum(y_pred, K.epsilon()) + 1.)
  second_log = math_ops.log(K.maximum(y_true, K.epsilon()) + 1.)
  return K.mean(math_ops.squared_difference(first_log, second_log), axis=-1)


@dispatch.dispatch_for_types(mean_squared_logarithmic_error,
                             ragged_tensor.RaggedTensor)
def _ragged_tensor_msle(y_true, y_pred):
  """ Implements support for handling RaggedTensors."""
  return _ragged_tensor_apply_loss(mean_squared_logarithmic_error, y_true,
                                   y_pred)


def _maybe_convert_labels(y_true):
  """Converts binary labels into -1/1."""
  are_zeros = math_ops.equal(y_true, 0)
  are_ones = math_ops.equal(y_true, 1)
  is_binary = math_ops.reduce_all(math_ops.logical_or(are_zeros, are_ones))

  def _convert_binary_labels():
    # Convert the binary labels to -1 or 1.
    return 2. * y_true - 1.

  updated_y_true = smart_cond.smart_cond(is_binary, _convert_binary_labels,
                                         lambda: y_true)
  return updated_y_true


@keras_export('keras.metrics.squared_hinge', 'keras.losses.squared_hinge')
@dispatch.add_dispatch_support
def squared_hinge(y_true, y_pred):
  """Computes the squared hinge loss between `y_true` and `y_pred`.

  `loss = mean(square(maximum(1 - y_true * y_pred, 0)), axis=-1)`

  Standalone usage:

  >>> y_true = np.random.choice([-1, 1], size=(2, 3))
  >>> y_pred = np.random.random(size=(2, 3))
  >>> loss = tf.keras.losses.squared_hinge(y_true, y_pred)
  >>> assert loss.shape == (2,)
  >>> assert np.array_equal(
  ...     loss.numpy(),
  ...     np.mean(np.square(np.maximum(1. - y_true * y_pred, 0.)), axis=-1))

  Args:
    y_true: The ground truth values. `y_true` values are expected to be -1 or 1.
      If binary (0 or 1) labels are provided we will convert them to -1 or 1.
      shape = `[batch_size, d0, .. dN]`.
    y_pred: The predicted values. shape = `[batch_size, d0, .. dN]`.

  Returns:
     Squared hinge loss values. shape = `[batch_size, d0, .. dN-1]`.
  """
  y_pred = ops.convert_to_tensor_v2_with_dispatch(y_pred)
  y_true = math_ops.cast(y_true, y_pred.dtype)
  y_true = _maybe_convert_labels(y_true)
  return K.mean(
      math_ops.square(math_ops.maximum(1. - y_true * y_pred, 0.)), axis=-1)


@keras_export('keras.metrics.hinge', 'keras.losses.hinge')
@dispatch.add_dispatch_support
def hinge(y_true, y_pred):
  """Computes the hinge loss between `y_true` and `y_pred`.

  `loss = mean(maximum(1 - y_true * y_pred, 0), axis=-1)`

  Standalone usage:

  >>> y_true = np.random.choice([-1, 1], size=(2, 3))
  >>> y_pred = np.random.random(size=(2, 3))
  >>> loss = tf.keras.losses.hinge(y_true, y_pred)
  >>> assert loss.shape == (2,)
  >>> assert np.array_equal(
  ...     loss.numpy(),
  ...     np.mean(np.maximum(1. - y_true * y_pred, 0.), axis=-1))

  Args:
    y_true: The ground truth values. `y_true` values are expected to be -1 or 1.
      If binary (0 or 1) labels are provided they will be converted to -1 or 1.
      shape = `[batch_size, d0, .. dN]`.
    y_pred: The predicted values. shape = `[batch_size, d0, .. dN]`.

  Returns:
    Hinge loss values. shape = `[batch_size, d0, .. dN-1]`.
  """
  y_pred = ops.convert_to_tensor_v2_with_dispatch(y_pred)
  y_true = math_ops.cast(y_true, y_pred.dtype)
  y_true = _maybe_convert_labels(y_true)
  return K.mean(math_ops.maximum(1. - y_true * y_pred, 0.), axis=-1)


@keras_export('keras.losses.categorical_hinge')
@dispatch.add_dispatch_support
def categorical_hinge(y_true, y_pred):
  """Computes the categorical hinge loss between `y_true` and `y_pred`.

  `loss = maximum(neg - pos + 1, 0)`
  where `neg=maximum((1-y_true)*y_pred) and pos=sum(y_true*y_pred)`

  Standalone usage:
  
  >>> y_true = np.random.randint(0, 3, size=(2,))
  >>> y_true = tf.keras.utils.to_categorical(y_true, num_classes=3)
  >>> y_pred = np.random.random(size=(2, 3))
  >>> loss = tf.keras.losses.categorical_hinge(y_true, y_pred)
  >>> assert loss.shape == (2,)
  >>> pos = np.sum(y_true * y_pred, axis=-1)
  >>> neg = np.amax((1. - y_true) * y_pred, axis=-1)
  >>> assert np.array_equal(loss.numpy(), np.maximum(0., neg - pos + 1.))
  
  Args:
    y_true: The ground truth values. `y_true` values are expected to be
    either `{-1, +1}` or `{0, 1}` (i.e. a one-hot-encoded tensor).
    y_pred: The predicted values.

  Returns:
    Categorical hinge loss values.
  """
  y_pred = ops.convert_to_tensor_v2_with_dispatch(y_pred)
  y_true = math_ops.cast(y_true, y_pred.dtype)
  pos = math_ops.reduce_sum(y_true * y_pred, axis=-1)
  neg = math_ops.reduce_max((1. - y_true) * y_pred, axis=-1)
  zero = math_ops.cast(0., y_pred.dtype)
  return math_ops.maximum(neg - pos + 1., zero)


@keras_export('keras.losses.huber', v1=[])
@dispatch.add_dispatch_support
def huber(y_true, y_pred, delta=1.0):
  """Computes Huber loss value.

  For each value x in `error = y_true - y_pred`:

  ```
  loss = 0.5 * x^2                  if |x| <= d
  loss = 0.5 * d^2 + d * (|x| - d)  if |x| > d
  ```
  where d is `delta`. See: https://en.wikipedia.org/wiki/Huber_loss

  Args:
    y_true: tensor of true targets.
    y_pred: tensor of predicted targets.
    delta: A float, the point where the Huber loss function changes from a
      quadratic to linear.

  Returns:
    Tensor with one scalar loss entry per sample.
  """
  y_pred = math_ops.cast(y_pred, dtype=K.floatx())
  y_true = math_ops.cast(y_true, dtype=K.floatx())
  delta = math_ops.cast(delta, dtype=K.floatx())
  error = math_ops.subtract(y_pred, y_true)
  abs_error = math_ops.abs(error)
  half = ops.convert_to_tensor_v2_with_dispatch(0.5, dtype=abs_error.dtype)
  return K.mean(
      array_ops.where_v2(
          abs_error <= delta, half * math_ops.pow(error, 2),
          half * math_ops.pow(delta, 2) + delta * (abs_error - delta)),
      axis=-1)


@keras_export('keras.losses.log_cosh', 'keras.losses.logcosh',
              'keras.metrics.log_cosh', 'keras.metrics.logcosh')
@dispatch.add_dispatch_support
def log_cosh(y_true, y_pred):
  """Logarithm of the hyperbolic cosine of the prediction error.

  `log(cosh(x))` is approximately equal to `(x ** 2) / 2` for small `x` and
  to `abs(x) - log(2)` for large `x`. This means that 'logcosh' works mostly
  like the mean squared error, but will not be so strongly affected by the
  occasional wildly incorrect prediction.

  Standalone usage:

  >>> y_true = np.random.random(size=(2, 3))
  >>> y_pred = np.random.random(size=(2, 3))
  >>> loss = tf.keras.losses.logcosh(y_true, y_pred)
  >>> assert loss.shape == (2,)
  >>> x = y_pred - y_true
  >>> assert np.allclose(
  ...     loss.numpy(),
  ...     np.mean(x + np.log(np.exp(-2. * x) + 1.) - math_ops.log(2.), axis=-1),
  ...     atol=1e-5)

  Args:
    y_true: Ground truth values. shape = `[batch_size, d0, .. dN]`.
    y_pred: The predicted values. shape = `[batch_size, d0, .. dN]`.

  Returns:
    Logcosh error values. shape = `[batch_size, d0, .. dN-1]`.
  """
  y_pred = ops.convert_to_tensor_v2_with_dispatch(y_pred)
  y_true = math_ops.cast(y_true, y_pred.dtype)

  def _logcosh(x):
    return x + nn.softplus(-2. * x) - math_ops.cast(math_ops.log(2.), x.dtype)

  return K.mean(_logcosh(y_pred - y_true), axis=-1)


@keras_export('keras.metrics.categorical_crossentropy',
              'keras.losses.categorical_crossentropy')
@dispatch.add_dispatch_support
def categorical_crossentropy(y_true,
                             y_pred,
                             from_logits=False,
                             label_smoothing=0,
                             axis=-1):
  """Computes the categorical crossentropy loss.

  Standalone usage:

  >>> y_true = [[0, 1, 0], [0, 0, 1]]
  >>> y_pred = [[0.05, 0.95, 0], [0.1, 0.8, 0.1]]
  >>> loss = tf.keras.losses.categorical_crossentropy(y_true, y_pred)
  >>> assert loss.shape == (2,)
  >>> loss.numpy()
  array([0.0513, 2.303], dtype=float32)

  Args:
    y_true: Tensor of one-hot true targets.
    y_pred: Tensor of predicted targets.
    from_logits: Whether `y_pred` is expected to be a logits tensor. By default,
      we assume that `y_pred` encodes a probability distribution.
    label_smoothing: Float in [0, 1]. If > `0` then smooth the labels. For
      example, if `0.1`, use `0.1 / num_classes` for non-target labels
      and `0.9 + 0.1 / num_classes` for target labels.
    axis: (Optional) Defaults to -1. The dimension along which the entropy is
      computed.

  Returns:
    Categorical crossentropy loss value.
  """
  y_pred = ops.convert_to_tensor_v2_with_dispatch(y_pred)
  y_true = math_ops.cast(y_true, y_pred.dtype)
  label_smoothing = ops.convert_to_tensor_v2_with_dispatch(
      label_smoothing, dtype=K.floatx())

  def _smooth_labels():
    num_classes = math_ops.cast(array_ops.shape(y_true)[-1], y_pred.dtype)
    return y_true * (1.0 - label_smoothing) + (label_smoothing / num_classes)

<<<<<<< HEAD
  y_true = smart_cond.smart_cond(
      label_smoothing, _smooth_labels, lambda: y_true)
  return K.categorical_crossentropy(y_true, y_pred, from_logits=from_logits, axis=axis)
=======
  y_true = smart_cond.smart_cond(label_smoothing, _smooth_labels,
                                 lambda: y_true)
  return K.categorical_crossentropy(y_true, y_pred, from_logits=from_logits)
>>>>>>> 54481bbe


@dispatch.dispatch_for_types(categorical_crossentropy,
                             ragged_tensor.RaggedTensor)
def _ragged_tensor_categorical_crossentropy(y_true,
                                            y_pred,
                                            from_logits=False,
                                            label_smoothing=0):
  """ Implements support for handling RaggedTensors.

      Expected shape: (batch, sequence_len, n_classes) with sequence_len
      being variable per batch.
      Return shape: (batch, sequence_len).

      When used by CategoricalCrossentropy() with the default reduction
      (SUM_OVER_BATCH_SIZE), the reduction averages the loss over the
      number of elements independent of the batch. E.g. if the RaggedTensor
      has 2 batches with [2, 1] values respectivly the resulting loss is
      the sum of the individual loss values divided by 3.
  """
  fn = functools.partial(
      categorical_crossentropy,
      from_logits=from_logits,
      label_smoothing=label_smoothing)
  return _ragged_tensor_apply_loss(fn, y_true, y_pred)


@keras_export('keras.metrics.sparse_categorical_crossentropy',
              'keras.losses.sparse_categorical_crossentropy')
@dispatch.add_dispatch_support
def sparse_categorical_crossentropy(y_true, y_pred, from_logits=False, axis=-1):
  """Computes the sparse categorical crossentropy loss.

  Standalone usage:

  >>> y_true = [1, 2]
  >>> y_pred = [[0.05, 0.95, 0], [0.1, 0.8, 0.1]]
  >>> loss = tf.keras.losses.sparse_categorical_crossentropy(y_true, y_pred)
  >>> assert loss.shape == (2,)
  >>> loss.numpy()
  array([0.0513, 2.303], dtype=float32)

  Args:
    y_true: Ground truth values.
    y_pred: The predicted values.
    from_logits: Whether `y_pred` is expected to be a logits tensor. By default,
      we assume that `y_pred` encodes a probability distribution.
    axis: (Optional) Defaults to -1. The dimension along which the entropy is
      computed.

  Returns:
    Sparse categorical crossentropy loss value.
  """
  y_pred = ops.convert_to_tensor_v2_with_dispatch(y_pred)
  y_true = math_ops.cast(y_true, y_pred.dtype)
  return K.sparse_categorical_crossentropy(
      y_true, y_pred, from_logits=from_logits, axis=axis)


@keras_export('keras.metrics.binary_crossentropy',
              'keras.losses.binary_crossentropy')
@dispatch.add_dispatch_support
def binary_crossentropy(y_true, y_pred, from_logits=False, label_smoothing=0, axis=-1):
  """Computes the binary crossentropy loss.

  Standalone usage:

  >>> y_true = [[0, 1], [0, 0]]
  >>> y_pred = [[0.6, 0.4], [0.4, 0.6]]
  >>> loss = tf.keras.losses.binary_crossentropy(y_true, y_pred)
  >>> assert loss.shape == (2,)
  >>> loss.numpy()
  array([0.916 , 0.714], dtype=float32)

  Args:
    y_true: Ground truth values. shape = `[batch_size, d0, .. dN]`.
    y_pred: The predicted values. shape = `[batch_size, d0, .. dN]`.
    from_logits: Whether `y_pred` is expected to be a logits tensor. By default,
      we assume that `y_pred` encodes a probability distribution.
    label_smoothing: Float in [0, 1]. If > `0` then smooth the labels by 
      squeezing them towards 0.5 That is, using `1. - 0.5 * label_smoothing`
      for the target class and `0.5 * label_smoothing` for the non-target class.
    axis: (Optional) Defaults to -1. The dimension along which the mean is
      computed.

  Returns:
    Binary crossentropy loss value. shape = `[batch_size, d0, .. dN-1]`.
  """
  y_pred = ops.convert_to_tensor_v2_with_dispatch(y_pred)
  y_true = math_ops.cast(y_true, y_pred.dtype)
  label_smoothing = ops.convert_to_tensor_v2_with_dispatch(
      label_smoothing, dtype=K.floatx())

  def _smooth_labels():
    return y_true * (1.0 - label_smoothing) + 0.5 * label_smoothing

  y_true = smart_cond.smart_cond(label_smoothing, _smooth_labels,
                                 lambda: y_true)
  return K.mean(
      K.binary_crossentropy(y_true, y_pred, from_logits=from_logits), axis=axis)


@dispatch.dispatch_for_types(binary_crossentropy, ragged_tensor.RaggedTensor)
def _ragged_tensor_binary_crossentropy(y_true,
                                       y_pred,
                                       from_logits=False,
                                       label_smoothing=0):
  """ Implements support for handling RaggedTensors.

      Expected shape: (batch, sequence_len) with sequence_len being variable
      per batch.
      Return shape: (batch,); returns the per batch mean of the loss values.

      When used by BinaryCrossentropy() with the default reduction
      (SUM_OVER_BATCH_SIZE), the reduction averages the per batch losses over
      the number of batches.
  """
  fn = functools.partial(
      binary_crossentropy,
      from_logits=from_logits,
      label_smoothing=label_smoothing)
  return _ragged_tensor_apply_loss(fn, y_true, y_pred)


@keras_export('keras.metrics.kl_divergence',
              'keras.metrics.kullback_leibler_divergence', 'keras.metrics.kld',
              'keras.metrics.KLD', 'keras.losses.kl_divergence',
              'keras.losses.kullback_leibler_divergence', 'keras.losses.kld',
              'keras.losses.KLD')
@dispatch.add_dispatch_support
def kl_divergence(y_true, y_pred):
  """Computes Kullback-Leibler divergence loss between `y_true` and `y_pred`.

  `loss = y_true * log(y_true / y_pred)`

  See: https://en.wikipedia.org/wiki/Kullback%E2%80%93Leibler_divergence

  Standalone usage:

  >>> y_true = np.random.randint(0, 2, size=(2, 3)).astype(np.float64)
  >>> y_pred = np.random.random(size=(2, 3))
  >>> loss = tf.keras.losses.kullback_leibler_divergence(y_true, y_pred)
  >>> assert loss.shape == (2,)
  >>> y_true = tf.keras.backend.clip(y_true, 1e-7, 1)
  >>> y_pred = tf.keras.backend.clip(y_pred, 1e-7, 1)
  >>> assert np.array_equal(
  ...     loss.numpy(), np.sum(y_true * np.log(y_true / y_pred), axis=-1))

  Args:
    y_true: Tensor of true targets.
    y_pred: Tensor of predicted targets.

  Returns:
    A `Tensor` with loss.

  Raises:
    TypeError: If `y_true` cannot be cast to the `y_pred.dtype`.
  """
  y_pred = ops.convert_to_tensor_v2_with_dispatch(y_pred)
  y_true = math_ops.cast(y_true, y_pred.dtype)
  y_true = K.clip(y_true, K.epsilon(), 1)
  y_pred = K.clip(y_pred, K.epsilon(), 1)
  return math_ops.reduce_sum(y_true * math_ops.log(y_true / y_pred), axis=-1)


@keras_export('keras.metrics.poisson', 'keras.losses.poisson')
@dispatch.add_dispatch_support
def poisson(y_true, y_pred):
  """Computes the Poisson loss between y_true and y_pred.

  The Poisson loss is the mean of the elements of the `Tensor`
  `y_pred - y_true * log(y_pred)`.

  Standalone usage:

  >>> y_true = np.random.randint(0, 2, size=(2, 3))
  >>> y_pred = np.random.random(size=(2, 3))
  >>> loss = tf.keras.losses.poisson(y_true, y_pred)
  >>> assert loss.shape == (2,)
  >>> y_pred = y_pred + 1e-7
  >>> assert np.allclose(
  ...     loss.numpy(), np.mean(y_pred - y_true * np.log(y_pred), axis=-1),
  ...     atol=1e-5)

  Args:
    y_true: Ground truth values. shape = `[batch_size, d0, .. dN]`.
    y_pred: The predicted values. shape = `[batch_size, d0, .. dN]`.

  Returns:
     Poisson loss value. shape = `[batch_size, d0, .. dN-1]`.

  Raises:
    InvalidArgumentError: If `y_true` and `y_pred` have incompatible shapes.
  """
  y_pred = ops.convert_to_tensor_v2_with_dispatch(y_pred)
  y_true = math_ops.cast(y_true, y_pred.dtype)
  return K.mean(y_pred - y_true * math_ops.log(y_pred + K.epsilon()), axis=-1)


@keras_export(
    'keras.losses.cosine_similarity',
    v1=[
        'keras.metrics.cosine_proximity',
        'keras.metrics.cosine',
        'keras.losses.cosine_proximity',
        'keras.losses.cosine',
        'keras.losses.cosine_similarity',
    ])
@dispatch.add_dispatch_support
def cosine_similarity(y_true, y_pred, axis=-1):
  """Computes the cosine similarity between labels and predictions.

  Note that it is a number between -1 and 1. When it is a negative number
  between -1 and 0, 0 indicates orthogonality and values closer to -1
  indicate greater similarity. The values closer to 1 indicate greater
  dissimilarity. This makes it usable as a loss function in a setting
  where you try to maximize the proximity between predictions and
  targets. If either `y_true` or `y_pred` is a zero vector, cosine
  similarity will be 0 regardless of the proximity between predictions
  and targets.

  `loss = -sum(l2_norm(y_true) * l2_norm(y_pred))`

  Standalone usage:

  >>> y_true = [[0., 1.], [1., 1.], [1., 1.]]
  >>> y_pred = [[1., 0.], [1., 1.], [-1., -1.]]
  >>> loss = tf.keras.losses.cosine_similarity(y_true, y_pred, axis=1)
  >>> loss.numpy()
  array([-0., -0.999, 0.999], dtype=float32)

  Args:
    y_true: Tensor of true targets.
    y_pred: Tensor of predicted targets.
    axis: Axis along which to determine similarity.

  Returns:
    Cosine similarity tensor.
  """
  y_true = nn.l2_normalize(y_true, axis=axis)
  y_pred = nn.l2_normalize(y_pred, axis=axis)
  return -math_ops.reduce_sum(y_true * y_pred, axis=axis)


@keras_export('keras.losses.CosineSimilarity')
class CosineSimilarity(LossFunctionWrapper):
  """Computes the cosine similarity between labels and predictions.

  Note that it is a number between -1 and 1. When it is a negative number
  between -1 and 0, 0 indicates orthogonality and values closer to -1
  indicate greater similarity. The values closer to 1 indicate greater
  dissimilarity. This makes it usable as a loss function in a setting
  where you try to maximize the proximity between predictions and targets.
  If either `y_true` or `y_pred` is a zero vector, cosine similarity will be 0
  regardless of the proximity between predictions and targets.

  `loss = -sum(l2_norm(y_true) * l2_norm(y_pred))`

  Standalone usage:

  >>> y_true = [[0., 1.], [1., 1.]]
  >>> y_pred = [[1., 0.], [1., 1.]]
  >>> # Using 'auto'/'sum_over_batch_size' reduction type.
  >>> cosine_loss = tf.keras.losses.CosineSimilarity(axis=1)
  >>> # l2_norm(y_true) = [[0., 1.], [1./1.414], 1./1.414]]]
  >>> # l2_norm(y_pred) = [[1., 0.], [1./1.414], 1./1.414]]]
  >>> # l2_norm(y_true) . l2_norm(y_pred) = [[0., 0.], [0.5, 0.5]]
  >>> # loss = mean(sum(l2_norm(y_true) . l2_norm(y_pred), axis=1))
  >>> #       = -((0. + 0.) +  (0.5 + 0.5)) / 2
  >>> cosine_loss(y_true, y_pred).numpy()
  -0.5

  >>> # Calling with 'sample_weight'.
  >>> cosine_loss(y_true, y_pred, sample_weight=[0.8, 0.2]).numpy()
  -0.0999

  >>> # Using 'sum' reduction type.
  >>> cosine_loss = tf.keras.losses.CosineSimilarity(axis=1,
  ...     reduction=tf.keras.losses.Reduction.SUM)
  >>> cosine_loss(y_true, y_pred).numpy()
  -0.999

  >>> # Using 'none' reduction type.
  >>> cosine_loss = tf.keras.losses.CosineSimilarity(axis=1,
  ...     reduction=tf.keras.losses.Reduction.NONE)
  >>> cosine_loss(y_true, y_pred).numpy()
  array([-0., -0.999], dtype=float32)

  Usage with the `compile()` API:

  ```python
  model.compile(optimizer='sgd', loss=tf.keras.losses.CosineSimilarity(axis=1))
  ```

  Args:
    axis: (Optional) Defaults to -1. The dimension along which the cosine
      similarity is computed.
    reduction: (Optional) Type of `tf.keras.losses.Reduction` to apply to loss.
      Default value is `AUTO`. `AUTO` indicates that the reduction option will
      be determined by the usage context. For almost all cases this defaults to
      `SUM_OVER_BATCH_SIZE`. When used with `tf.distribute.Strategy`, outside of
      built-in training loops such as `tf.keras` `compile` and `fit`, using
      `AUTO` or `SUM_OVER_BATCH_SIZE` will raise an error. Please see this
      custom training [tutorial]
      (https://www.tensorflow.org/tutorials/distribute/custom_training) for more
        details.
    name: Optional name for the op.
  """

  def __init__(self,
               axis=-1,
               reduction=losses_utils.ReductionV2.AUTO,
               name='cosine_similarity'):
    super(CosineSimilarity, self).__init__(
        cosine_similarity, reduction=reduction, name=name, axis=axis)


# Aliases.

bce = BCE = binary_crossentropy
mse = MSE = mean_squared_error
mae = MAE = mean_absolute_error
mape = MAPE = mean_absolute_percentage_error
msle = MSLE = mean_squared_logarithmic_error
kld = KLD = kullback_leibler_divergence = kl_divergence
logcosh = log_cosh
huber_loss = huber


def is_categorical_crossentropy(loss):
  result = ((isinstance(loss, CategoricalCrossentropy) or
             (isinstance(loss, LossFunctionWrapper) and
              loss.fn == categorical_crossentropy) or
             (hasattr(loss, '__name__') and
              loss.__name__ == 'categorical_crossentropy') or
             (loss == 'categorical_crossentropy')))
  return result


@keras_export('keras.losses.serialize')
def serialize(loss):
  """Serializes loss function or `Loss` instance.

  Args:
    loss: A Keras `Loss` instance or a loss function.

  Returns:
    Loss configuration dictionary.
  """
  return serialize_keras_object(loss)


@keras_export('keras.losses.deserialize')
def deserialize(name, custom_objects=None):
  """Deserializes a serialized loss class/function instance.

  Args:
      name: Loss configuration.
      custom_objects: Optional dictionary mapping names (strings) to custom
        objects (classes and functions) to be considered during deserialization.

  Returns:
      A Keras `Loss` instance or a loss function.
  """
  return deserialize_keras_object(
      name,
      module_objects=globals(),
      custom_objects=custom_objects,
      printable_module_name='loss function')


@keras_export('keras.losses.get')
def get(identifier):
  """Retrieves a Keras loss as a `function`/`Loss` class instance.

  The `identifier` may be the string name of a loss function or `Loss` class.

  >>> loss = tf.keras.losses.get("categorical_crossentropy")
  >>> type(loss)
  <class 'function'>
  >>> loss = tf.keras.losses.get("CategoricalCrossentropy")
  >>> type(loss)
  <class '...tensorflow.python.keras.losses.CategoricalCrossentropy'>

  You can also specify `config` of the loss to this function by passing dict
  containing `class_name` and `config` as an identifier. Also note that the
  `class_name` must map to a `Loss` class

  >>> identifier = {"class_name": "CategoricalCrossentropy",
  ...               "config": {"from_logits": True}}
  >>> loss = tf.keras.losses.get(identifier)
  >>> type(loss)
  <class '...tensorflow.python.keras.losses.CategoricalCrossentropy'>

  Args:
    identifier: A loss identifier. One of None or string name of a loss
      function/class or loss configuration dictionary or a loss function or a
      loss class instance

  Returns:
    A Keras loss as a `function`/ `Loss` class instance.

  Raises:
    ValueError: If `identifier` cannot be interpreted.
  """
  if identifier is None:
    return None
  if isinstance(identifier, six.string_types):
    identifier = str(identifier)
    return deserialize(identifier)
  if isinstance(identifier, dict):
    return deserialize(identifier)
  elif callable(identifier):
    return identifier
  else:
    raise ValueError(
        'Could not interpret loss function identifier: {}'.format(identifier))


LABEL_DTYPES_FOR_LOSSES = {
    losses_impl.sparse_softmax_cross_entropy: 'int32',
    sparse_categorical_crossentropy: 'int32'
}<|MERGE_RESOLUTION|>--- conflicted
+++ resolved
@@ -1645,15 +1645,9 @@
     num_classes = math_ops.cast(array_ops.shape(y_true)[-1], y_pred.dtype)
     return y_true * (1.0 - label_smoothing) + (label_smoothing / num_classes)
 
-<<<<<<< HEAD
   y_true = smart_cond.smart_cond(
       label_smoothing, _smooth_labels, lambda: y_true)
   return K.categorical_crossentropy(y_true, y_pred, from_logits=from_logits, axis=axis)
-=======
-  y_true = smart_cond.smart_cond(label_smoothing, _smooth_labels,
-                                 lambda: y_true)
-  return K.categorical_crossentropy(y_true, y_pred, from_logits=from_logits)
->>>>>>> 54481bbe
 
 
 @dispatch.dispatch_for_types(categorical_crossentropy,
