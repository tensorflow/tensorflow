# Copyright 2015 The TensorFlow Authors. All Rights Reserved.
#
# Licensed under the Apache License, Version 2.0 (the "License");
# you may not use this file except in compliance with the License.
# You may obtain a copy of the License at
#
#     http://www.apache.org/licenses/LICENSE-2.0
#
# Unless required by applicable law or agreed to in writing, software
# distributed under the License is distributed on an "AS IS" BASIS,
# WITHOUT WARRANTIES OR CONDITIONS OF ANY KIND, either express or implied.
# See the License for the specific language governing permissions and
# limitations under the License.
# ==============================================================================
# pylint: disable=protected-access
"""Home of estimator related functions.
"""
from __future__ import absolute_import
from __future__ import division
from __future__ import print_function

import os

from tensorflow.python.client import session
from tensorflow.python.estimator import estimator as estimator_lib
from tensorflow.python.estimator import export as export_lib
from tensorflow.python.estimator import model_fn as model_fn_lib
from tensorflow.python.estimator import run_config as run_config_lib
from tensorflow.python.framework import ops
from tensorflow.python.framework import random_seed
from tensorflow.python.framework import sparse_tensor as sparse_tensor_lib
from tensorflow.python.keras._impl.keras import backend as K
from tensorflow.python.keras._impl.keras import models
from tensorflow.python.keras._impl.keras import optimizers
from tensorflow.python.keras._impl.keras.engine.base_layer import Layer
from tensorflow.python.keras._impl.keras.engine.network import Network
from tensorflow.python.keras._impl.keras.utils.generic_utils import CustomObjectScope
from tensorflow.python.ops import check_ops
from tensorflow.python.ops import math_ops
from tensorflow.python.ops import metrics as metrics_module
from tensorflow.python.ops import variables as variables_module
from tensorflow.python.platform import tf_logging as logging
from tensorflow.python.saved_model import signature_constants
from tensorflow.python.training import saver as saver_lib
from tensorflow.python.training import training_util
from tensorflow.python.util.tf_export import tf_export

_DEFAULT_SERVING_KEY = signature_constants.DEFAULT_SERVING_SIGNATURE_DEF_KEY


def _cast_tensor_to_floatx(x):
  """Cast tensor to keras's floatx dtype if it is not already the same dtype."""
  if x.dtype == K.floatx():
    return x
  else:
    return math_ops.cast(x, K.floatx())


<<<<<<< HEAD
def _convert_tensor(x):
  """Create or cast tensor if needed."""
  if not isinstance(x, (ops.Tensor, sparse_tensor_lib.SparseTensor)):
    # x is a numpy array
    x = sparse_tensor_lib.convert_to_tensor_or_sparse_tensor(x)
  if check_ops.is_numeric_tensor(x):
    # is_numeric_tensor returns False if provided with a numpy array
    x = _cast_tensor_to_floatx(x)
  return x
=======
def _any_variable_initalized():
  """Check if any variable has been initialized in the Keras model.

  Returns:
    boolean, True if at least one variable has been initalized, else False.
  """
  variables = variables_module.global_variables()
  for v in variables:
    if getattr(v, '_keras_initialized', False):
      return True
  return False
>>>>>>> 0c1ea2db


def _create_ordered_io(keras_model, estimator_io, is_input=True):
  """Create a list of tensors from IO dictionary based on Keras IO order.

  Args:
    keras_model: An instance of compiled keras model.
    estimator_io: The features or labels (dict or plain array) from model_fn.
    is_input: True if dictionary is for inputs.

  Returns:
    A list of tensors based on Keras IO order.

  Raises:
    ValueError: if dictionary keys cannot be found in Keras model input_names
      or output_names.
  """
  if isinstance(estimator_io, (list, tuple)):
    # Case currently not supported by most built-in input_fn,
    # but it's good to have for sanity
    return [_convert_tensor(x) for x in estimator_io]
  elif isinstance(estimator_io, dict):
    if is_input:
      if keras_model._is_graph_network:
        keras_io_names = keras_model.input_names
      else:
        keras_io_names = [
            'input_%d' % i for i in range(1, len(estimator_io) + 1)]
    else:
      if keras_model._is_graph_network:
        keras_io_names = keras_model.output_names
      else:
        keras_io_names = [
            'output_%d' % i for i in range(1, len(estimator_io) + 1)]

    for key in estimator_io:
      if key not in keras_io_names:
        raise ValueError(
            'Cannot find %s with name "%s" in Keras Model. '
            'It needs to match one '
            'of the following: %s' % ('input' if is_input else 'output', key,
                                      ', '.join(keras_io_names)))
      tensors = [_convert_tensor(estimator_io[io_name])
                 for io_name in keras_io_names]
    return tensors
  else:
    # Plain array.
    return _convert_tensor(estimator_io)


def _in_place_subclassed_model_reset(model):
  """Substitute for model cloning that works for subclassed models.

  Subclassed models cannot be cloned because their topology is not serializable.
  To "instantiate" an identical model in a new TF graph, we reuse the original
  model object, but we clear its state.

  After calling this function on a model intance, you can use the model instance
  as if it were a model clone (in particular you can use it in a new graph).

  This method clears the state of the input model. It is thus destructive.
  However the original state can be restored fully by calling
  `_in_place_subclassed_model_state_restoration`.

  Args:
    model: Instance of a Keras model created via subclassing.

  Raises:
    ValueError: In case the model uses a subclassed model as inner layer.
  """
  assert not model._is_graph_network  # Only makes sense for subclassed networks
  # Retrieve all layers tracked by the model as well as their attribute names
  attributes_cache = {}
  for name in dir(model):
    try:
      value = getattr(model, name)
    except (AttributeError, ValueError, TypeError):
      continue
    if isinstance(value, Layer):
      attributes_cache[name] = value
      assert value in model._layers
    elif isinstance(value, (list, tuple)) and name not in ('layers', '_layers'):
      # Handle case: list/tuple of layers (also tracked by the Network API).
      if value and all(isinstance(val, Layer) for val in value):
        raise ValueError('We do not support the use of list-of-layers '
                         'attributes in subclassed models used with '
                         '`model_to_estimator` at this time. Found list '
                         'model: %s' % name)

  # Replace layers on the model with fresh layers
  layers_to_names = {value: key for key, value in attributes_cache.items()}
  original_layers = model._layers[:]
  model._layers = []
  for layer in original_layers:  # We preserve layer order.
    config = layer.get_config()
    # This will not work for nested subclassed models used as layers.
    # This would be theoretically possible to support, but would add complexity.
    # Only do it if users complain.
    if isinstance(layer, Network) and not layer._is_graph_network:
      raise ValueError('We do not support the use of nested subclassed models '
                       'in `model_to_estimator` at this time. Found nested '
                       'model: %s' % layer)
    fresh_layer = layer.__class__.from_config(config)
    name = layers_to_names[layer]
    setattr(model, name, fresh_layer)

  # Cache original model build attributes (in addition to layers)
  if (not hasattr(model, '_original_attributes_cache') or
      model._original_attributes_cache is None):
    if model.built:
      attributes_to_cache = [
          'inputs',
          'outputs',
          '_feed_outputs',
          '_feed_output_names',
          '_feed_output_shapes',
          '_feed_loss_fns',
          'loss_weights_list',
          'targets',
          '_feed_targets',
          'sample_weight_modes',
          'weighted_metrics',
          'metrics_names',
          'metrics_tensors',
          'metrics_updates',
          'stateful_metric_names',
          'total_loss',
          'sample_weights',
          '_feed_sample_weights',
          'train_function',
          'test_function',
          'predict_function',
          '_collected_trainable_weights',
          '_feed_inputs',
          '_feed_input_names',
          '_feed_input_shapes',
          'optimizer',
      ]
      for name in attributes_to_cache:
        attributes_cache[name] = getattr(model, name)
  model._original_attributes_cache = attributes_cache

  # Reset built state
  model.built = False
  model.inputs = None
  model.outputs = None


def _in_place_subclassed_model_state_restoration(model):
  """Restores the original state of a model after it was "reset".

  This undoes this action of `_in_place_subclassed_model_reset`.

  Args:
    model: Instance of a Keras model created via subclassing, on which
      `_in_place_subclassed_model_reset` was previously called.
  """
  assert not model._is_graph_network
  # Restore layers and build attributes
  if (hasattr(model, '_original_attributes_cache') and
      model._original_attributes_cache is not None):
    model._layers = []
    for name, value in model._original_attributes_cache.items():
      setattr(model, name, value)
    model._original_attributes_cache = None
  else:
    # Restore to the state of a never-called model.
    model.built = False
    model.inputs = None
    model.outputs = None


def _clone_and_build_model(mode,
                           keras_model,
                           custom_objects,
                           features=None,
                           labels=None):
  """Clone and build the given keras_model.

  Args:
    mode: training mode.
    keras_model: an instance of compiled keras model.
    custom_objects: Dictionary for custom objects.
    features: Dict of tensors.
    labels: Dict of tensors, or single tensor instance.

  Returns:
    The newly built model.
  """
  # Set to True during training, False for inference.
  K.set_learning_phase(mode == model_fn_lib.ModeKeys.TRAIN)

  # Get list of inputs.
  if features is None:
    input_tensors = None
  else:
    input_tensors = _create_ordered_io(keras_model,
                                       estimator_io=features,
                                       is_input=True)
  # Get list of outputs.
  if labels is None:
    target_tensors = None
  elif isinstance(labels, dict):
    target_tensors = _create_ordered_io(keras_model,
                                        estimator_io=labels,
                                        is_input=False)
  else:
    target_tensors = [
        _convert_tensor(
            sparse_tensor_lib.convert_to_tensor_or_sparse_tensor(labels))
    ]

  if keras_model._is_graph_network:
    if custom_objects:
      with CustomObjectScope(custom_objects):
        model = models.clone_model(keras_model, input_tensors=input_tensors)
    else:
      model = models.clone_model(keras_model, input_tensors=input_tensors)
  else:
    model = keras_model
    _in_place_subclassed_model_reset(model)
    if input_tensors is not None:
      model._set_inputs(input_tensors)

  # Compile/Build model
  if mode is model_fn_lib.ModeKeys.PREDICT:
    if isinstance(model, models.Sequential):
      model.build()
  else:
    if isinstance(keras_model.optimizer, optimizers.TFOptimizer):
      optimizer = keras_model.optimizer
    else:
      optimizer_config = keras_model.optimizer.get_config()
      optimizer = keras_model.optimizer.__class__.from_config(optimizer_config)
    optimizer.iterations = training_util.get_or_create_global_step()

    model.compile(
        optimizer,
        keras_model.loss,
        metrics=keras_model.metrics,
        loss_weights=keras_model.loss_weights,
        sample_weight_mode=keras_model.sample_weight_mode,
        weighted_metrics=keras_model.weighted_metrics,
        target_tensors=target_tensors)
  return model


def _create_keras_model_fn(keras_model, custom_objects=None):
  """Creates model_fn for keras Estimator.

  Args:
    keras_model: an instance of compiled keras model.
    custom_objects: Dictionary for custom objects.

  Returns:
    The model_fn for a keras Estimator.
  """

  def model_fn(features, labels, mode):
    """model_fn for keras Estimator."""
    model = _clone_and_build_model(mode, keras_model, custom_objects, features,
                                   labels)
    # Get inputs to EstimatorSpec
    predictions = dict(zip(model.output_names, model.outputs))

    loss = None
    train_op = None
    eval_metric_ops = None

    # Set loss and metric only during train and evaluate.
    if mode is not model_fn_lib.ModeKeys.PREDICT:
      if mode is model_fn_lib.ModeKeys.TRAIN:
        model._make_train_function()  # pylint: disable=protected-access
      else:
        model._make_test_function()  # pylint: disable=protected-access
      loss = model.total_loss

      if model.metrics:
        # TODO(fchollet): support stateful metrics
        eval_metric_ops = {}
        # When each metric maps to an output
        if isinstance(model.metrics, dict):
          for i, output_name in enumerate(model.metrics.keys()):
            metric_name = model.metrics[output_name]
            if callable(metric_name):
              metric_name = metric_name.__name__
            # When some outputs use the same metric
            if list(model.metrics.values()).count(metric_name) > 1:
              metric_name += '_' + output_name
            eval_metric_ops[metric_name] = metrics_module.mean(
                model.metrics_tensors[i - len(model.metrics)])
        else:
          for i, metric_name in enumerate(model.metrics):
            if callable(metric_name):
              metric_name = metric_name.__name__
            eval_metric_ops[metric_name] = metrics_module.mean(
                model.metrics_tensors[i])

    # Set train_op only during train.
    if mode is model_fn_lib.ModeKeys.TRAIN:
      train_op = model.train_function.updates_op

    if not model._is_graph_network:
      # Reset model state to original state,
      # to avoid `model_fn` being destructive for the initial model argument.
      _in_place_subclassed_model_state_restoration(keras_model)
    return model_fn_lib.EstimatorSpec(
        mode=mode,
        predictions=predictions,
        loss=loss,
        train_op=train_op,
        eval_metric_ops=eval_metric_ops,
        export_outputs={
            _DEFAULT_SERVING_KEY:
            export_lib.export_output.PredictOutput(predictions)
        })

  return model_fn


def _save_first_checkpoint(keras_model, estimator, custom_objects,
                           keras_weights):
  """Save first checkpoint for the keras Estimator.

  Args:
    keras_model: an instance of compiled keras model.
    estimator: keras estimator.
    custom_objects: Dictionary for custom objects.
    keras_weights: A flat list of Numpy arrays for weights of given keras_model.

  Returns:
    The model_fn for a keras Estimator.
  """
  # Load weights and save to checkpoint if there is no checkpoint
  latest_path = saver_lib.latest_checkpoint(estimator.model_dir)
  if not latest_path:
    with ops.Graph().as_default():
      random_seed.set_random_seed(estimator.config.tf_random_seed)
      training_util.create_global_step()
      model = _clone_and_build_model(model_fn_lib.ModeKeys.TRAIN, keras_model,
                                     custom_objects)
      # save to checkpoint
      with session.Session(config=estimator._session_config) as sess:
        if keras_weights:
          model.set_weights(keras_weights)
        # Make update ops and initialize all variables.
        if not model.train_function:
          # pylint: disable=protected-access
          model._make_train_function()
          K._initialize_variables(sess)
          # pylint: enable=protected-access
        saver = saver_lib.Saver()
        saver.save(sess, os.path.join(estimator.model_dir, 'keras_model.ckpt'))


@tf_export('keras.estimator.model_to_estimator')
def model_to_estimator(keras_model=None,
                       keras_model_path=None,
                       custom_objects=None,
                       model_dir=None,
                       config=None):
  """Constructs an `Estimator` instance from given keras model.

  For usage example, please see
  @{$programmers_guide/estimators$creating_estimators_from_keras_models}.

  Args:
    keras_model: Keras model in memory.
    keras_model_path: Directory to a keras model on disk.
    custom_objects: Dictionary for custom objects.
    model_dir: Directory to save Estimator model parameters, graph and etc.
    config: Configuration object.

  Returns:
    An Estimator from given keras model.

  Raises:
    ValueError: if neither keras_model nor keras_model_path was given.
    ValueError: if both keras_model and keras_model_path was given.
    ValueError: if the keras_model_path is a GCS URI.
    ValueError: if keras_model has not been compiled.
  """
  if (not keras_model) and (not keras_model_path):
    raise ValueError(
        'Either `keras_model` or `keras_model_path` needs to be provided.')
  if keras_model and keras_model_path:
    raise ValueError(
        'Please specity either `keras_model` or `keras_model_path`, '
        'but not both.')

  if not keras_model:
    if keras_model_path.startswith(
        'gs://') or 'storage.googleapis.com' in keras_model_path:
      raise ValueError(
          '%s is not a local path. Please copy the model locally first.' %
          keras_model_path)
    logging.info('Loading models from %s', keras_model_path)
    keras_model = models.load_model(keras_model_path)
  else:
    logging.info('Using the Keras model provided.')
    keras_model = keras_model

  if not hasattr(keras_model, 'optimizer') or not keras_model.optimizer:
    raise ValueError(
        'The given keras model has not been compiled yet. Please compile first '
        'before calling `model_to_estimator`.')

  if isinstance(config, dict):
    config = run_config_lib.RunConfig(**config)

  keras_model_fn = _create_keras_model_fn(keras_model, custom_objects)
  estimator = estimator_lib.Estimator(
      keras_model_fn, model_dir=model_dir, config=config)

  # Check if we need to call get_weights:
  if _any_variable_initalized():
    keras_weights = keras_model.get_weights()
    # Warn if config passed to estimator tries to update GPUOptions. If a
    # session has already been created, the GPUOptions passed to the first
    # session sticks.
    if estimator._session_config.HasField('gpu_options'):
      logging.warning(
          'The Keras backend session has already been set. '
          'The _session_config passed to model_to_estimator will not be used.')
  else:
    # Pass the config into keras backend's default session.
    sess = session.Session(config=estimator._session_config)
    K.set_session(sess)
    keras_weights = None

  if keras_model._is_graph_network:
    # TODO(yifeif): move checkpoint initialization to scaffold.init_fn
    _save_first_checkpoint(keras_model,
                           estimator,
                           custom_objects,
                           keras_weights)
  elif keras_model.built:
    logging.warning('You are creating an Estimator from a Keras model '
                    'manually subclassed from `Model`, that was '
                    'already called on some inputs (and thus already had '
                    'weights). We are currently unable to preserve '
                    'the model\'s state (its weights) '
                    'as part of the estimator '
                    'in this case. Be warned that the estimator '
                    'has been created using '
                    'a freshly initialized version of your model.\n'
                    'Note that this doesn\'t affect the state of the '
                    'model instance you passed as `keras_model` argument.')
  return estimator<|MERGE_RESOLUTION|>--- conflicted
+++ resolved
@@ -55,8 +55,7 @@
   else:
     return math_ops.cast(x, K.floatx())
 
-
-<<<<<<< HEAD
+  
 def _convert_tensor(x):
   """Create or cast tensor if needed."""
   if not isinstance(x, (ops.Tensor, sparse_tensor_lib.SparseTensor)):
@@ -66,7 +65,8 @@
     # is_numeric_tensor returns False if provided with a numpy array
     x = _cast_tensor_to_floatx(x)
   return x
-=======
+
+
 def _any_variable_initalized():
   """Check if any variable has been initialized in the Keras model.
 
@@ -78,7 +78,6 @@
     if getattr(v, '_keras_initialized', False):
       return True
   return False
->>>>>>> 0c1ea2db
 
 
 def _create_ordered_io(keras_model, estimator_io, is_input=True):
