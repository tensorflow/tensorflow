--- conflicted
+++ resolved
@@ -1093,17 +1093,12 @@
     srcs = ["layers/lstm_v2_test.py"],
     python_version = "PY3",
     shard_count = 12,
-    tags = ["no_rocm"],
-    deps = [
-        ":keras",
-        "//tensorflow/python:client_testlib",
-        "//third_party/py/numpy",
-        "@absl_py//absl/testing:parameterized",
-    ],
-<<<<<<< HEAD
-=======
-    shard_count = 12,
->>>>>>> 133997d1
+    deps = [
+        ":keras",
+        "//tensorflow/python:client_testlib",
+        "//third_party/py/numpy",
+        "@absl_py//absl/testing:parameterized",
+    ],
 )
 
 cuda_py_test(
@@ -1112,17 +1107,12 @@
     srcs = ["layers/gru_v2_test.py"],
     python_version = "PY3",
     shard_count = 12,
-    tags = ["no_rocm"],
-    deps = [
-        ":keras",
-        "//tensorflow/python:client_testlib",
-        "//third_party/py/numpy",
-        "@absl_py//absl/testing:parameterized",
-    ],
-<<<<<<< HEAD
-=======
-    shard_count = 12,
->>>>>>> 133997d1
+    deps = [
+        ":keras",
+        "//tensorflow/python:client_testlib",
+        "//third_party/py/numpy",
+        "@absl_py//absl/testing:parameterized",
+    ],
 )
 
 tf_py_test(
