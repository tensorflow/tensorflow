# Copyright 2016 The TensorFlow Authors. All Rights Reserved.
#
# Licensed under the Apache License, Version 2.0 (the "License");
# you may not use this file except in compliance with the License.
# You may obtain a copy of the License at
#
#     http://www.apache.org/licenses/LICENSE-2.0
#
# Unless required by applicable law or agreed to in writing, software
# distributed under the License is distributed on an "AS IS" BASIS,
# WITHOUT WARRANTIES OR CONDITIONS OF ANY KIND, either express or implied.
# See the License for the specific language governing permissions and
# limitations under the License.
# ==============================================================================
"""Utilities for unit-testing Keras."""

from __future__ import absolute_import
from __future__ import division
from __future__ import print_function

import threading

import numpy as np

from tensorflow.python import keras
from tensorflow.python.eager import context
from tensorflow.python.framework import tensor_shape
from tensorflow.python.keras.optimizer_v2 import adadelta as adadelta_v2
from tensorflow.python.keras.optimizer_v2 import adagrad as adagrad_v2
from tensorflow.python.keras.optimizer_v2 import adam as adam_v2
from tensorflow.python.keras.optimizer_v2 import adamax as adamax_v2
from tensorflow.python.keras.optimizer_v2 import gradient_descent as gradient_descent_v2
from tensorflow.python.keras.optimizer_v2 import nadam as nadam_v2
from tensorflow.python.keras.optimizer_v2 import rmsprop as rmsprop_v2
from tensorflow.python.training.rmsprop import RMSPropOptimizer
from tensorflow.python.util import tf_contextlib
from tensorflow.python.util import tf_inspect


def get_test_data(train_samples,
                  test_samples,
                  input_shape,
                  num_classes,
                  random_seed=None):
  """Generates test data to train a model on.

  Arguments:
    train_samples: Integer, how many training samples to generate.
    test_samples: Integer, how many test samples to generate.
    input_shape: Tuple of integers, shape of the inputs.
    num_classes: Integer, number of classes for the data and targets.
    random_seed: Integer, random seed used by numpy to generate data.

  Returns:
    A tuple of Numpy arrays: `(x_train, y_train), (x_test, y_test)`.
  """
  if random_seed is not None:
    np.random.seed(random_seed)
  num_sample = train_samples + test_samples
  templates = 2 * num_classes * np.random.random((num_classes,) + input_shape)
  y = np.random.randint(0, num_classes, size=(num_sample,))
  x = np.zeros((num_sample,) + input_shape, dtype=np.float32)
  for i in range(num_sample):
    x[i] = templates[y[i]] + np.random.normal(loc=0, scale=1., size=input_shape)
  return ((x[:train_samples], y[:train_samples]),
          (x[train_samples:], y[train_samples:]))


def layer_test(layer_cls, kwargs=None, input_shape=None, input_dtype=None,
               input_data=None, expected_output=None,
               expected_output_dtype=None):
  """Test routine for a layer with a single input and single output.

  Arguments:
    layer_cls: Layer class object.
    kwargs: Optional dictionary of keyword arguments for instantiating the
      layer.
    input_shape: Input shape tuple.
    input_dtype: Data type of the input data.
    input_data: Numpy array of input data.
    expected_output: Shape tuple for the expected shape of the output.
    expected_output_dtype: Data type expected for the output.

  Returns:
    The output data (Numpy array) returned by the layer, for additional
    checks to be done by the calling code.

  Raises:
    ValueError: if `input_shape is None`.
  """
  if input_data is None:
    if input_shape is None:
      raise ValueError('input_shape is None')
    if not input_dtype:
      input_dtype = 'float32'
    input_data_shape = list(input_shape)
    for i, e in enumerate(input_data_shape):
      if e is None:
        input_data_shape[i] = np.random.randint(1, 4)
    input_data = 10 * np.random.random(input_data_shape)
    if input_dtype[:5] == 'float':
      input_data -= 0.5
    input_data = input_data.astype(input_dtype)
  elif input_shape is None:
    input_shape = input_data.shape
  if input_dtype is None:
    input_dtype = input_data.dtype
  if expected_output_dtype is None:
    expected_output_dtype = input_dtype

  # instantiation
  kwargs = kwargs or {}
  layer = layer_cls(**kwargs)

  # test get_weights , set_weights at layer level
  weights = layer.get_weights()
  layer.set_weights(weights)

  # test and instantiation from weights
  if 'weights' in tf_inspect.getargspec(layer_cls.__init__):
    kwargs['weights'] = weights
    layer = layer_cls(**kwargs)

  # test in functional API
  x = keras.layers.Input(shape=input_shape[1:], dtype=input_dtype)
  y = layer(x)
  if keras.backend.dtype(y) != expected_output_dtype:
    raise AssertionError('When testing layer %s, for input %s, found output '
                         'dtype=%s but expected to find %s.\nFull kwargs: %s' %
                         (layer_cls.__name__,
                          x,
                          keras.backend.dtype(y),
                          expected_output_dtype,
                          kwargs))
  # check shape inference
  model = keras.models.Model(x, y)
  expected_output_shape = tuple(
      layer.compute_output_shape(
          tensor_shape.TensorShape(input_shape)).as_list())
  actual_output = model.predict(input_data)
  actual_output_shape = actual_output.shape
  for expected_dim, actual_dim in zip(expected_output_shape,
                                      actual_output_shape):
    if expected_dim is not None:
      if expected_dim != actual_dim:
        raise AssertionError(
            'When testing layer %s, for input %s, found output_shape='
            '%s but expected to find %s.\nFull kwargs: %s' %
            (layer_cls.__name__,
             x,
             actual_output_shape,
             expected_output_shape,
             kwargs))
  if expected_output is not None:
    np.testing.assert_allclose(actual_output, expected_output, rtol=1e-3)

  # test serialization, weight setting at model level
  model_config = model.get_config()
  recovered_model = keras.models.Model.from_config(model_config)
  if model.weights:
    weights = model.get_weights()
    recovered_model.set_weights(weights)
    output = recovered_model.predict(input_data)
    np.testing.assert_allclose(output, actual_output, rtol=1e-3)

  # test training mode (e.g. useful for dropout tests)
  # Rebuild the model to avoid the graph being reused between predict() and
  # train(). This was causing some error for layer with Defun as it body.
  # See b/120160788 for more details. This should be mitigated after 2.0.
  model = keras.models.Model(x, layer(x))
  if _thread_local_data.run_eagerly is not None:
    model.compile(RMSPropOptimizer(0.01), 'mse', weighted_metrics=['acc'],
                  run_eagerly=should_run_eagerly())
  else:
    model.compile(RMSPropOptimizer(0.01), 'mse', weighted_metrics=['acc'])
  model.train_on_batch(input_data, actual_output)

  # test as first layer in Sequential API
  layer_config = layer.get_config()
  layer_config['batch_input_shape'] = input_shape
  layer = layer.__class__.from_config(layer_config)

  model = keras.models.Sequential()
  model.add(layer)
  actual_output = model.predict(input_data)
  actual_output_shape = actual_output.shape
  for expected_dim, actual_dim in zip(expected_output_shape,
                                      actual_output_shape):
    if expected_dim is not None:
      if expected_dim != actual_dim:
        raise AssertionError(
            'When testing layer %s **after deserialization**, '
            'for input %s, found output_shape='
            '%s but expected to find inferred shape %s.\nFull kwargs: %s' %
            (layer_cls.__name__,
             x,
             actual_output_shape,
             expected_output_shape,
             kwargs))
  if expected_output is not None:
    np.testing.assert_allclose(actual_output, expected_output, rtol=1e-3)

  # test serialization, weight setting at model level
  model_config = model.get_config()
  recovered_model = keras.models.Sequential.from_config(model_config)
  if model.weights:
    weights = model.get_weights()
    recovered_model.set_weights(weights)
    output = recovered_model.predict(input_data)
    np.testing.assert_allclose(output, actual_output, rtol=1e-3)

  # for further checks in the caller function
  return actual_output


_thread_local_data = threading.local()
_thread_local_data.model_type = None
_thread_local_data.run_eagerly = None


@tf_contextlib.contextmanager
def model_type_scope(value):
  """Provides a scope within which the model type to test is equal to `value`.

  The model type gets restored to its original value upon exiting the scope.

  Arguments:
     value: model type value

  Yields:
    The provided value.
  """
  previous_value = _thread_local_data.model_type
  try:
    _thread_local_data.model_type = value
    yield value
  finally:
    # Restore model type to initial value.
    _thread_local_data.model_type = previous_value


@tf_contextlib.contextmanager
def run_eagerly_scope(value):
  """Provides a scope within which we compile models to run eagerly or not.

  The boolean gets restored to its original value upon exiting the scope.

  Arguments:
     value: Bool specifying if we should run models eagerly in the active test.
     Should be True or False.

  Yields:
    The provided value.
  """
  previous_value = _thread_local_data.run_eagerly
  try:
    _thread_local_data.run_eagerly = value
    yield value
  finally:
    # Restore model type to initial value.
    _thread_local_data.run_eagerly = previous_value


def should_run_eagerly():
  """Returns whether the models we are testing should be run eagerly."""
  if _thread_local_data.run_eagerly is None:
    raise ValueError('Cannot call `should_run_eagerly()` outside of a '
                     '`run_eagerly_scope()` or `run_all_keras_modes` '
                     'decorator.')

  return _thread_local_data.run_eagerly and context.executing_eagerly()


def get_model_type():
  """Gets the model type that should be tested."""
  if _thread_local_data.model_type is None:
    raise ValueError('Cannot call `get_model_type()` outside of a '
                     '`model_type_scope()` or `run_with_all_model_types` '
                     'decorator.')

  return _thread_local_data.model_type


def get_small_sequential_mlp(num_hidden, num_classes, input_dim=None):
  model = keras.models.Sequential()
  if input_dim:
    model.add(keras.layers.Dense(num_hidden, activation='relu',
                                 input_dim=input_dim))
  else:
    model.add(keras.layers.Dense(num_hidden, activation='relu'))
  activation = 'sigmoid' if num_classes == 1 else 'softmax'
  model.add(keras.layers.Dense(num_classes, activation=activation))
  return model


def get_small_functional_mlp(num_hidden, num_classes, input_dim):
  inputs = keras.Input(shape=(input_dim,))
  outputs = keras.layers.Dense(num_hidden, activation='relu')(inputs)
  activation = 'sigmoid' if num_classes == 1 else 'softmax'
  outputs = keras.layers.Dense(num_classes, activation=activation)(outputs)
  return keras.Model(inputs, outputs)


class _SmallSubclassMLP(keras.Model):
  """A subclass model based small MLP."""

  def __init__(self, num_hidden, num_classes):
    super(_SmallSubclassMLP, self).__init__()
    self.layer_a = keras.layers.Dense(num_hidden, activation='relu')
    activation = 'sigmoid' if num_classes == 1 else 'softmax'
    self.layer_b = keras.layers.Dense(num_classes, activation=activation)

  def call(self, inputs, **kwargs):
    x = self.layer_a(inputs)
    return self.layer_b(x)


class _SmallSubclassMLPCustomBuild(keras.Model):
  """A subclass model small MLP that uses a custom build method."""

  def __init__(self, num_hidden, num_classes):
    super(_SmallSubclassMLPCustomBuild, self).__init__()
    self.layer_a = None
    self.layer_b = None
    self.num_hidden = num_hidden
    self.num_classes = num_classes

  def build(self, input_shape):
    self.layer_a = keras.layers.Dense(self.num_hidden, activation='relu')
    activation = 'sigmoid' if self.num_classes == 1 else 'softmax'
    self.layer_b = keras.layers.Dense(self.num_classes, activation=activation)

  def call(self, inputs, **kwargs):
    x = self.layer_a(inputs)
    return self.layer_b(x)


def get_small_subclass_mlp(num_hidden, num_classes):
  return _SmallSubclassMLP(num_hidden, num_classes)


def get_small_subclass_mlp_with_custom_build(num_hidden, num_classes):
  return _SmallSubclassMLPCustomBuild(num_hidden, num_classes)


def get_small_mlp(num_hidden, num_classes, input_dim):
  """Get a small mlp of the model type specified by `get_model_type`."""
  model_type = get_model_type()
  if model_type == 'subclass':
    return get_small_subclass_mlp(num_hidden, num_classes)
  if model_type == 'subclass_custom_build':
    return get_small_subclass_mlp_with_custom_build(num_hidden, num_classes)
  if model_type == 'sequential':
    return get_small_sequential_mlp(num_hidden, num_classes, input_dim)
  if model_type == 'functional':
    return get_small_functional_mlp(num_hidden, num_classes, input_dim)
  raise ValueError('Unknown model type {}'.format(model_type))


class _SubclassModel(keras.Model):
  """A Keras subclass model."""

  def __init__(self, layers):
    super(_SubclassModel, self).__init__()
<<<<<<< HEAD
    self.all_layers = layers

  def call(self, inputs, **kwargs):
    x = inputs
    for layer in self.all_layers:
=======
    # Note that clone and build doesn't support lists of layers in subclassed
    # models. Adding each layer directly here.
    for i, layer in enumerate(layers):
      setattr(self, self._layer_name_for_i(i), layer)

    self.num_layers = len(layers)

  def _layer_name_for_i(self, i):
    return 'layer{}'.format(i)

  def call(self, inputs, **kwargs):
    x = inputs
    for i in range(self.num_layers):
      layer = getattr(self, self._layer_name_for_i(i))
>>>>>>> f91aeed3
      x = layer(x)
    return x


class _SubclassModelCustomBuild(keras.Model):
  """A Keras subclass model that uses a custom build method."""

  def __init__(self, layer_generating_func):
    super(_SubclassModelCustomBuild, self).__init__()
    self.all_layers = None
    self._layer_generating_func = layer_generating_func

  def build(self, input_shape):
    layers = []
    for layer in self._layer_generating_func():
      layers.append(layer)
    self.all_layers = layers

  def call(self, inputs, **kwargs):
    x = inputs
    for layer in self.all_layers:
      x = layer(x)
    return x


def get_model_from_layers(layers, input_shape=None):
  """Builds a model from a sequence of layers."""
  model_type = get_model_type()
  if model_type == 'subclass':
    return _SubclassModel(layers)

  if model_type == 'subclass_custom_build':
    layer_generating_func = lambda: layers
    return _SubclassModelCustomBuild(layer_generating_func)

  if model_type == 'sequential':
    model = keras.models.Sequential()
    if input_shape:
      model.add(keras.layers.InputLayer(input_shape=input_shape))
    for layer in layers:
      model.add(layer)
    return model

  if model_type == 'functional':
    if not input_shape:
      raise ValueError('Cannot create a functional model from layers with no '
                       'input shape.')
    inputs = keras.Input(shape=input_shape)
    outputs = inputs
    for layer in layers:
      outputs = layer(outputs)
    return keras.Model(inputs, outputs)

  raise ValueError('Unknown model type {}'.format(model_type))


class _MultiIOSubclassModel(keras.Model):
  """Multi IO Keras subclass model."""

  def __init__(self, branch_a, branch_b, shared_input_branch=None,
               shared_output_branch=None):
    super(_MultiIOSubclassModel, self).__init__()
    self._shared_input_branch = shared_input_branch
    self._branch_a = branch_a
    self._branch_b = branch_b
    self._shared_output_branch = shared_output_branch

  def call(self, inputs, **kwargs):
    if self._shared_input_branch:
      for layer in self._shared_input_branch:
        inputs = layer(inputs)
      a = inputs
      b = inputs
    else:
      a, b = inputs

    for layer in self._branch_a:
      a = layer(a)
    for layer in self._branch_b:
      b = layer(b)
    outs = [a, b]

    if self._shared_output_branch:
      for layer in self._shared_output_branch:
        outs = layer(outs)

    return outs


class _MultiIOSubclassModelCustomBuild(keras.Model):
  """Multi IO Keras subclass model that uses a custom build method."""

  def __init__(self, branch_a_func, branch_b_func,
               shared_input_branch_func=None,
               shared_output_branch_func=None):
    super(_MultiIOSubclassModelCustomBuild, self).__init__()
    self._shared_input_branch_func = shared_input_branch_func
    self._branch_a_func = branch_a_func
    self._branch_b_func = branch_b_func
    self._shared_output_branch_func = shared_output_branch_func

    self._shared_input_branch = None
    self._branch_a = None
    self._branch_b = None
    self._shared_output_branch = None

  def build(self, input_shape):
    if self._shared_input_branch_func():
      self._shared_input_branch = self._shared_input_branch_func()
    self._branch_a = self._branch_a_func()
    self._branch_b = self._branch_b_func()

    if self._shared_output_branch_func():
      self._shared_output_branch = self._shared_output_branch_func()

  def call(self, inputs, **kwargs):
    if self._shared_input_branch:
      for layer in self._shared_input_branch:
        inputs = layer(inputs)
      a = inputs
      b = inputs
    else:
      a, b = inputs

    for layer in self._branch_a:
      a = layer(a)
    for layer in self._branch_b:
      b = layer(b)
    outs = a, b

    if self._shared_output_branch:
      for layer in self._shared_output_branch:
        outs = layer(outs)

    return outs


def get_multi_io_model(
    branch_a,
    branch_b,
    shared_input_branch=None,
    shared_output_branch=None):
  """Builds a multi-io model that contains two branches.

  The produced model will be of the type specified by `get_model_type`.

  To build a two-input, two-output model:
    Specify a list of layers for branch a and branch b, but do not specify any
    shared input branch or shared output branch. The resulting model will apply
    each branch to a different input, to produce two outputs.

    The first value in branch_a must be the Keras 'Input' layer for branch a,
    and the first value in branch_b must be the Keras 'Input' layer for
    branch b.

    example usage:
    ```
    branch_a = [Input(shape=(2,), name='a'), Dense(), Dense()]
    branch_b = [Input(shape=(3,), name='b'), Dense(), Dense()]

    model = get_multi_io_model(branch_a, branch_b)
    ```

  To build a two-input, one-output model:
    Specify a list of layers for branch a and branch b, and specify a
    shared output branch. The resulting model will apply
    each branch to a different input. It will then apply the shared output
    branch to a tuple containing the intermediate outputs of each branch,
    to produce a single output. The first layer in the shared_output_branch
    must be able to merge a tuple of two tensors.

    The first value in branch_a must be the Keras 'Input' layer for branch a,
    and the first value in branch_b must be the Keras 'Input' layer for
    branch b.

    example usage:
    ```
    input_branch_a = [Input(shape=(2,), name='a'), Dense(), Dense()]
    input_branch_b = [Input(shape=(3,), name='b'), Dense(), Dense()]
    shared_output_branch = [Concatenate(), Dense(), Dense()]

    model = get_multi_io_model(input_branch_a, input_branch_b,
                               shared_output_branch=shared_output_branch)
    ```
  To build a one-input, two-output model:
    Specify a list of layers for branch a and branch b, and specify a
    shared input branch. The resulting model will take one input, and apply
    the shared input branch to it. It will then respectively apply each branch
    to that intermediate result in parallel, to produce two outputs.

    The first value in the shared_input_branch must be the Keras 'Input' layer
    for the whole model. Branch a and branch b should not contain any Input
    layers.

    example usage:
    ```
    shared_input_branch = [Input(shape=(2,), name='in'), Dense(), Dense()]
    output_branch_a = [Dense(), Dense()]
    output_branch_b = [Dense(), Dense()]


    model = get_multi_io_model(output__branch_a, output_branch_b,
                               shared_input_branch=shared_input_branch)
    ```

  Args:
    branch_a: A sequence of layers for branch a of the model.
    branch_b: A sequence of layers for branch b of the model.
    shared_input_branch: An optional sequence of layers to apply to a single
      input, before applying both branches to that intermediate result. If set,
      the model will take only one input instead of two. Defaults to None.
    shared_output_branch: An optional sequence of layers to merge the
      intermediate results produced by branch a and branch b. If set,
      the model will produce only one output instead of two. Defaults to None.

  Returns:
    A multi-io model of the type specified by `get_model_type`, specified
    by the different branches.
  """
  # Extract the functional inputs from the layer lists
  if shared_input_branch:
    inputs = shared_input_branch[0]
    shared_input_branch = shared_input_branch[1:]
  else:
    inputs = branch_a[0], branch_b[0]
    branch_a = branch_a[1:]
    branch_b = branch_b[1:]

  model_type = get_model_type()
  if model_type == 'subclass':
    return _MultiIOSubclassModel(branch_a, branch_b, shared_input_branch,
                                 shared_output_branch)

  if model_type == 'subclass_custom_build':
    return _MultiIOSubclassModelCustomBuild((lambda: branch_a),
                                            (lambda: branch_b),
                                            (lambda: shared_input_branch),
                                            (lambda: shared_output_branch))

  if model_type == 'sequential':
    raise ValueError('Cannot use `get_multi_io_model` to construct '
                     'sequential models')

  if model_type == 'functional':
    if shared_input_branch:
      a_and_b = inputs
      for layer in shared_input_branch:
        a_and_b = layer(a_and_b)
      a = a_and_b
      b = a_and_b
    else:
      a, b = inputs

    for layer in branch_a:
      a = layer(a)
    for layer in branch_b:
      b = layer(b)
    outputs = a, b

    if shared_output_branch:
      for layer in shared_output_branch:
        outputs = layer(outputs)

    return keras.Model(inputs, outputs)

<<<<<<< HEAD
  raise ValueError('Unknown model type {}'.format(model_type))
=======
  raise ValueError('Unknown model type {}'.format(model_type))


_V2_OPTIMIZER_MAP = {
    'adadelta': adadelta_v2.Adadelta,
    'adagrad': adagrad_v2.Adagrad,
    'adam': adam_v2.Adam,
    'adamax': adamax_v2.Adamax,
    'nadam': nadam_v2.Nadam,
    'rmsprop': rmsprop_v2.RMSprop,
    'sgd': gradient_descent_v2.SGD
}


def get_v2_optimizer(name, **kwargs):
  """Get the v2 optimizer requested.

  This is only necessary until v2 are the default, as we are testing in Eager,
  and Eager + v1 optimizers fail tests. When we are in v2, the strings alone
  should be sufficient, and this mapping can theoretically be removed.

  Args:
    name: string name of Keras v2 optimizer.
    **kwargs: any kwargs to pass to the optimizer constructor.

  Returns:
    Initialized Keras v2 optimizer.

  Raises:
    ValueError: if an unknown name was passed.
  """
  try:
    return _V2_OPTIMIZER_MAP[name](**kwargs)
  except KeyError:
    raise ValueError(
        'Could not find requested v2 optimizer: {}\nValid choices: {}'.format(
            name, list(_V2_OPTIMIZER_MAP.keys())))
>>>>>>> f91aeed3
<|MERGE_RESOLUTION|>--- conflicted
+++ resolved
@@ -362,13 +362,6 @@
 
   def __init__(self, layers):
     super(_SubclassModel, self).__init__()
-<<<<<<< HEAD
-    self.all_layers = layers
-
-  def call(self, inputs, **kwargs):
-    x = inputs
-    for layer in self.all_layers:
-=======
     # Note that clone and build doesn't support lists of layers in subclassed
     # models. Adding each layer directly here.
     for i, layer in enumerate(layers):
@@ -383,7 +376,6 @@
     x = inputs
     for i in range(self.num_layers):
       layer = getattr(self, self._layer_name_for_i(i))
->>>>>>> f91aeed3
       x = layer(x)
     return x
 
@@ -649,9 +641,6 @@
 
     return keras.Model(inputs, outputs)
 
-<<<<<<< HEAD
-  raise ValueError('Unknown model type {}'.format(model_type))
-=======
   raise ValueError('Unknown model type {}'.format(model_type))
 
 
@@ -688,5 +677,4 @@
   except KeyError:
     raise ValueError(
         'Could not find requested v2 optimizer: {}\nValid choices: {}'.format(
-            name, list(_V2_OPTIMIZER_MAP.keys())))
->>>>>>> f91aeed3
+            name, list(_V2_OPTIMIZER_MAP.keys())))