# Copyright 2019 The TensorFlow Authors. All Rights Reserved.
#
# Licensed under the Apache License, Version 2.0 (the "License");
# you may not use this file except in compliance with the License.
# You may obtain a copy of the License at
#
#     http://www.apache.org/licenses/LICENSE-2.0
#
# Unless required by applicable law or agreed to in writing, software
# distributed under the License is distributed on an "AS IS" BASIS,
# WITHOUT WARRANTIES OR CONDITIONS OF ANY KIND, either express or implied.
# See the License for the specific language governing permissions and
# limitations under the License.
# ==============================================================================
# pylint: disable=g-classes-have-attributes
"""Keras layers that implement explicit (approximate) kernel feature maps."""

from __future__ import absolute_import
from __future__ import division
from __future__ import print_function

import numpy as np
import six

from tensorflow.python.framework import dtypes
from tensorflow.python.framework import ops
from tensorflow.python.framework import tensor_shape
from tensorflow.python.keras import initializers
from tensorflow.python.keras.engine import base_layer
from tensorflow.python.keras.engine import input_spec
from tensorflow.python.ops import gen_math_ops
from tensorflow.python.ops import init_ops
from tensorflow.python.ops import nn
from tensorflow.python.util.tf_export import keras_export

_SUPPORTED_RBF_KERNEL_TYPES = ['gaussian', 'laplacian']


@keras_export('keras.layers.experimental.RandomFourierFeatures')
class RandomFourierFeatures(base_layer.Layer):
  r"""Layer that projects its inputs into a random feature space.

  This layer implements a mapping from input space to a space with `output_dim`
  dimensions, which approximates shift-invariant kernels. A kernel function
  `K(x, y)` is shift-invariant if `K(x, y) == k(x - y)` for some function `k`.
  Many popular Radial Basis Functions (RBF), including Gaussian and
  Laplacian kernels, are shift-invariant.

  The implementation of this layer is based on the following paper:
  ["Random Features for Large-Scale Kernel Machines"](
    https://people.eecs.berkeley.edu/~brecht/papers/07.rah.rec.nips.pdf)
  by Ali Rahimi and Ben Recht.

  The distribution from which the parameters of the random features map (layer)
  are sampled determines which shift-invariant kernel the layer approximates
  (see paper for more details). You can use the distribution of your
  choice. The layer supports out-of-the-box
  approximation sof the following two RBF kernels:

  - Gaussian: `K(x, y) == exp(- square(x - y) / (2 * square(scale)))`
  - Laplacian: `K(x, y) = exp(-abs(x - y) / scale))`

  **Note:** Unlike what is described in the paper and unlike what is used in
  the Scikit-Learn implementation, the output of this layer does not apply
  the `sqrt(2 / D)` normalization factor.

  **Usage:** Typically, this layer is used to "kernelize" linear models by
  applying a non-linear transformation (this layer) to the input features and
  then training a linear model on top of the transformed features. Depending on
  the loss function of the linear model, the composition of this layer and the
  linear model results to models that are equivalent (up to approximation) to
  kernel SVMs (for hinge loss), kernel logistic regression (for logistic loss),
  kernel linear regression (for squared loss), etc.

  Examples:

  A kernel multinomial logistic regression model with Gaussian kernel for MNIST:

  ```python
  model = keras.Sequential([
    keras.Input(shape=(784,)),
    RandomFourierFeatures(
        output_dim=4096,
        scale=10.,
        kernel_initializer='gaussian'),
    layers.Dense(units=10, activation='softmax'),
  ])
  model.compile(
      optimizer='adam',
      loss='categorical_crossentropy',
      metrics=['categorical_accuracy']
  )
  ```

  A quasi-SVM classifier for MNIST:

  ```python
  model = keras.Sequential([
    keras.Input(shape=(784,)),
    RandomFourierFeatures(
        output_dim=4096,
        scale=10.,
        kernel_initializer='gaussian'),
    layers.Dense(units=10),
  ])
  model.compile(
      optimizer='adam',
      loss='hinge',
      metrics=['categorical_accuracy']
  )
  ```

  To use another kernel, just replace the layer creation line with:

  ```python
  random_features_layer = RandomFourierFeatures(
      output_dim=500,
      kernel_initializer=<my_initializer>,
      scale=...,
      ...)
  ```

  Arguments:
    output_dim: Positive integer, the dimension of the layer's output, i.e., the
      number of random features used to approximate the kernel.
    kernel_initializer: Determines the distribution of the parameters of the
      random features map (and therefore the kernel approximated by the layer).
      It can be either a string identifier or a Keras `Initializer` instance.
      Currently only 'gaussian' and 'laplacian' are supported string
      identifiers (case insensitive). Note that the kernel matrix is not
      trainable.
    scale: For Gaussian and Laplacian kernels, this corresponds to a scaling
      factor of the corresponding kernel approximated by the layer (see concrete
      definitions above). When provided, it should be a positive float. If None,
      a default value is used: if the kernel initializer is set to "gaussian",
      `scale` defaults to `sqrt(input_dim / 2)`, otherwise, it defaults to 1.0.
      Both the approximation error of the kernel and the classification quality
      are sensitive to this parameter. If `trainable` is set to `True`, this
      parameter is learned end-to-end during training and the provided value
      serves as the initial value.
      **Note:** When features from this layer are fed to a linear model,
        by making `scale` trainable, the resulting optimization problem is
        no longer convex (even if the loss function used by the linear model
        is convex).
    trainable: Whether the scaling parameter of the layer should be trainable.
      Defaults to `False`.
    name: String, name to use for this layer.
  """

  def __init__(self,
               output_dim,
               kernel_initializer='gaussian',
               scale=None,
               trainable=False,
               name=None,
               **kwargs):
    if output_dim <= 0:
      raise ValueError(
          '`output_dim` should be a positive integer. Given: {}.'.format(
              output_dim))
    if isinstance(kernel_initializer, six.string_types):
      if kernel_initializer.lower() not in _SUPPORTED_RBF_KERNEL_TYPES:
        raise ValueError(
            'Unsupported kernel type: \'{}\'. Supported kernel types: {}.'
            .format(kernel_initializer, _SUPPORTED_RBF_KERNEL_TYPES))
    if scale is not None and scale <= 0.0:
      raise ValueError('When provided, `scale` should be a positive float. '
                       'Given: {}.'.format(scale))
    super(RandomFourierFeatures, self).__init__(
        trainable=trainable, name=name, **kwargs)
    self.output_dim = output_dim
    self.kernel_initializer = kernel_initializer
    self.scale = scale

  def build(self, input_shape):
    input_shape = tensor_shape.TensorShape(input_shape)
    # TODO(sibyl-vie3Poto): Allow higher dimension inputs. Currently the input is expected
    # to have shape [batch_size, dimension].
    if input_shape.rank != 2:
      raise ValueError(
          'The rank of the input tensor should be 2. Got {} instead.'.format(
              input_shape.ndims))
    if input_shape.dims[1].value is None:
      raise ValueError(
          'The last dimension of the inputs to `RandomFourierFeatures` '
          'should be defined. Found `None`.')
    self.input_spec = input_spec.InputSpec(
        ndim=2, axes={1: input_shape.dims[1].value})
    input_dim = input_shape.dims[1].value

    kernel_initializer = _get_random_features_initializer(
        self.kernel_initializer, shape=(input_dim, self.output_dim))

    self.unscaled_kernel = self.add_weight(
<<<<<<< HEAD
        name='unscaled_random_features',
=======
        name='unscaled_kernel',
>>>>>>> 3ffb4ad2
        shape=(input_dim, self.output_dim),
        dtype=dtypes.float32,
        initializer=kernel_initializer,
        trainable=False)

    self.bias = self.add_weight(
        name='bias',
        shape=(self.output_dim,),
        dtype=dtypes.float32,
        initializer=init_ops.random_uniform_initializer(
            minval=0.0, maxval=2 * np.pi, dtype=dtypes.float32),
        trainable=False)

    if self.scale is None:
      self.scale = _get_default_scale(self.kernel_initializer, input_dim)
<<<<<<< HEAD
    self.inv_kernel_scale = self.add_weight(
        name='random_features_scale',
=======
    self.kernel_scale = self.add_weight(
        name='kernel_scale',
>>>>>>> 3ffb4ad2
        shape=(1,),
        dtype=dtypes.float32,
        initializer=init_ops.constant_initializer(self.scale),
        trainable=True,
        constraint='NonNeg')
    super(RandomFourierFeatures, self).build(input_shape)

  def call(self, inputs):
    inputs = ops.convert_to_tensor_v2(inputs, dtype=self.dtype)
    inputs = gen_math_ops.cast(inputs, dtypes.float32)
<<<<<<< HEAD
    kernel = (1.0 / self.inv_kernel_scale) * self.unscaled_kernel
=======
    kernel = (1.0 / self.kernel_scale) * self.unscaled_kernel
>>>>>>> 3ffb4ad2
    outputs = gen_math_ops.mat_mul(inputs, kernel)
    outputs = nn.bias_add(outputs, self.bias)
    return gen_math_ops.cos(outputs)

  def compute_output_shape(self, input_shape):
    input_shape = tensor_shape.TensorShape(input_shape)
    input_shape = input_shape.with_rank(2)
    if input_shape.dims[-1].value is None:
      raise ValueError(
          'The innermost dimension of input shape must be defined. Given: %s' %
          input_shape)
    return input_shape[:-1].concatenate(self.output_dim)

  def get_config(self):
    kernel_initializer = self.kernel_initializer
    if isinstance(self.kernel_initializer, init_ops.Initializer):
      kernel_initializer = initializers.serialize(self.kernel_initializer)
    config = {
        'output_dim': self.output_dim,
        'kernel_initializer': kernel_initializer,
        'scale': self.scale,
    }
    base_config = super(RandomFourierFeatures, self).get_config()
    return dict(list(base_config.items()) + list(config.items()))


def _get_random_features_initializer(initializer, shape):
  """Returns Initializer object for random features."""

  def _get_cauchy_samples(loc, scale, shape):
    probs = np.random.uniform(low=0., high=1., size=shape)
    return loc + scale * np.tan(np.pi * (probs - 0.5))

  random_features_initializer = initializer
  if isinstance(initializer, six.string_types):
    if initializer.lower() == 'gaussian':
      random_features_initializer = init_ops.random_normal_initializer(
          stddev=1.0)
    elif initializer.lower() == 'laplacian':
      random_features_initializer = init_ops.constant_initializer(
          _get_cauchy_samples(loc=0.0, scale=1.0, shape=shape))

    else:
      raise ValueError(
          'Unsupported kernel type: \'{}\'. Supported kernel types: {}.'.format(
              random_features_initializer, _SUPPORTED_RBF_KERNEL_TYPES))
  return random_features_initializer


def _get_default_scale(initializer, input_dim):
  if (isinstance(initializer, six.string_types) and
      initializer.lower() == 'gaussian'):
    return np.sqrt(input_dim / 2.0)
  return 1.0<|MERGE_RESOLUTION|>--- conflicted
+++ resolved
@@ -192,11 +192,7 @@
         self.kernel_initializer, shape=(input_dim, self.output_dim))
 
     self.unscaled_kernel = self.add_weight(
-<<<<<<< HEAD
-        name='unscaled_random_features',
-=======
         name='unscaled_kernel',
->>>>>>> 3ffb4ad2
         shape=(input_dim, self.output_dim),
         dtype=dtypes.float32,
         initializer=kernel_initializer,
@@ -212,13 +208,8 @@
 
     if self.scale is None:
       self.scale = _get_default_scale(self.kernel_initializer, input_dim)
-<<<<<<< HEAD
-    self.inv_kernel_scale = self.add_weight(
-        name='random_features_scale',
-=======
     self.kernel_scale = self.add_weight(
         name='kernel_scale',
->>>>>>> 3ffb4ad2
         shape=(1,),
         dtype=dtypes.float32,
         initializer=init_ops.constant_initializer(self.scale),
@@ -229,11 +220,7 @@
   def call(self, inputs):
     inputs = ops.convert_to_tensor_v2(inputs, dtype=self.dtype)
     inputs = gen_math_ops.cast(inputs, dtypes.float32)
-<<<<<<< HEAD
-    kernel = (1.0 / self.inv_kernel_scale) * self.unscaled_kernel
-=======
     kernel = (1.0 / self.kernel_scale) * self.unscaled_kernel
->>>>>>> 3ffb4ad2
     outputs = gen_math_ops.mat_mul(inputs, kernel)
     outputs = nn.bias_add(outputs, self.bias)
     return gen_math_ops.cos(outputs)
