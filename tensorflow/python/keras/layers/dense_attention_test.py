# Copyright 2019 The TensorFlow Authors. All Rights Reserved.
#
# Licensed under the Apache License, Version 2.0 (the "License");
# you may not use this file except in compliance with the License.
# You may obtain a copy of the License at
#
#     http://www.apache.org/licenses/LICENSE-2.0
#
# Unless required by applicable law or agreed to in writing, software
# distributed under the License is distributed on an "AS IS" BASIS,
# WITHOUT WARRANTIES OR CONDITIONS OF ANY KIND, either express or implied.
# See the License for the specific language governing permissions and
# limitations under the License.
# ==============================================================================
"""Tests dense attention layers."""

from __future__ import absolute_import
from __future__ import division
from __future__ import print_function

import numpy as np

from tensorflow.python import keras
from tensorflow.python.eager import context
from tensorflow.python.framework import test_util
from tensorflow.python.keras.layers import core
from tensorflow.python.keras.layers import dense_attention
from tensorflow.python.ops import array_ops
from tensorflow.python.platform import test


@test_util.run_all_in_graph_and_eager_modes
class BaseDenseAttentionTest(test.TestCase):

  def test_one_dim_with_mask(self):
    # Scores tensor of shape [1, 1, 1]
    scores = np.array([[[1.1]]], dtype=np.float32)
    # Value tensor of shape [1, 1, 1]
    v = np.array([[[1.6]]], dtype=np.float32)
    # Scores mask tensor of shape [1, 1, 1]
    scores_mask = np.array([[[True]]], dtype=np.bool_)
    actual = dense_attention.BaseDenseAttention()._apply_scores(
        scores=scores, value=v, scores_mask=scores_mask)

    # Expected tensor of shape [1, 1, 1].
    # expected000 = softmax(scores)[0, 0] * 1.6 = 1.6
    expected = np.array([[[1.6]]], dtype=np.float32)
    self.assertAllClose(expected, actual)

  def test_one_dim_no_mask(self):
    # Scores tensor of shape [1, 1, 1]
    scores = np.array([[[1.1]]], dtype=np.float32)
    # Value tensor of shape [1, 1, 1]
    v = np.array([[[1.6]]], dtype=np.float32)
    actual = dense_attention.BaseDenseAttention()._apply_scores(
        scores=scores, value=v)

    # Expected tensor of shape [1, 1, 1].
    # expected000 = softmax(scores)[0, 0] * 1.6 = 1.6
    expected = np.array([[[1.6]]], dtype=np.float32)
    self.assertAllClose(expected, actual)

  def test_multi_dim_with_mask(self):
    # Scores tensor of shape [1, 1, 3]
    scores = np.array([[[1., 0., 1.]]], dtype=np.float32)
    # Value tensor of shape [1, 3, 1]
    v = np.array([[[1.6], [0.7], [-0.8]]], dtype=np.float32)
    # Scores mask tensor of shape [1, 1, 3]
    scores_mask = np.array([[[True, True, False]]], dtype=np.bool_)
    actual = dense_attention.BaseDenseAttention()._apply_scores(
        scores=scores, value=v, scores_mask=scores_mask)

    # Expected attention distribution = softmax(scores) with zeros in
    # positions where v_mask == False.
    # => attention_distribution000 = exp(1)/(exp(1) + exp(0)) = 0.73105857863
    #    attention_distribution001 = exp(0)/(exp(1) + exp(0)) = 0.26894142137
    #    attention_distribution002 = 0
    #
    # Expected tensor of shape [1, 1, 1].
    # expected000 = 0.73105857863 * 1.6 + 0.26894142137 * 0.7 - 0 * 0.8
    #             = 1.35795272077
    expected = np.array([[[1.35795272077]]], dtype=np.float32)
    self.assertAllClose(expected, actual)

  def test_multi_dim_no_mask(self):
    # Scores tensor of shape [1, 1, 3]
    scores = np.array([[[1., 0., 1.]]], dtype=np.float32)
    # Value tensor of shape [1, 3, 1]
    v = np.array([[[1.6], [0.7], [-0.8]]], dtype=np.float32)
    actual = dense_attention.BaseDenseAttention()._apply_scores(
        scores=scores, value=v)

    # Expected attention distribution = softmax(scores).
    # => attention_distribution000 = exp(1)/(exp(1) + exp(0) + exp(1))
    #                              = 0.42231879825
    #    attention_distribution001 = exp(0)/(exp(1) + exp(0) + exp(1))
    #                              = 0.15536240349
    #    attention_distribution002 = exp(1)/(exp(1) + exp(0) + exp(1))
    #                              = 0.42231879825
    #
    # Expected tensor of shape [1, 1, 1].
    # expected000 = 0.42231879825 * 1.6 + 0.15536240349 * 0.7
    #               - 0.42231879825 * 0.8
    #             = 0.44660872104
    expected = np.array([[[0.44660872104]]], dtype=np.float32)
    self.assertAllClose(expected, actual)

  def test_one_dim_batch_size_two(self):
    # Scores tensor of shape [2, 1, 1]
    scores = np.array([[[1.1]], [[2.1]]], dtype=np.float32)
    # Value tensor of shape [2, 1, 1]
    v = np.array([[[1.6]], [[2.6]]], dtype=np.float32)
    # Scpres mask tensor of shape [2, 1, 1]
    scores_mask = np.array([[[True]], [[True]]], dtype=np.bool_)
    actual = dense_attention.BaseDenseAttention()._apply_scores(
        scores=scores, value=v, scores_mask=scores_mask)

    # Expected tensor of shape [2, 1, 1].
    # expected000 = softmax(scores)[0, 0] * 1.6 = 1.6
    # expected100 = softmax(scores)[1, 0] * 2.6 = 2.6
    expected = np.array([[[1.6]], [[2.6]]], dtype=np.float32)
    self.assertAllClose(expected, actual)

<<<<<<< HEAD
  def test_shape_with_dropout(self):
    # scores: Scores float tensor of shape `[batch_size, Tq, Tv]`.
    # value: Value tensor of shape `[batch_size, Tv, dim]`.
    batch_size = 4
    Tq = 5
    Tv = 6
    dim = 7
    scores = np.ones((batch_size, Tq, Tv))
    value = np.ones((batch_size, Tv, dim))
    actual = dense_attention.BaseDenseAttention(dropout_rate=0.1)._apply_scores(
        scores=scores, value=value, training=False)

    # Expected Tensor of shape `[batch_size, Tq, dim]`.
    expected_shape = [batch_size, Tq, dim]
    self.assertAllEqual(expected_shape, array_ops.shape(actual))
=======
  def test_serialization(self):
    # Test serialization with causal
    layer = dense_attention.BaseDenseAttention(causal=True)

    config = keras.layers.serialize(layer)
    new_layer = keras.layers.deserialize(config)
    self.assertEqual(new_layer.causal, True)

    config = layer.get_config()
    new_layer = dense_attention.BaseDenseAttention.from_config(config)
    self.assertEqual(new_layer.causal, True)
>>>>>>> 5cbd7384


@test_util.run_all_in_graph_and_eager_modes
class AttentionTest(test.TestCase):

  def test_calculate_scores_one_dim(self):
    # Query tensor of shape [1, 1, 1]
    q = np.array([[[1.1]]], dtype=np.float32)
    # Key tensor of shape [1, 1, 1]
    k = np.array([[[1.6]]], dtype=np.float32)
    attention_layer = dense_attention.Attention()
    attention_layer.build(input_shape=([1, 1, 1], [1, 1, 1]))
    actual = attention_layer._calculate_scores(query=q, key=k)

    # Expected tensor of shape [1, 1, 1].
    # expected000 = 1.1*1.6 = 1.76
    expected = np.array([[[1.76]]], dtype=np.float32)
    self.assertAllClose(expected, actual)

  def test_calculate_scores_multi_dim(self):
    # Query tensor of shape [1, 2, 4]
    q = np.array(
        [[[1., 1.1, 1.2, 1.3], [2., 2.1, 2.2, 2.3]]], dtype=np.float32)
    # Key tensor of shape [1, 3, 4]
    k = np.array(
        [[[1.5, 1.6, 1.7, 1.8], [2.5, 2.6, 2.7, 2.8], [3.5, 3.6, 3.7, 3.8]]],
        dtype=np.float32)
    attention_layer = dense_attention.Attention()
    attention_layer.build(input_shape=([1, 2, 4], [1, 3, 4]))
    actual = attention_layer._calculate_scores(query=q, key=k)

    # Expected tensor of shape [1, 2, 3].
    # expected000 = 1.*1.5+1.1*1.6+1.2*1.7+1.3*1.8 = 7.64
    # expected001 = 1.*2.5+1.1*2.6+1.2*2.7+1.3*2.8 = 12.24
    # expected002 = 1.*3.5+1.1*3.6+1.2*3.7+1.3*3.8 = 16.84
    # expected010 = 2.*1.5+2.1*1.6+2.2*1.7+2.3*1.8 = 14.24
    # expected011 = 2.*2.5+2.1*2.6+2.2*2.7+2.3*2.8 = 22.84
    # expected012 = 2.*3.5+2.1*3.6+2.2*3.7+2.3*3.8 = 31.44
    expected = np.array(
        [[[7.64, 12.24, 16.84], [14.24, 22.84, 31.44]]], dtype=np.float32)
    self.assertAllClose(expected, actual)

  def test_calculate_scores_one_dim_batch_size_two(self):
    # Query tensor of shape [2, 1, 1]
    q = np.array([[[1.1]], [[2.1]]], dtype=np.float32)
    # Key tensor of shape [2, 1, 1]
    k = np.array([[[1.6]], [[2.6]]], dtype=np.float32)
    attention_layer = dense_attention.Attention()
    attention_layer.build(input_shape=([2, 1, 1], [2, 1, 1]))
    actual = attention_layer._calculate_scores(query=q, key=k)

    # Expected tensor of shape [2, 1, 1].
    # expected000 = 1.1*1.6 = 1.76
    # expected100 = 2.1*2.6 = 5.46
    expected = np.array([[[1.76]], [[5.46]]], dtype=np.float32)
    self.assertAllClose(expected, actual)

  def test_calculate_scores_one_dim_with_scale(self):
    """Tests that scores are multiplied by scale."""
    # Query tensor of shape [1, 1, 1]
    q = np.array([[[1.1]]], dtype=np.float32)
    # Key tensor of shape [1, 1, 1]
    k = np.array([[[1.6]]], dtype=np.float32)
    attention_layer = dense_attention.Attention(use_scale=True)
    attention_layer.build(input_shape=([1, 1, 1], [1, 1, 1]))
    attention_layer.scale = -2.
    actual = attention_layer._calculate_scores(query=q, key=k)

    # Expected tensor of shape [1, 1, 1].
    # expected000 = -2*1.1*1.6 = -3.52
    expected = np.array([[[-3.52]]], dtype=np.float32)
    self.assertAllClose(expected, actual)

  def test_shape(self):
    # Query tensor of shape [1, 2, 4]
    q = np.array(
        [[[1., 1.1, 1.2, 1.3], [2., 2.1, 2.2, 2.3]]], dtype=np.float32)
    # Value tensor of shape [1, 3, 4]
    v = np.array(
        [[[1.5, 1.6, 1.7, 1.8], [2.5, 2.6, 2.7, 2.8], [3.5, 3.6, 3.7, 3.8]]],
        dtype=np.float32)
    # Value mask tensor of shape [1, 3]
    v_mask = np.array([[True, True, False]], dtype=np.bool_)
    attention_layer = dense_attention.Attention()
    actual = attention_layer([q, v], mask=[None, v_mask])

    expected_shape = [1, 2, 4]
    self.assertAllEqual(expected_shape, array_ops.shape(actual))

  def test_shape_with_key(self):
    # Query tensor of shape [1, 2, 4]
    q = np.array(
        [[[1., 1.1, 1.2, 1.3], [2., 2.1, 2.2, 2.3]]], dtype=np.float32)
    # Value tensor of shape [1, 3, 4]
    v = np.array(
        [[[1.5, 1.6, 1.7, 1.8], [2.5, 2.6, 2.7, 2.8], [3.5, 3.6, 3.7, 3.8]]],
        dtype=np.float32)
    # Key tensor of shape [1, 3, 4]
    k = np.array(
        [[[1.5, 1.6, 1.7, 1.8], [2.5, 2.6, 2.7, 2.8], [3.5, 3.6, 3.7, 3.8]]],
        dtype=np.float32)
    # Value mask tensor of shape [1, 3]
    v_mask = np.array([[True, True, False]], dtype=np.bool_)
    attention_layer = dense_attention.Attention()
    actual = attention_layer([q, v, k], mask=[None, v_mask])

    expected_shape = [1, 2, 4]
    self.assertAllEqual(expected_shape, array_ops.shape(actual))

  def test_multi_dim(self):
    # Query tensor of shape [1, 1, 1]
    q = np.array([[[1.1]]], dtype=np.float32)
    # Value tensor of shape [1, 3, 1]
    v = np.array([[[1.6], [0.7], [-0.8]]], dtype=np.float32)
    # Value mask tensor of shape [1, 3]
    v_mask = np.array([[True, True, False]], dtype=np.bool_)
    attention_layer = dense_attention.Attention()
    actual = attention_layer([q, v], mask=[None, v_mask])

    # Expected scores of shape [1, 1, 3]
    # scores = [[[1.1*1.6, 1.1*0.7, -1.1*0.8]]] = [[[1.76, 0.77, -0.88]]]
    # Expected attention distribution = softmax(scores) with zeros in
    # positions where v_mask == False.
    # => attention_distribution000 = exp(1.76)/(exp(1.76) + exp(0.77))
    #                              = 0.72908792234
    #    attention_distribution001 = exp(0.77)/(exp(1.76) + exp(0.77))
    #                              = 0.27091207765
    #    attention_distribution002 = 0
    #
    # Expected tensor of shape [1, 1, 1].
    # expected000 = 0.72908792234 * 1.6 + 0.27091207765 * 0.7 - 0 * 0.8
    #             = 1.3561791301
    expected = np.array([[[1.3561791301]]], dtype=np.float32)
    self.assertAllClose(expected, actual)

  def test_multi_dim_with_key(self):
    # Query tensor of shape [1, 1, 1]
    q = np.array([[[1.1]]], dtype=np.float32)
    # Value tensor of shape [1, 3, 1]
    v = np.array([[[0.5], [0.8], [-0.3]]], dtype=np.float32)
    # Key tensor of shape [1, 3, 1]
    k = np.array([[[1.6], [0.7], [-0.8]]], dtype=np.float32)
    # Value mask tensor of shape [1, 3]
    v_mask = np.array([[True, True, False]], dtype=np.bool_)
    attention_layer = dense_attention.Attention()
    actual = attention_layer([q, v, k], mask=[None, v_mask])

    # Expected scores of shape [1, 1, 3]
    # scores = [[[1.1*1.6, 1.1*0.7, -1.1*0.8]]] = [[[1.76, 0.77, -0.88]]]
    # Expected attention distribution = softmax(scores) with zeros in
    # positions where v_mask == False.
    # => attention_distribution000 = exp(1.76)/(exp(1.76) + exp(0.77))
    #                              = 0.72908792234
    #    attention_distribution001 = exp(0.77)/(exp(1.76) + exp(0.77))
    #                              = 0.27091207765
    #    attention_distribution002 = 0
    #
    # Expected tensor of shape [1, 1, 1].
    # expected000 = 0.72908792234 * 0.5 + 0.27091207765 * 0.8 - 0 * 0.3
    #             = 0.58127362329
    expected = np.array([[[0.58127362329]]], dtype=np.float32)
    self.assertAllClose(expected, actual)

  def test_multi_dim_with_query_mask(self):
    # Query tensor of shape [1, 2, 1]
    q = np.array([[[1.1], [-0.5]]], dtype=np.float32)
    # Value tensor of shape [1, 3, 1]
    v = np.array([[[1.6], [0.7], [-0.8]]], dtype=np.float32)
    # Query mask tensor of shape [1, 2]
    q_mask = np.array([[True, False]], dtype=np.bool_)
    # Value mask tensor of shape [1, 3]
    v_mask = np.array([[True, True, False]], dtype=np.bool_)
    attention_layer = dense_attention.Attention()
    actual = attention_layer([q, v], mask=[q_mask, v_mask])

    # Expected scores of shape [1, 2, 3]
    # scores = [[[1.1*1.6, 1.1*0.7, -1.1*0.8], [-0.5*1.6, -0.5*0.7, 0.5*0.8]]]
    #        = [[[1.76, 0.77, -0.88], [-0.8, -0.35, 0.4]]]
    # Expected attention distribution = softmax(scores) with zeros in
    # positions where v_mask == False.
    # => attention_distribution000 = exp(1.76)/(exp(1.76) + exp(0.77))
    #                              = 0.72908792234
    #    attention_distribution001 = exp(0.77)/(exp(1.76) + exp(0.77))
    #                              = 0.27091207765
    #    attention_distribution002 = 0
    # => attention_distribution010 = exp(-0.8)/(exp(-0.8) + exp(-0.35))
    #                              = 0.38936076605
    #    attention_distribution011 = exp(-0.35)/(exp(-0.8) + exp(-0.35))
    #                              = 0.61063923394
    #    attention_distribution012 = 0
    #
    # Expected tensor of shape [1, 2, 1] with zeros where  q_mask == False.
    # expected000 = 0.72908792234 * 1.6 + 0.27091207765 * 0.7 - 0 * 0.8
    #             = 1.3561791301
    # expected000 = 0
    expected = np.array([[[1.3561791301], [0.]]], dtype=np.float32)
    self.assertAllClose(expected, actual)

  def test_scale_None(self):
    """Tests that scale is None by default."""
    attention_layer = dense_attention.Attention()
    attention_layer.build(input_shape=([1, 1, 1], [1, 1, 1]))
    self.assertIsNone(attention_layer.scale)

  def test_scale_init_eager(self):
    """Tests that scale initializes to 1 when use_scale=True."""
    with context.eager_mode():
      attention_layer = dense_attention.Attention(use_scale=True)
      attention_layer.build(input_shape=([1, 1, 1], [1, 1, 1]))
      self.assertAllClose(1., attention_layer.scale.value())

  @test_util.deprecated_graph_mode_only
  def test_scale_init_graph(self):
    """Tests that scale initializes to 1 when use_scale=True."""
    with self.cached_session() as sess:
      attention_layer = dense_attention.Attention(use_scale=True)
      attention_layer.build(input_shape=([1, 1, 1], [1, 1, 1]))
      sess.run(attention_layer.scale.initializer)
      self.assertAllClose(1., attention_layer.scale.value())

  def test_self_attention_causal(self):
    # Query-value tensor of shape [1, 3, 1]
    q = np.array([[[0.5], [0.8], [-0.3]]], dtype=np.float32)
    attention_layer = dense_attention.Attention(causal=True)
    actual = attention_layer([q, q])

    # Expected scores of shape [1, 3, 3]
    # scores = [[0.25, 0.4, -0.15], [0.4, 0.64, -0.24], [-0.15, -0.24, 0.09]]
    # Expected attention distribution = softmax(scores) lower triangular
    # => attention_distribution00 = [1., 0., 0.]
    #    attention_distribution01
    #      = [exp(0.4), exp(0.64), 0.] / (exp(0.4) + exp(0.64))
    #      = [0.44028635073, 0.55971364926, 0.]
    #    attention_distribution02
    #      = [exp(-0.15), exp(-0.24), exp(0.09)]
    #        / (exp(-0.15) + exp(-0.24) + exp(0.09))
    #      = [0.31395396638, 0.28693232061, 0.399113713]
    #
    # Expected tensor of shape [1, 3, 1].
    # expected000 = 0.5
    # expected010 = 0.44028635073 * 0.5 + 0.55971364926 * 0.8
    #             = 0.66791409477
    # expected020 = 0.31395396638 * 0.5 +0.28693232061 * 0.8 -0.399113713 * 0.3
    #             = 0.26678872577
    expected = np.array(
        [[[0.5], [0.66791409477], [0.26678872577]]], dtype=np.float32)
    self.assertAllClose(expected, actual)

  def test_inputs_not_list(self):
    attention_layer = dense_attention.Attention()
    q = np.array([[[1.1]]], dtype=np.float32)
    with self.assertRaisesRegexp(
        ValueError, 'Attention layer must be called on a list of inputs'):
      attention_layer(q)

  def test_inputs_too_short(self):
    attention_layer = dense_attention.Attention()
    q = np.array([[[1.1]]], dtype=np.float32)
    with self.assertRaisesRegexp(
        ValueError,
        'Attention layer accepts inputs list of length 2 or 3'):
      attention_layer([q])

  def test_inputs_too_long(self):
    attention_layer = dense_attention.Attention()
    q = np.array([[[1.1]]], dtype=np.float32)
    with self.assertRaisesRegexp(
        ValueError,
        'Attention layer accepts inputs list of length 2 or 3'):
      attention_layer([q, q, q, q])

  def test_mask_not_list(self):
    attention_layer = dense_attention.Attention()
    q = np.array([[[1.1]]], dtype=np.float32)
    mask = np.array([[True]], dtype=np.bool_)
    with self.assertRaisesRegexp(
        ValueError, 'Attention layer mask must be a list'):
      attention_layer([q, q], mask=mask)

  def test_mask_too_short(self):
    attention_layer = dense_attention.Attention()
    q = np.array([[[1.1]]], dtype=np.float32)
    mask = np.array([[True]], dtype=np.bool_)
    with self.assertRaisesRegexp(
        ValueError, 'Attention layer mask must be a list of length 2'):
      attention_layer([q, q], mask=[mask])

  def test_mask_too_long(self):
    attention_layer = dense_attention.Attention()
    q = np.array([[[1.1]]], dtype=np.float32)
    mask = np.array([[True]], dtype=np.bool_)
    with self.assertRaisesRegexp(
        ValueError, 'Attention layer mask must be a list of length 2'):
      attention_layer([q, q], mask=[mask, mask, mask])

  def test_override_mask(self):
    attention_layer = dense_attention.Attention()
    q = core.Masking()(np.array([[[1.1]]], dtype=np.float32))
    mask = np.array([[False]], dtype=np.bool_)
    actual = attention_layer([q, q], mask=[mask, mask])
    self.assertAllClose([[[0]]], actual)

  def test_implicit_mask(self):
    attention_layer = dense_attention.Attention()
    q = core.Masking(1.1)(np.array([[[1.1], [1]]], dtype=np.float32))
    v = core.Masking(1.2)(np.array([[[1.2], [1]]], dtype=np.float32))
    actual = attention_layer([q, v])
    self.assertAllClose([[[0], [1]]], actual)

  def test_serialization(self):
    # Test serialization with use_scale
    layer = dense_attention.Attention(use_scale=True)

    config = keras.layers.serialize(layer)
    new_layer = keras.layers.deserialize(config)
    self.assertEqual(new_layer.use_scale, True)

    config = layer.get_config()
    new_layer = dense_attention.Attention.from_config(config)
    self.assertEqual(new_layer.use_scale, True)


@test_util.run_all_in_graph_and_eager_modes
class AdditiveAttentionTest(test.TestCase):

  def test_calculate_scores_one_dim(self):
    # Query tensor of shape [1, 1, 1]
    q = np.array([[[1.1]]], dtype=np.float32)
    # Key tensor of shape [1, 1, 1]
    k = np.array([[[1.6]]], dtype=np.float32)
    attention_layer = dense_attention.AdditiveAttention()
    attention_layer.build(input_shape=([1, 1, 1], [1, 1, 1]))
    # Scale tensor of shape [1]
    attention_layer.scale = np.array([[[0.5]]], dtype=np.float32)
    actual = attention_layer._calculate_scores(query=q, key=k)

    # Expected tensor of shape [1, 1, 1].
    # expected000 = 0.5 * tanh(1.1 + 1.6) = 0.49550372683
    expected = np.array([[[0.49550372683]]], dtype=np.float32)
    self.assertAllClose(expected, actual)

  def test_calculate_scores_multi_dim(self):
    # Query tensor of shape [1, 2, 4]
    q = np.array(
        [[[1., 1.1, 1.2, 1.3], [2., 2.1, 2.2, 2.3]]], dtype=np.float32)
    # Key tensor of shape [1, 3, 4]
    k = np.array(
        [[[1.5, 1.6, 1.7, 1.8], [2.5, 2.6, 2.7, 2.8], [3.5, 3.6, 3.7, 3.8]]],
        dtype=np.float32)
    attention_layer = dense_attention.AdditiveAttention()
    attention_layer.build(input_shape=([1, 2, 4], [1, 3, 4]))
    # Scale tensor of shape [4]
    attention_layer.scale = np.array([[[0.5, 0.6, 0.7, 0.8]]], dtype=np.float32)
    actual = attention_layer._calculate_scores(query=q, key=k)

    # pylint:disable=line-too-long
    # expected000 = 0.5*tanh(1.+1.5) + 0.6*tanh(1.1+1.6) + 0.7*tanh(1.2+1.7) + 0.8*tanh(1.3+1.8) = 2.58044532581
    # expected001 = 0.5*tanh(1.+2.5) + 0.6*tanh(1.1+2.6) + 0.7*tanh(1.2+2.7) + 0.8*tanh(1.3+2.8) = 2.59734317449
    # expected002 = 0.5*tanh(1.+3.5) + 0.6*tanh(1.1+3.6) + 0.7*tanh(1.2+3.7) + 0.8*tanh(1.3+3.8) = 2.59964024652
    # expected010 = 0.5*tanh(2.+1.5) + 0.6*tanh(2.1+1.6) + 0.7*tanh(2.2+1.7) + 0.8*tanh(2.3+1.8) = 2.59734317449
    # expected011 = 0.5*tanh(2.+2.5) + 0.6*tanh(2.1+2.6) + 0.7*tanh(2.2+2.7) + 0.8*tanh(2.3+2.8) = 2.59964024652
    # expected012 = 0.5*tanh(2.+3.5) + 0.6*tanh(2.1+3.6) + 0.7*tanh(2.2+3.7) + 0.8*tanh(2.3+3.8) = 2.59995130916
    # pylint:enable=line-too-long
    expected = np.array(
        [[[2.58044532581, 2.59734317449, 2.59964024652],
          [2.59734317449, 2.59964024652, 2.59995130916]]],
        dtype=np.float32)
    self.assertAllClose(expected, actual)

  def test_calculate_scores_one_dim_batch_size_two(self):
    # Query tensor of shape [2, 1, 1]
    q = np.array([[[1.1]], [[2.1]]], dtype=np.float32)
    # Key tensor of shape [2, 1, 1]
    k = np.array([[[1.6]], [[2.6]]], dtype=np.float32)
    attention_layer = dense_attention.AdditiveAttention()
    attention_layer.build(input_shape=([2, 1, 1], [2, 1, 1]))
    # Scale tensor of shape [1]
    attention_layer.scale = np.array([[[0.5]]], dtype=np.float32)
    actual = attention_layer._calculate_scores(query=q, key=k)

    # Expected tensor of shape [2, 1, 1].
    # expected000 = 0.5 * tanh(1.1 + 1.6) = 0.49550372683
    # expected100 = 0.5 * tanh(2.1 + 2.6) = 0.49991728277
    expected = np.array(
        [[[0.49550372683]], [[0.49991728277]]], dtype=np.float32)
    self.assertAllClose(expected, actual)

  def test_shape(self):
    # Query tensor of shape [1, 2, 4]
    q = np.array(
        [[[1., 1.1, 1.2, 1.3], [2., 2.1, 2.2, 2.3]]], dtype=np.float32)
    # Value tensor of shape [1, 3, 4]
    v = np.array(
        [[[1.5, 1.6, 1.7, 1.8], [2.5, 2.6, 2.7, 2.8], [3.5, 3.6, 3.7, 3.8]]],
        dtype=np.float32)
    # Value mask tensor of shape [1, 3]
    v_mask = np.array([[True, True, False]], dtype=np.bool_)
    attention_layer = dense_attention.AdditiveAttention()
    actual = attention_layer([q, v], mask=[None, v_mask])

    expected_shape = [1, 2, 4]
    self.assertAllEqual(expected_shape, array_ops.shape(actual))

  def test_shape_no_scale(self):
    # Query tensor of shape [1, 2, 4]
    q = np.array(
        [[[1., 1.1, 1.2, 1.3], [2., 2.1, 2.2, 2.3]]], dtype=np.float32)
    # Value tensor of shape [1, 3, 4]
    v = np.array(
        [[[1.5, 1.6, 1.7, 1.8], [2.5, 2.6, 2.7, 2.8], [3.5, 3.6, 3.7, 3.8]]],
        dtype=np.float32)
    # Value mask tensor of shape [1, 3]
    v_mask = np.array([[True, True, False]], dtype=np.bool_)
    attention_layer = dense_attention.AdditiveAttention(use_scale=False)
    actual = attention_layer([q, v], mask=[None, v_mask])

    expected_shape = [1, 2, 4]
    self.assertAllEqual(expected_shape, array_ops.shape(actual))

  def test_shape_with_key(self):
    # Query tensor of shape [1, 2, 4]
    q = np.array(
        [[[1., 1.1, 1.2, 1.3], [2., 2.1, 2.2, 2.3]]], dtype=np.float32)
    # Value tensor of shape [1, 3, 4]
    v = np.array(
        [[[1.5, 1.6, 1.7, 1.8], [2.5, 2.6, 2.7, 2.8], [3.5, 3.6, 3.7, 3.8]]],
        dtype=np.float32)
    # Key tensor of shape [1, 3, 4]
    k = np.array(
        [[[1.5, 1.6, 1.7, 1.8], [2.5, 2.6, 2.7, 2.8], [3.5, 3.6, 3.7, 3.8]]],
        dtype=np.float32)
    # Value mask tensor of shape [1, 3]
    v_mask = np.array([[True, True, False]], dtype=np.bool_)
    attention_layer = dense_attention.AdditiveAttention()
    actual = attention_layer([q, v, k], mask=[None, v_mask])

    expected_shape = [1, 2, 4]
    self.assertAllEqual(expected_shape, array_ops.shape(actual))

  def test_multi_dim(self):
    # Query tensor of shape [1, 1, 1]
    q = np.array([[[1.1]]], dtype=np.float32)
    # Value tensor of shape [1, 3, 1]
    v = np.array([[[1.6], [0.7], [-0.8]]], dtype=np.float32)
    # Value mask tensor of shape [1, 3]
    v_mask = np.array([[True, True, False]], dtype=np.bool_)
    attention_layer = dense_attention.AdditiveAttention()
    attention_layer.build(input_shape=([1, 1, 1], [1, 3, 1]))
    # Scale tensor of shape [1]
    attention_layer.scale = np.array([[[0.5]]], dtype=np.float32)
    actual = attention_layer([q, v], mask=[None, v_mask])

    # pylint:disable=line-too-long
    # Expected scores of shape [1, 1, 3]
    # scores = [[[0.5 * tanh(1.1 + 1.6), 0.5 * tanh(1.1 + 0.7), 0.5 * tanh(1.1 - 0.8)]]]
    #        = [[[0.49550372683, 0.47340300642, 0.14565630622]]]
    # Expected attention distribution = softmax(scores) with zeros in
    # positions where v_mask == False.
    # => attention_distribution000
    #      = exp(0.49550372683)/(exp(0.49550372683) + exp(0.47340300642))
    #      = 0.50552495521
    #    attention_distribution001
    #      = exp(0.47340300642)/(exp(0.49550372683) + exp(0.47340300642))
    #      = 0.49447504478
    #    attention_distribution002 = 0
    #
    # Expected tensor of shape [1, 1, 1].
    # expected000 = 0.50552495521 * 1.6 + 0.49447504478 * 0.7 - 0 * 0.8
    #             = 1.15497245968
    # pylint:enable=line-too-long
    expected = np.array([[[1.15497245968]]], dtype=np.float32)
    self.assertAllClose(expected, actual)

  def test_multi_dim_with_key(self):
    # Query tensor of shape [1, 1, 1]
    q = np.array([[[1.1]]], dtype=np.float32)
    # Value tensor of shape [1, 3, 1]
    v = np.array([[[0.5], [0.8], [-0.3]]], dtype=np.float32)
    # Key tensor of shape [1, 3, 1]
    k = np.array([[[1.6], [0.7], [-0.8]]], dtype=np.float32)
    # Value mask tensor of shape [1, 3]
    v_mask = np.array([[True, True, False]], dtype=np.bool_)
    attention_layer = dense_attention.AdditiveAttention()
    attention_layer.build(input_shape=([1, 1, 1], [1, 3, 1]))
    # Scale tensor of shape [1]
    attention_layer.scale = np.array([[[0.5]]], dtype=np.float32)
    actual = attention_layer([q, v, k], mask=[None, v_mask])

    # pylint:disable=line-too-long
    # Expected scores of shape [1, 1, 3]
    # scores = [[[0.5 * tanh(1.1 + 1.6), 0.5 * tanh(1.1 + 0.7), 0.5 * tanh(1.1 - 0.8)]]]
    #        = [[[0.49550372683, 0.47340300642, 0.14565630622]]]
    # Expected attention distribution = softmax(scores) with zeros in
    # positions where v_mask == False.
    # => attention_distribution000
    #        = exp(0.49550372683)/(exp(0.49550372683) + exp(0.47340300642))
    #        = 0.50552495521
    #    attention_distribution001
    #        = exp(0.47340300642)/(exp(0.49550372683) + exp(0.47340300642))
    #        = 0.49447504478
    #    attention_distribution002 = 0
    #
    # Expected tensor of shape [1, 1, 1].
    # expected000 = 0.50552495521 * 0.5 + 0.49447504478 * 0.8 - 0 * 0.3
    #             = 0.64834251342
    # pylint:enable=line-too-long
    expected = np.array([[[0.64834251342]]], dtype=np.float32)
    self.assertAllClose(expected, actual)

  def test_multi_dim_with_query_mask(self):
    # Query tensor of shape [1, 2, 1]
    q = np.array([[[1.1], [-0.5]]], dtype=np.float32)
    # Value tensor of shape [1, 3, 1]
    v = np.array([[[1.6], [0.7], [-0.8]]], dtype=np.float32)
    # Query mask tensor of shape [1, 2]
    q_mask = np.array([[True, False]], dtype=np.bool_)
    # Value mask tensor of shape [1, 3]
    v_mask = np.array([[True, True, False]], dtype=np.bool_)
    attention_layer = dense_attention.AdditiveAttention()
    attention_layer.build(input_shape=([1, 1, 1], [1, 3, 1]))
    # Scale tensor of shape [1]
    attention_layer.scale = np.array([[[0.5]]], dtype=np.float32)
    actual = attention_layer([q, v], mask=[q_mask, v_mask])

    # pylint:disable=line-too-long
    # Expected scores of shape [1, 2, 3]
    # scores = [[[0.5 * tanh(1.1 + 1.6), 0.5 * tanh(1.1 + 0.7), 0.5 * tanh(1.1 - 0.8)],
    #            [0.5 * tanh(-0.5 + 1.6), 0.5 * tanh(-0.5 + 0.7), 0.5 * tanh(-0.5 - 0.8)]]]
    #        = [[[0.49550372683, 0.47340300642, 0.14565630622],
    #            [0.40024951088, 0.09868766011, -0.43086157965]]]
    # Expected attention distribution = softmax(scores) with zeros in
    # positions where v_mask == False.
    # => attention_distribution000
    #        = exp(0.49550372683)/(exp(0.49550372683) + exp(0.47340300642))
    #        = 0.50552495521
    #    attention_distribution001
    #        = exp(0.47340300642)/(exp(0.49550372683) + exp(0.47340300642))
    #        = 0.49447504478
    #    attention_distribution002 = 0
    # => attention_distribution010
    #        = exp(0.40024951088)/(exp(0.40024951088) + exp(0.09868766011))
    #        = 0.57482427975
    #    attention_distribution011
    #        = exp(0.09868766011)/(exp(0.40024951088) + exp(0.09868766011))
    #        = 0.42517572025
    #    attention_distribution012 = 0
    #
    # Expected tensor of shape [1, 2, 1] with zeros where  q_mask == False.
    # expected000 = 0.50552495521 * 1.6 + 0.49447504478 * 0.7 - 0 * 0.8
    #             = 1.15497245968
    # expected000 = 0
    # pylint:enable=line-too-long
    expected = np.array([[[1.15497245968], [0.]]], dtype=np.float32)
    self.assertAllClose(expected, actual)

  def test_serialization(self):
    # Test serialization with use_scale
    layer = dense_attention.AdditiveAttention(use_scale=True)

    config = keras.layers.serialize(layer)
    new_layer = keras.layers.deserialize(config)
    self.assertEqual(new_layer.use_scale, True)

    config = layer.get_config()
    new_layer = dense_attention.AdditiveAttention.from_config(config)
    self.assertEqual(new_layer.use_scale, True)


@test_util.run_all_in_graph_and_eager_modes
class LowerTriangularMaskTest(test.TestCase):

  def test_square_shape(self):
    actual = dense_attention._lower_triangular_mask([3, 3])
    expected = np.array(
        [[True, False, False], [True, True, False], [True, True, True]],
        dtype=np.bool_)
    self.assertAllEqual(expected, actual)

  def test_orthogonal_shape(self):
    actual = dense_attention._lower_triangular_mask([3, 2])
    expected = np.array(
        [[True, False], [True, True], [True, True]], dtype=np.bool_)
    self.assertAllEqual(expected, actual)

  def test_three_dim(self):
    actual = dense_attention._lower_triangular_mask([1, 3, 3])
    expected = np.array(
        [[[True, False, False], [True, True, False], [True, True, True]]],
        dtype=np.bool_)
    self.assertAllEqual(expected, actual)


if __name__ == '__main__':
  test.main()<|MERGE_RESOLUTION|>--- conflicted
+++ resolved
@@ -121,7 +121,6 @@
     expected = np.array([[[1.6]], [[2.6]]], dtype=np.float32)
     self.assertAllClose(expected, actual)
 
-<<<<<<< HEAD
   def test_shape_with_dropout(self):
     # scores: Scores float tensor of shape `[batch_size, Tq, Tv]`.
     # value: Value tensor of shape `[batch_size, Tv, dim]`.
@@ -137,7 +136,7 @@
     # Expected Tensor of shape `[batch_size, Tq, dim]`.
     expected_shape = [batch_size, Tq, dim]
     self.assertAllEqual(expected_shape, array_ops.shape(actual))
-=======
+
   def test_serialization(self):
     # Test serialization with causal
     layer = dense_attention.BaseDenseAttention(causal=True)
@@ -149,7 +148,6 @@
     config = layer.get_config()
     new_layer = dense_attention.BaseDenseAttention.from_config(config)
     self.assertEqual(new_layer.causal, True)
->>>>>>> 5cbd7384
 
 
 @test_util.run_all_in_graph_and_eager_modes
