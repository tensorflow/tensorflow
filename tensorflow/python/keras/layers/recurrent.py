--- conflicted
+++ resolved
@@ -674,10 +674,6 @@
       # input. Update the input_spec to match the inputs.
       full_input_spec = [None for _ in range(len(nest.flatten(inputs)))
                         ] + additional_specs
-<<<<<<< HEAD
-      self.input_spec = full_input_spec
-      output = super(RNN, self).__call__(full_input, **kwargs)
-=======
       # Perform the call with temporarily replaced input_spec
       self.input_spec = full_input_spec
       output = super(RNN, self).__call__(full_input, **kwargs)
@@ -685,7 +681,6 @@
       # important to keep since the input spec was populated by build(), and
       # will be reused in the stateful=True.
       self.input_spec = self.input_spec[:-len(additional_specs)]
->>>>>>> a7564401
       return output
     else:
       if initial_state is not None:
