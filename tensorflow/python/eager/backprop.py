--- conflicted
+++ resolved
@@ -731,13 +731,8 @@
     num_elements_fn=_num_elements,
     aggregate_fn=_aggregate_grads,
     tensor_id=ops.tensor_id,
-<<<<<<< HEAD
-    zeros=array_ops.zeros,
-    ones_like=lambda x: ops.convert_to_tensor(array_ops.ones_like(x)))
-=======
     zeros=_zeros,
     ones=array_ops.ones)
->>>>>>> 01c79bf7
 
 
 class GradientTape(object):
