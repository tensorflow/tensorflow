# TinyML: Tensorflow lite for microcontroller 

![https://learning.oreilly.com/library/view/tinyml/9781492052036/](./images/tinyML_bookcover_eng.jpg)

TinyML 번역서의 한국 독자들을 위한 한글 소스코드 저장소를 개설하게 되었습니다. 책에서도 명시하고 있지만, 텐서플로우 프로젝트는 업데이트가 활발히 진행되고 있는 프로젝트입니다. 가장 최신 코드는 아래의 영어 원문 코드를 참조하시기 바랍니다. 

- TinyML(Tensorflow Lite) <https://oreil.ly/TQ4CC>

## 실습소스코드 

### Google Colab 통한 실습 
아래의 Jupyter Notebook 파일은 Google Colab과 연결되도록 만들어두었습니다. 이를 통해 책의 주요 딥러닝 모델 학습 코드를 간편하게 실행해 볼 수 있습니다. 

- __Ch04: 사인파 예측하는 모델 만들기__ [create_sine_model_ko.ipynb ](https://colab.research.google.com/github/yunho0130/tensorflow-lite/blob/master/tensorflow/lite/micro/examples/hello_world/create_sine_model_ko.ipynb)

    ![](./images/sinewave.png)

- __Ch08: 음성 인식 모델 만들기__ [train_speech_model.ipynb](https://colab.research.google.com/github/yunho0130/tensorflow-lite/blob/master/tensorflow/lite/micro/examples/micro_speech/train_speech_model_ko.ipynb)

    ![](./images/training_audio.gif)
    ![](./images/cross_entropy.gif)

- __Ch12: 마술 지팡이 제스쳐 인식하기__ [train_magic_wand_model.ipynb](https://colab.research.google.com/github/yunho0130/tensorflow-lite/blob/master/tensorflow/lite/micro/examples/magic_wand/train/train_magic_wand_model_kor.ipynb)

    ![](./images/training.gif)
    ![](./images/tensorboard.gif)


### 마이크로컨트롤러 기기를 통한 실습  
기기에서 동작하게 될 소스코드는 본 소스코드 저장소를 직접 다운로드 받은 후 압축을 푼 뒤 아두이노와 같은 마이크로컨트롤러 기기에 업로드 하여 사용할 수 있습니다. 자세한 실습 방법은 책 혹은 아래의 공식개발문서를 참고하세요.

- __소스코드 저장소 다운받기__ [tensorflow-lite-kor-master.zip](https://github.com/yunho0130/tensorflow-lite/archive/master.zip)

    ![](./images/microcontroller.png)

### 마이크로컨트롤러용 텐서플로우 라이트 (TensorFlow Lite for Microcontrollers)

`마이크로 컨트롤러용 텐서플로우 라이트 (TensorFlow Lite for Microcontrollers)`는 아주 작은 메모리(KB)를 사용하는 기기에서 머신러닝모델을 실행하도록 텐서플로우 라이트(TensorFlow Lite)를 이식한 프레임워크입니다. 
- 이 프레임워크에 대해 더 자세히 배우고 싶다면 공식개발문서를 확인하세요. [tensorflow.org/lite/microcontrollers](https://www.tensorflow.org/lite/microcontrollers).

### Contributors 

```
<<<<<<< HEAD

yunho0130(맹윤호), harheem(김하림), prograsshopper(서미지), 0ys(공예슬), tina1296, greentea1031(이보성)

=======
yunho0130(맹윤호), harheem(김하림), prograsshopper(서미지), 0ys(공예슬), tina1296, yoonseok312(양윤석)
>>>>>>> ccdfe851
```

* TinyML: Tensorflow lite for microcontroller   컨트리뷰션은 아래의 `Github 가이드라인`을 따릅니다. 
    - Github 공식 오픈소스 컨트리뷰션 가이드라인 <https://opensource.guide/ko/how-to-contribute/>

<|MERGE_RESOLUTION|>--- conflicted
+++ resolved
@@ -41,13 +41,8 @@
 ### Contributors 
 
 ```
-<<<<<<< HEAD
+yunho0130(맹윤호), harheem(김하림), prograsshopper(서미지), 0ys(공예슬), tina1296, yoonseok312(양윤석), greentea1031(이보성)
 
-yunho0130(맹윤호), harheem(김하림), prograsshopper(서미지), 0ys(공예슬), tina1296, greentea1031(이보성)
-
-=======
-yunho0130(맹윤호), harheem(김하림), prograsshopper(서미지), 0ys(공예슬), tina1296, yoonseok312(양윤석)
->>>>>>> ccdfe851
 ```
 
 * TinyML: Tensorflow lite for microcontroller   컨트리뷰션은 아래의 `Github 가이드라인`을 따릅니다. 
