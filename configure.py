--- conflicted
+++ resolved
@@ -688,12 +688,8 @@
                                            cudnn_path_from_ldconfig)
       if cudnn_path_from_ldconfig:
         cudnn_path_from_ldconfig = cudnn_path_from_ldconfig.group(1)
-<<<<<<< HEAD
-        if os.path.exists('%s.%s' % (cudnn_path_from_ldconfig, tf_cudnn_version)):
-=======
         if os.path.exists('%s.%s' % (cudnn_path_from_ldconfig,
                                      tf_cudnn_version)):
->>>>>>> e722358e
           cudnn_install_path = os.path.dirname(cudnn_path_from_ldconfig)
           break
 
