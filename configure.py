--- conflicted
+++ resolved
@@ -139,57 +139,20 @@
 
 def get_python_path(environ_cp, python_bin_path):
   """Get the python site package paths."""
-<<<<<<< HEAD
-  # Check if target python is current running python
-  if environ_cp['PYTHON_BIN_PATH'] == sys.executable:
-    python_paths = []
-    if environ_cp.get('PYTHONPATH'):
-      python_paths = environ_cp.get('PYTHONPATH').split(':')
-    try:
-      library_paths = site.getsitepackages()
-    except AttributeError:
-      from distutils.sysconfig import get_python_lib  # pylint: disable=g-import-not-at-top
-      library_paths = [get_python_lib()]
-    all_paths = set(python_paths + library_paths)
-  else:
-    all_paths = run_shell([environ_cp['PYTHON_BIN_PATH'], '-c', '''
-from __future__ import print_function
-import site
-import os
-python_paths = []
-if os.getenv('PYTHONPATH') is not None:
-  python_paths = os.getenv('PYTHONPATH').split(':')
-try:
-  library_paths = site.getsitepackages()
-except AttributeError:
- from distutils.sysconfig import get_python_lib
- library_paths = [get_python_lib()]
-all_paths = set(python_paths + library_paths)
-paths = []
-for path in all_paths:
-  if os.path.isdir(path):
-    paths.append(path)
-print(",".join(paths))
-'''])
-    all_paths = all_paths.split(',')
-=======
   python_paths = []
   if environ_cp.get('PYTHONPATH'):
     python_paths = environ_cp.get('PYTHONPATH').split(':')
   try:
-    check_input = [python_bin_path, '-c',
-                   'import site; print("\\n".join(site.getsitepackages()))']
-    library_paths = subprocess.check_output(
-        check_input).decode('UTF-8').strip().split("\n")
+    library_paths = run_shell(
+        [python_bin_path, '-c',
+         'import site; print("\\n".join(site.getsitepackages()))']).split("\n")
   except subprocess.CalledProcessError:
-    check_input = [python_bin_path, '-c',
-        'from distutils.sysconfig import get_python_lib;' +
-        'print(get_python_lib())']
-    library_paths = [subprocess.check_output(
-        check_input).decode('UTF-8').strip()]
+    library_paths = [run_shell(
+        [python_bin_path, '-c',
+         'from distutils.sysconfig import get_python_lib;'
+         'print(get_python_lib())'])]
 
   all_paths = set(python_paths + library_paths)
->>>>>>> 565a9d35
 
   paths = []
   for path in all_paths:
@@ -200,8 +163,7 @@
 
 def get_python_major_version(python_bin_path):
   """Get the python major version."""
-  check_input = [python_bin_path, '-c', 'import sys; print(sys.version[0])']
-  return subprocess.check_output(check_input).decode('UTF-8').strip()
+  return run_shell([python_bin_path, '-c', 'import sys; print(sys.version[0])'])
 
 
 def setup_python(environ_cp, bazel_version):
@@ -217,7 +179,6 @@
     # Check if the path is valid
     if (os.path.isfile(python_bin_path) and os.access(
         python_bin_path, os.X_OK)) or (os.path.isdir(python_bin_path)):
-      environ_cp['PYTHON_BIN_PATH'] = python_bin_path
       break
     elif not os.path.exists(python_bin_path):
       print('Invalid python path: %s cannot be found.' % python_bin_path)
