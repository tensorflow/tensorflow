--- conflicted
+++ resolved
@@ -231,11 +231,7 @@
         "include/curl/typecheck-gcc.h",
     ],
     copts = select({
-<<<<<<< HEAD
-        "@//tensorflow:windows": [
-=======
         ":windows": [
->>>>>>> b03e8406
             "/I%prefix%/curl/lib",
             "/DHAVE_CONFIG_H",
             "/DCURL_DISABLE_FTP",
@@ -390,11 +386,7 @@
         "src/tool_xattr.h",
     ],
     copts = select({
-<<<<<<< HEAD
-        "@//tensorflow:windows": [
-=======
         ":windows": [
->>>>>>> b03e8406
             "/I%prefix%/curl/lib",
             "/DHAVE_CONFIG_H",
             "/DCURL_DISABLE_LIBCURL_OPTION",
