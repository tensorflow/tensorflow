load("@bazel_skylib//rules:common_settings.bzl", "bool_flag")
load("@local_config_cuda//cuda:build_defs.bzl", "cuda_library")
load(
    "//xla:xla.default.bzl",
    "xla_cc_test",
)
load("//xla/service/gpu:build_defs.bzl", "get_cub_sort_kernel_types")
load(
    "//xla/service/gpu:build_defs.bzl",
    "gpu_kernel_library",
)
load(
    "//xla/stream_executor:build_defs.bzl",
    "cuda_only_cc_library",
    "stream_executor_friends",
    "tf_additional_cuda_platform_deps",
    "tf_additional_cudnn_plugin_copts",
)
load("//xla/tests:build_defs.bzl", "xla_test")
load(
    "//xla/tsl:tsl.bzl",
    # copybara:comment_begin
    "if_cuda_tools",
    # copybara:comment_end
    "if_google",
    "if_windows",
    "internal_visibility",
    "tsl_copts",
)
load("//xla/tsl/platform:build_config.bzl", "tf_proto_library")
load(
    "//xla/tsl/platform:build_config_root.bzl",
    "if_static",
    "tf_cuda_tests_tags",
)
load(
    "//xla/tsl/platform:rules_cc.bzl",
    "cc_library",
)
load(
    "//xla/tsl/platform/default:cuda_build_defs.bzl",
    "if_cuda_is_configured",
    "if_cuda_newer_than",
)
load(":build_defs.bzl", "stage_in_bin_subdirectory")

package(
    # copybara:uncomment default_applicable_licenses = ["//tensorflow:license"],
    default_visibility = internal_visibility([":friends"]),
    licenses = ["notice"],
)

package_group(
    name = "friends",
    packages = stream_executor_friends(),
)

bool_flag(
    name = "enable_libnvptxcompiler_support",
    build_setting_default = if_google(
        True,
        oss_value = False,
    ),
)

config_setting(
    name = "libnvptxcompiler_support_enabled",
    flag_values = {
        ":enable_libnvptxcompiler_support": "True",
    },
)

bool_flag(
    name = "enable_libnvjitlink_support",
    build_setting_default = if_google(
        True,
        oss_value = False,
    ),
)

config_setting(
    name = "libnvjitlink_support_enabled",
    flag_values = {
        ":enable_libnvjitlink_support": "True",
    },
)

cc_library(
    name = "cuda_platform_id",
    srcs = ["cuda_platform_id.cc"],
    hdrs = ["cuda_platform_id.h"],
    deps = ["//xla/stream_executor:platform"],
)

cuda_only_cc_library(
    name = "cuda_platform",
    srcs = ["cuda_platform.cc"],
    hdrs = ["cuda_platform.h"],
    tags = [
        "cuda-only",
        "gpu",
    ],
    visibility = ["//visibility:public"],
    deps =
        [
            ":cuda_diagnostics",
            ":cuda_executor",
            ":cuda_platform_id",
            ":cuda_status",
            "//xla/stream_executor:device_description",
            "//xla/stream_executor:executor_cache",
            "//xla/stream_executor:platform",
            "//xla/stream_executor:platform_manager",
            "//xla/stream_executor:stream_executor_h",
            "//xla/stream_executor/platform:initialize",
            "//xla/tsl/platform:errors",
            "//xla/tsl/platform:status",
            "@com_google_absl//absl/base",
            "@com_google_absl//absl/base:core_headers",
            "@com_google_absl//absl/log",
            "@com_google_absl//absl/log:check",
            "@com_google_absl//absl/memory",
            "@com_google_absl//absl/status",
            "@com_google_absl//absl/status:statusor",
            "@com_google_absl//absl/strings",
            "@com_google_absl//absl/strings:str_format",
            "@com_google_absl//absl/synchronization",
            "@local_config_cuda//cuda:cuda_headers",
            "@local_tsl//tsl/platform:errors",
            "@local_tsl//tsl/platform:status",
            "@local_tsl//tsl/platform:statusor",
        ] + tf_additional_cuda_platform_deps(),
    alwayslink = True,  # Registers itself with the PlatformManager.
)

cuda_only_cc_library(
    name = "cuda_diagnostics",
    srcs = ["cuda_diagnostics.cc"],
    hdrs = ["cuda_diagnostics.h"],
    tags = [
        "cuda-only",
        "gpu",
    ],
    deps = [
        "//xla/tsl/platform:env",
        "@com_google_absl//absl/container:inlined_vector",
        "@com_google_absl//absl/log",
        "@com_google_absl//absl/status",
        "@com_google_absl//absl/status:statusor",
        "@com_google_absl//absl/strings",
        "@com_google_absl//absl/strings:str_format",
        "@local_tsl//tsl/platform:platform_port",
    ],
)

xla_test(
    name = "cuda_diagnostics_test",
    srcs = ["cuda_diagnostics_test.cc"],
    backends = ["gpu"],
    tags = ["cuda-only"],
    deps = [
        ":cuda_diagnostics",
        ":cuda_platform",
        "//xla/stream_executor:platform",
        "//xla/stream_executor:platform_manager",
        "@com_google_absl//absl/debugging:leak_check",
        "@com_google_absl//absl/log:check",
        "@com_google_googletest//:gtest_main",
        "@local_tsl//tsl/platform:statusor",
        "@local_tsl//tsl/platform:test",
    ],
)

cc_library(
    name = "cuda_context",
    srcs = ["cuda_context.cc"],
    hdrs = ["cuda_context.h"],
    tags = [
        "cuda-only",
        "gpu",
    ],
    deps = [
        ":cuda_status",
        "//xla/stream_executor/gpu:context",
        "//xla/stream_executor/gpu:context_map",
        "//xla/stream_executor/gpu:scoped_activate_context",
        "@com_google_absl//absl/log",
        "@com_google_absl//absl/log:check",
        "@com_google_absl//absl/status",
        "@com_google_absl//absl/status:statusor",
        "@local_config_cuda//cuda:cuda_headers",
        "@local_tsl//tsl/platform:errors",
        "@local_tsl//tsl/platform:status",
    ],
)

cuda_only_cc_library(
    name = "cuda_status",
    srcs = ["cuda_status.cc"],
    hdrs = ["cuda_status.h"],
    tags = [
        "cuda-only",
        "gpu",
    ],
    deps = [
        "@com_google_absl//absl/base:core_headers",
        "@com_google_absl//absl/status",
        "@com_google_absl//absl/strings",
        "@local_config_cuda//cuda:cuda_headers",
    ],
)

<<<<<<< HEAD
cuda_only_cc_library(
    name = "cuda_collectives",
    hdrs = ["cuda_collectives.h"],
    tags = [
        "cuda-only",
        "gpu",
    ],
    deps = if_nccl(
        [":cuda_collectives_impl"],
        [":cuda_collectives_stub"],
    ) + [
        "//xla/stream_executor:stream_executor_h",
        "//xla/stream_executor/gpu:context",
        "@com_google_absl//absl/status",
        "@com_google_absl//absl/status:statusor",
    ],
)

cc_library(
    name = "cuda_collectives_impl",
    srcs = [
        "cuda_collectives.cc",
        "cuda_collectives.h",
    ],
    tags = [
        "cuda-only",
        "gpu",
        "manual",
    ],
    deps = [
        "//xla/stream_executor:activate_context",
        "//xla/stream_executor:stream_executor_h",
        "@com_google_absl//absl/status",
        "@com_google_absl//absl/status:statusor",
        "@com_google_absl//absl/strings:str_format",
        "@local_config_nccl//:nccl",
        "@local_tsl//tsl/platform:logging",
        "@local_tsl//tsl/platform:numbers",
    ],
)

cc_library(
    name = "cuda_collectives_stub",
    srcs = [
        "cuda_collectives.h",
        "cuda_collectives_stub.cc",
    ],
    deps = [
        "//xla/stream_executor:stream_executor_h",
        "//xla/stream_executor/gpu:context",
        "@com_google_absl//absl/status",
        "@com_google_absl//absl/status:statusor",
    ],
)

xla_test(
    name = "cuda_collectives_test",
    srcs = ["cuda_collectives_test.cc"],
    backends = ["gpu_any"],
    tags = ["cuda-only"],
    deps = [
        ":cuda_collectives",
        "//xla/backends/gpu/collectives:gpu_collectives",
        "//xla/stream_executor:platform",
        "//xla/stream_executor:platform_manager",
        "//xla/stream_executor:stream_executor_h",
        "@com_google_googletest//:gtest_main",
        "@local_tsl//tsl/platform:status_matchers",
        "@local_tsl//tsl/platform:statusor",
        "@local_tsl//tsl/platform:test",
    ],
)

=======
>>>>>>> 8a32a044
xla_test(
    name = "cuda_driver_test",
    srcs = ["cuda_driver_test.cc"],
    backends = ["gpu"],
    tags = [
        "cuda-only",
    ],
    deps = [
        ":cuda_diagnostics",
        ":cuda_status",
        "@com_google_absl//absl/log",
        "@com_google_googletest//:gtest_main",
        "@local_config_cuda//cuda:cuda_headers",
        "@local_tsl//tsl/platform:status",
        "@local_tsl//tsl/platform:test",
    ],
)

cuda_only_cc_library(
    name = "cublas_lt_header",
    hdrs = [
        "cuda_blas_lt.h",
        "cuda_blas_utils.h",
    ],
    tags = [
        "cuda-only",
        "gpu",
    ],
    visibility = ["//visibility:public"],
    deps = [
        "//xla:types",
        "//xla/stream_executor:blas",
        "//xla/stream_executor:scratch_allocator",
        "//xla/stream_executor:stream_executor_h",
        "//xla/stream_executor/gpu:gpu_blas_lt",
        "@com_google_absl//absl/base:core_headers",
        "@com_google_absl//absl/status",
        "@com_google_absl//absl/status:statusor",
        "@com_google_absl//absl/synchronization",
        "@local_config_cuda//cuda:cuda_headers",
        "@local_tsl//tsl/platform:errors",
    ],
)

cuda_only_cc_library(
    name = "cublas_plugin",
    srcs = [
        "cuda_blas.cc",
        "cuda_blas_lt.cc",
    ],
    hdrs = [
        "cuda_blas.h",
        "cuda_blas_lt.h",
    ],
    tags = [
        "cuda-only",
        "gpu",
    ],
    visibility = ["//visibility:public"],
    deps = [
        ":cuda_blas_utils",
        ":cuda_compute_capability",
        ":cuda_executor",
        ":cuda_helpers",
        ":cuda_platform_id",
        "//xla:shape_util",
        "//xla:status_macros",
        "//xla:types",
        "//xla:util",
        "//xla:xla_data_proto_cc",
        "//xla/stream_executor:activate_context",
        "//xla/stream_executor:blas",
        "//xla/stream_executor:device_description",
        "//xla/stream_executor:device_memory",
        "//xla/stream_executor:event_based_timer",
        "//xla/stream_executor:host_or_device_scalar",
        "//xla/stream_executor:numeric_options",
        "//xla/stream_executor:plugin_registry",
        "//xla/stream_executor:scratch_allocator",
        "//xla/stream_executor:stream",
        "//xla/stream_executor:stream_executor_h",
        "//xla/stream_executor/gpu:gpu_blas_lt",
        "//xla/stream_executor/gpu:gpu_helpers_header",
        "//xla/stream_executor/platform:initialize",
        "//xla/tsl/cuda:cublas",
        "//xla/tsl/cuda:cublas_lt",
        "//xla/tsl/platform:errors",
        "//xla/tsl/platform:logging",
        "//xla/tsl/platform:statusor",
        "//xla/tsl/protobuf:dnn_proto_cc",
        "@com_google_absl//absl/base",
        "@com_google_absl//absl/base:core_headers",
        "@com_google_absl//absl/log",
        "@com_google_absl//absl/log:check",
        "@com_google_absl//absl/status",
        "@com_google_absl//absl/status:statusor",
        "@com_google_absl//absl/strings",
        "@com_google_absl//absl/strings:str_format",
        "@com_google_absl//absl/synchronization",
        "@com_google_absl//absl/time",
        "@eigen_archive//:eigen3",
        "@local_config_cuda//cuda:cuda_headers",
        "@local_tsl//tsl/platform:errors",
        "@local_tsl//tsl/platform:logging",
        "@local_tsl//tsl/platform:ml_dtypes",
        "@local_tsl//tsl/platform:status",
        "@local_tsl//tsl/platform:statusor",
        "@local_tsl//tsl/platform:tensor_float_32_hdr_lib",
    ] + if_static([
        "@local_tsl//tsl/platform:tensor_float_32_utils",
    ]),
    alwayslink = True,
)

cc_library(
    name = "cuda_solver_context",
    srcs = ["cuda_solver_context.cc"],
    hdrs = ["cuda_solver_context.h"],
    tags = [
        "cuda-only",
        "gpu",
    ],
    deps = [
        "//xla:comparison_util",
        "//xla:util",
        "//xla:xla_data_proto_cc",
        "//xla/stream_executor:blas",
        "//xla/stream_executor:device_memory",
        "//xla/stream_executor:gpu_solver_context",
        "//xla/stream_executor:stream",
        "//xla/tsl/cuda:cusolver",
        "@com_google_absl//absl/log",
        "@com_google_absl//absl/memory",
        "@com_google_absl//absl/status",
        "@com_google_absl//absl/status:statusor",
        "@local_config_cuda//cuda:cuda_headers",
        "@local_tsl//tsl/platform:errors",
        "@local_tsl//tsl/platform:logging",
    ],
)

cc_library(
    name = "cuda_blas_utils",
    srcs = ["cuda_blas_utils.cc"],
    hdrs = ["cuda_blas_utils.h"],
    tags = [
        "cuda-only",
        "gpu",
    ],
    deps = [
        "//xla/stream_executor:blas",
        "//xla/tsl/cuda:cublas",
        "@com_google_absl//absl/log",
        "@com_google_absl//absl/status",
        "@com_google_absl//absl/strings",
        "@local_config_cuda//cuda:cuda_headers",
        "@local_tsl//tsl/platform:errors",
    ],
)

cuda_only_cc_library(
    name = "cufft_plugin",
    srcs = ["cuda_fft.cc"],
    hdrs = ["cuda_fft.h"],
    tags = [
        "cuda-only",
        "gpu",
    ],
    visibility = ["//visibility:public"],
    deps = [
        ":cuda_helpers",
        ":cuda_platform_id",
        "//xla/stream_executor:activate_context",
        "//xla/stream_executor:device_memory",
        "//xla/stream_executor:fft",
        "//xla/stream_executor:plugin_registry",
        "//xla/stream_executor:scratch_allocator",
        "//xla/stream_executor:stream",
        "//xla/stream_executor:stream_executor_h",
        "//xla/stream_executor/gpu:gpu_helpers_header",
        "//xla/stream_executor/platform:initialize",
        "//xla/tsl/cuda:cufft",
        "//xla/tsl/platform:statusor",
        "@com_google_absl//absl/base",
        "@com_google_absl//absl/log",
        "@com_google_absl//absl/status",
        "@com_google_absl//absl/status:statusor",
        "@com_google_absl//absl/strings",
        "@local_config_cuda//cuda:cuda_headers",
    ],
    alwayslink = True,
)

gpu_kernel_library(
    name = "delay_kernel_cuda",
    srcs = [
        "delay_kernel_cuda.cu.cc",
    ],
    hdrs = ["delay_kernel.h"],
    # copybara:uncomment compatible_with = ["//buildenv/target:non_prod"],
    tags = [
        "cuda-only",
        "gpu",
    ],
    visibility = internal_visibility([
        "//xla/stream_executor:__subpackages__",
    ]),
    deps = [
        "//xla/stream_executor:stream",
        "//xla/stream_executor:typed_kernel_factory",
        "//xla/stream_executor/gpu:gpu_semaphore",
        "@com_google_absl//absl/status:statusor",
    ],
)

cuda_only_cc_library(
    name = "cudnn_plugin",
    srcs = ["cuda_dnn.cc"],
    hdrs = ["cuda_dnn.h"],
    copts = tf_additional_cudnn_plugin_copts(),
    tags = [
        "cuda-only",
        "gpu",
    ],
    visibility = ["//visibility:public"],
    deps = [
        ":cuda_diagnostics",
        ":cuda_platform_id",
        ":cudnn_frontend_helpers",
        "//xla/stream_executor:activate_context",
        "//xla/stream_executor:data_type",
        "//xla/stream_executor:device_description",
        "//xla/stream_executor:device_memory",
        "//xla/stream_executor:dnn",
        "//xla/stream_executor:event_based_timer",
        "//xla/stream_executor:numeric_options",
        "//xla/stream_executor:plugin_registry",
        "//xla/stream_executor:scratch_allocator",
        "//xla/stream_executor:stream",
        "//xla/stream_executor:stream_executor_h",
        "//xla/stream_executor/platform:initialize",
        "//xla/tsl/cuda:cudnn",
        "//xla/tsl/platform:statusor",
        "//xla/tsl/protobuf:dnn_proto_cc",
        "//xla/tsl/util:env_var",
        "@com_google_absl//absl/algorithm:container",
        "@com_google_absl//absl/base",
        "@com_google_absl//absl/base:core_headers",
        "@com_google_absl//absl/container:flat_hash_map",
        "@com_google_absl//absl/container:flat_hash_set",
        "@com_google_absl//absl/container:inlined_vector",
        "@com_google_absl//absl/log",
        "@com_google_absl//absl/log:check",
        "@com_google_absl//absl/status",
        "@com_google_absl//absl/status:statusor",
        "@com_google_absl//absl/strings",
        "@com_google_absl//absl/strings:str_format",
        "@com_google_absl//absl/synchronization",
        "@com_google_absl//absl/time",
        "@com_google_absl//absl/types:span",
        "@cudnn_frontend_archive//:cudnn_frontend",
        "@eigen_archive//:eigen3",
        "@local_config_cuda//cuda:cuda_headers",
        "@local_config_cuda//cuda:cudnn_header",  # build_cleaner: keep
        "@local_tsl//tsl/platform:errors",
        "@local_tsl//tsl/platform:logging",
        "@local_tsl//tsl/platform:status",
        "@local_tsl//tsl/platform:statusor",
        "@local_tsl//tsl/platform:tensor_float_32_hdr_lib",
        "@local_tsl//tsl/platform:tensor_float_32_utils",
    ],
    alwayslink = True,
)

cuda_only_cc_library(
    name = "cuda_kernel",
    srcs = ["cuda_kernel.cc"],
    hdrs = ["cuda_kernel.h"],
    tags = [
        "cuda-only",
        "gpu",
    ],
    deps = [
        ":cuda_status",
        "//xla/stream_executor:activate_context",
        "//xla/stream_executor:kernel",
        "//xla/stream_executor:launch_dim",
        "//xla/stream_executor:stream",
        "//xla/stream_executor:stream_executor_h",
        "//xla/tsl/platform:errors",
        "//xla/tsl/platform:statusor",
        "@com_google_absl//absl/log",
        "@com_google_absl//absl/log:check",
        "@com_google_absl//absl/status",
        "@com_google_absl//absl/status:statusor",
        "@com_google_absl//absl/strings",
        "@com_google_absl//absl/strings:str_format",
        "@local_config_cuda//cuda:cuda_headers",
        "@local_tsl//tsl/platform:logging",
    ],
)

xla_test(
    name = "cuda_kernel_test",
    srcs = ["cuda_kernel_test.cc"],
    backends = ["gpu_any"],
    tags = ["cuda-only"],
    deps = [
        "//xla/stream_executor:launch_dim",
        "//xla/stream_executor:platform",
        "//xla/stream_executor:platform_manager",
        "//xla/stream_executor:stream_executor_h",
        "//xla/stream_executor/gpu:gpu_test_kernels_cuda",
        "@com_google_googletest//:gtest_main",
        "@local_config_cuda//cuda:cuda_headers",
        "@local_tsl//tsl/platform:status_matchers",
        "@local_tsl//tsl/platform:statusor",
        "@local_tsl//tsl/platform:test",
    ],
)

cc_library(
    name = "command_buffer_kernels",
    srcs = [
        "command_buffer_kernels.cc",
    ],
    hdrs = ["command_buffer_kernels.h"],
    # copybara:uncomment compatible_with = ["//buildenv/target:non_prod"],
    tags = [
        "cuda-only",
        "gpu",
    ],
    deps = [
        "//xla/stream_executor:kernel_spec",
        "@com_google_absl//absl/status:statusor",
        "@com_google_absl//absl/strings:string_view",
    ],
)

cc_library(
    name = "cuda_helpers",
    hdrs = ["cuda_helpers.h"],
    tags = [
        "cuda-only",
        "gpu",
    ],
    deps = [
        "@com_google_absl//absl/log:check",
        "@local_config_cuda//cuda:cuda_headers",
    ],
)

cuda_only_cc_library(
    name = "cuda_event",
    srcs = ["cuda_event.cc"],
    hdrs = ["cuda_event.h"],
    tags = [
        "cuda-only",
        "gpu",
    ],
    deps = [
        ":cuda_status",
        "//xla/stream_executor:activate_context",
        "//xla/stream_executor:event",
        "//xla/stream_executor:stream_executor_h",
        "@com_google_absl//absl/base",
        "@com_google_absl//absl/log",
        "@com_google_absl//absl/status",
        "@com_google_absl//absl/status:statusor",
        "@local_config_cuda//cuda:cuda_headers",
        "@local_tsl//tsl/platform:errors",
        "@local_tsl//tsl/platform:statusor",
    ],
)

xla_test(
    name = "cuda_event_test",
    srcs = ["cuda_event_test.cc"],
    backends = ["gpu"],
    tags = ["cuda-only"],
    deps = [
        ":cuda_event",
        ":cuda_executor",
        ":cuda_platform_id",
        "//xla/stream_executor:event",
        "//xla/stream_executor:platform",
        "//xla/stream_executor:platform_manager",
        "//xla/stream_executor:stream_executor_h",
        "@com_google_googletest//:gtest_main",
        "@local_config_cuda//cuda:cuda_headers",
        "@local_tsl//tsl/platform:status_matchers",
        "@local_tsl//tsl/platform:statusor",
        "@local_tsl//tsl/platform:test",
    ],
)

# This target serves to expose a single variable to all other kinds of
# targets and should stay minimal (no dependencies).
cc_library(
    name = "ptx_compiler_support",
    srcs = ["ptx_compiler_support.cc"],
    hdrs = ["ptx_compiler_support.h"],
    local_defines = select({
        ":libnvptxcompiler_support_enabled": [
            "LIBNVPTXCOMPILER_SUPPORT=true",
        ],
        "//conditions:default": [
            "LIBNVPTXCOMPILER_SUPPORT=false",
        ],
    }),
)

cc_library(
    name = "ptx_compiler_helpers",
    srcs = ["ptx_compiler_helpers.cc"],
    hdrs = ["ptx_compiler_helpers.h"],
    deps = [
        "//xla/stream_executor:device_description",
        "//xla/stream_executor:semantic_version",
        "@com_google_absl//absl/base",
        "@com_google_absl//absl/log",
        "@com_google_absl//absl/status",
        "@com_google_absl//absl/strings",
        "@com_google_absl//absl/strings:str_format",
    ],
)

xla_cc_test(
    name = "ptx_compiler_helpers_test",
    srcs = ["ptx_compiler_helpers_test.cc"],
    deps = [
        ":ptx_compiler_helpers",
        "@com_google_absl//absl/status",
        "@com_google_absl//absl/strings:string_view",
        "@com_google_googletest//:gtest_main",
        "@local_tsl//tsl/platform:status_matchers",
        "@local_tsl//tsl/platform:test",
    ],
)

cc_library(
    name = "ptx_compiler_stub",
    srcs = [
        "ptx_compiler.h",
        "ptx_compiler_stub.cc",
    ],
    deps = [
        "//xla/stream_executor:device_description",
        "//xla/stream_executor:semantic_version",
        "//xla/stream_executor/gpu:gpu_asm_opts",
        "@com_google_absl//absl/status",
        "@com_google_absl//absl/status:statusor",
    ],
)

cc_library(
    name = "ptx_compiler_impl",
    srcs = [
        "ptx_compiler.h",
        "ptx_compiler_impl.cc",
    ],
    tags = ["manual"],
    deps = [
        ":ptx_compiler_helpers",
        "//xla/stream_executor:device_description",
        "//xla/stream_executor:semantic_version",
        "//xla/stream_executor/gpu:gpu_asm_opts",
        "@com_google_absl//absl/algorithm:container",
        "@com_google_absl//absl/base:core_headers",
        "@com_google_absl//absl/cleanup",
        "@com_google_absl//absl/log",
        "@com_google_absl//absl/status",
        "@com_google_absl//absl/status:statusor",
        "@com_google_absl//absl/strings",
        "@com_google_absl//absl/strings:str_format",
        "@local_config_cuda//cuda:cuda_headers",
        "@local_config_cuda//cuda:nvptxcompiler",
        "@local_tsl//tsl/platform:logging",
        "@local_tsl//tsl/platform:statusor",
    ],
)

cc_library(
    name = "ptx_compiler",
    hdrs = ["ptx_compiler.h"],
    deps = select({
        ":libnvptxcompiler_support_enabled": [":ptx_compiler_impl"],
        "//conditions:default": [":ptx_compiler_stub"],
    }) + [
        "//xla/stream_executor:device_description",
        "//xla/stream_executor:semantic_version",
        "//xla/stream_executor/gpu:gpu_asm_opts",
        "@com_google_absl//absl/status:statusor",
    ],
)

xla_test(
    name = "cuda_platform_test",
    srcs = ["cuda_platform_test.cc"],
    backends = ["gpu"],
    tags = ["cuda-only"],
    deps = [
        ":cuda_platform",
        "//xla/stream_executor:platform",
        "//xla/stream_executor:platform_manager",
        "@com_google_absl//absl/container:flat_hash_map",
        "@com_google_absl//absl/log:check",
        "@com_google_googletest//:gtest_main",
        "@local_tsl//tsl/platform:statusor",
        "@local_tsl//tsl/platform:test",
    ],
)

xla_cc_test(
    name = "ptx_compiler_test",
    srcs = ["ptx_compiler_test.cc"],
    tags = [
        "cuda-only",
        "nomsan",
    ],
    deps = [
        ":ptx_compiler",
        ":ptx_compiler_support",
        "//xla/stream_executor:device_description",
        "//xla/stream_executor:semantic_version",
        "//xla/stream_executor/gpu:gpu_asm_opts",
        "@com_google_absl//absl/status",
        "@com_google_absl//absl/status:statusor",
        "@com_google_googletest//:gtest",
        "@com_google_googletest//:gtest_main",
        "@local_tsl//tsl/platform:status_matchers",
        "@local_tsl//tsl/platform:test",
    ],
)

cc_library(
    name = "nvjitlink_support",
    srcs = ["nvjitlink_support.cc"],
    hdrs = ["nvjitlink_support.h"],
    local_defines = select({
        ":libnvjitlink_support_enabled": [
            "LIBNVJITLINK_SUPPORT=true",
        ],
        "//conditions:default": [
            "LIBNVJITLINK_SUPPORT=false",
        ],
    }) + if_cuda_newer_than(
        "12_0",
        ["CUDA_SUPPORTS_NVJITLINK=true"],
        ["CUDA_SUPPORTS_NVJITLINK=false"],
    ),
)

cc_library(
    name = "nvjitlink_stub",
    srcs = [
        "nvjitlink.h",
        "nvjitlink_stub.cc",
    ],
    deps = [
        "//xla/stream_executor:device_description",
        "//xla/stream_executor/gpu:gpu_asm_opts",
        "@com_google_absl//absl/status",
        "@com_google_absl//absl/status:statusor",
        "@com_google_absl//absl/types:span",
    ],
)

cc_library(
    name = "nvjitlink_impl",
    srcs = [
        "nvjitlink.h",
        "nvjitlink_impl.cc",
    ],
    tags = ["manual"],
    deps = [
        ":ptx_compiler_helpers",
        "//xla/stream_executor:device_description",
        "//xla/stream_executor/gpu:gpu_asm_opts",
        "@com_google_absl//absl/algorithm:container",
        "@com_google_absl//absl/base:core_headers",
        "@com_google_absl//absl/cleanup",
        "@com_google_absl//absl/log",
        "@com_google_absl//absl/log:check",
        "@com_google_absl//absl/status",
        "@com_google_absl//absl/status:statusor",
        "@com_google_absl//absl/strings",
        "@com_google_absl//absl/types:span",
        "@local_config_cuda//cuda:cuda_headers",
        "@local_config_cuda//cuda:nvjitlink",  # buildcleaner: keep
        "@local_tsl//tsl/platform:errors",
        "@local_tsl//tsl/platform:logging",
        "@local_tsl//tsl/platform:statusor",
    ],
)

# Since select() can't be nested, we need to wrap the cuda_newer_than check in a separate
# library target.
cc_library(
    name = "nvjitlink_cuda_supported",
    # Even though the macro is called `*_newer_than`, it does a greater-than-or-equal-to comparison.
    deps = if_cuda_newer_than(
        "12_0",
        [":nvjitlink_impl"],
        [":nvjitlink_stub"],
    ),
)

cc_library(
    name = "nvjitlink",
    hdrs = [
        "nvjitlink.h",
    ],
    deps = select({
        ":libnvjitlink_support_enabled": [":nvjitlink_cuda_supported"],
        "//conditions:default": [":nvjitlink_stub"],
    }) + [
        "//xla/stream_executor:device_description",
        "//xla/stream_executor/gpu:gpu_asm_opts",
        "@com_google_absl//absl/status:statusor",
        "@com_google_absl//absl/types:span",
    ],
)

xla_cc_test(
    name = "nvjitlink_test",
    srcs = ["nvjitlink_test.cc"],
    args = if_google([
        # nvjitlink allocates memory and only keeps a pointer past the usual offset of 1024 bytes;
        # so we need to increase the max pointer offset. -1 means no limit.
        # This is only relevant for Google's HeapLeakChecker. The newer Leak sanitizer doesn't
        # have this issue.
        "--heap_check_max_pointer_offset=-1",
    ]),
    # The test fails with msan/tsan since its introduction.
    tags = [
        "nomsan",
        "notsan",
    ],
    deps = [
        ":nvjitlink",
        ":nvjitlink_support",
        "//xla/stream_executor:device_description",
        "//xla/stream_executor/gpu:gpu_asm_opts",
        "//xla/tsl/platform:status_matchers",
        "@com_google_absl//absl/status",
        "@com_google_absl//absl/strings",
        "@com_google_absl//absl/types:span",
        "@com_google_googletest//:gtest",
        "@com_google_googletest//:gtest_main",
        "@local_tsl//tsl/platform:status_matchers",
        "@local_tsl//tsl/platform:test",
    ],
)

cc_library(
    name = "nvjitlink_known_issues",
    srcs = ["nvjitlink_known_issues.cc"],
    hdrs = ["nvjitlink_known_issues.h"],
    deps = [
        ":nvjitlink",
        "@com_google_absl//absl/status:statusor",
    ],
)

xla_cc_test(
    name = "nvjitlink_known_issues_test",
    srcs = ["nvjitlink_known_issues_test.cc"],
    # LibNvJitLink is a binary-only library. Therefore is not compatible with msan/tsan.
    tags = [
        "nomsan",
        "notsan",
    ],
    deps = [
        ":nvjitlink_known_issues",
        ":nvjitlink_support",
        "@com_google_googletest//:gtest",
        "@com_google_googletest//:gtest_main",
        "@local_tsl//tsl/platform:test",
    ],
)

cc_library(
    name = "cuda_asm_compiler",
    srcs = ["cuda_asm_compiler.cc"],
    hdrs = ["cuda_asm_compiler.h"],
    tags = [
        "cuda-only",
        "gpu",
    ],
    visibility = internal_visibility([
        "//third_party/py/jax:__subpackages__",
        "//tensorflow/compiler/mlir/tools/kernel_gen:__subpackages__",
        "//xla/service/gpu:__subpackages__",
        "//xla/stream_executor:__subpackages__",
        "//tensorflow/core/kernels:__subpackages__",
    ]),
    deps = [
        ":cubin_or_ptx_image",
        ":cuda_executor",  # buildcleaner: keep
        ":ptx_compiler",
        ":ptx_compiler_support",
        ":subprocess_compilation",
        "//xla/stream_executor:device_description",
        "//xla/stream_executor/gpu:gpu_asm_opts",
        "@com_google_absl//absl/base:core_headers",
        "@com_google_absl//absl/container:flat_hash_map",
        "@com_google_absl//absl/log",
        "@com_google_absl//absl/log:check",
        "@com_google_absl//absl/status:statusor",
        "@com_google_absl//absl/synchronization",
        "@com_google_absl//absl/types:span",
        "@local_tsl//tsl/platform:logging",
        "@local_tsl//tsl/platform:path",
    ],
)

cuda_only_cc_library(
    name = "cuda_executor",
    srcs = [
        "cuda_executor.cc",
    ],
    hdrs = [
        "cuda_executor.h",
    ],
    tags = [
        "cuda-only",
        "gpu",
    ],
    deps = [
        ":cuda_command_buffer",
        ":cuda_context",
        ":cuda_event",
        ":cuda_kernel",
        ":cuda_platform_id",
        ":cuda_status",
        ":cuda_stream",
        ":cuda_timer",
        ":cuda_version_parser",
        ":tma_util",
        "//xla/backends/gpu/collectives:gpu_collectives",
        "//xla/core/collectives:collectives_registry",
        "//xla/stream_executor:activate_context",
        "//xla/stream_executor:blas",
        "//xla/stream_executor:command_buffer",
        "//xla/stream_executor:device_description",
        "//xla/stream_executor:device_memory",
        "//xla/stream_executor:dnn",
        "//xla/stream_executor:event",
        "//xla/stream_executor:event_based_timer",
        "//xla/stream_executor:fft",
        "//xla/stream_executor:generic_memory_allocation",
        "//xla/stream_executor:generic_memory_allocator",
        "//xla/stream_executor:kernel",
        "//xla/stream_executor:kernel_spec",
        "//xla/stream_executor:launch_dim",
        "//xla/stream_executor:memory_allocation",
        "//xla/stream_executor:memory_allocator",
        "//xla/stream_executor:module_spec",
        "//xla/stream_executor:platform",
        "//xla/stream_executor:plugin_registry",
        "//xla/stream_executor:semantic_version",
        "//xla/stream_executor:stream",
        "//xla/stream_executor:stream_executor_h",
        "//xla/stream_executor/gpu:context",
        "//xla/stream_executor/gpu:gpu_executor_header",
        "//xla/stream_executor/gpu:read_numa_node",
        "//xla/stream_executor/gpu:scoped_activate_context",
        "//xla/stream_executor/gpu:tma_metadata",
        "//xla/tsl/cuda",  # buildcleaner: keep
        "//xla/tsl/cuda:cudart",  # buildcleaner: keep
        "//xla/tsl/platform:env",
        "//xla/tsl/platform:errors",
        "//xla/tsl/platform:logging",
        "//xla/tsl/platform:macros",
        "//xla/tsl/platform:statusor",
        "@com_google_absl//absl/algorithm:container",
        "@com_google_absl//absl/base",
        "@com_google_absl//absl/base:core_headers",
        "@com_google_absl//absl/container:flat_hash_map",
        "@com_google_absl//absl/container:flat_hash_set",
        "@com_google_absl//absl/container:inlined_vector",
        "@com_google_absl//absl/log:check",
        "@com_google_absl//absl/numeric:int128",
        "@com_google_absl//absl/status",
        "@com_google_absl//absl/status:statusor",
        "@com_google_absl//absl/strings",
        "@com_google_absl//absl/strings:str_format",
        "@com_google_absl//absl/synchronization",
        "@com_google_absl//absl/types:span",
        "@local_config_cuda//cuda:cuda_headers",
        "@local_tsl//tsl/platform:casts",
        "@local_tsl//tsl/platform:fingerprint",
        "@local_tsl//tsl/platform:numbers",
    ],
    alwayslink = True,
)

xla_test(
    name = "cuda_executor_test",
    srcs = ["cuda_executor_test.cc"],
    backends = ["gpu"],
    tags = ["cuda-only"],
    deps = [
        ":cuda_executor",
        ":cuda_platform",
        "//xla/stream_executor:device_description",
        "//xla/stream_executor:kernel",
        "//xla/stream_executor:kernel_spec",
        "//xla/stream_executor:memory_allocation",
        "//xla/stream_executor:memory_allocator",
        "//xla/stream_executor:platform",
        "//xla/stream_executor:platform_manager",
        "//xla/stream_executor:semantic_version",
        "//xla/stream_executor:stream_executor_h",
        "//xla/stream_executor/gpu:gpu_test_kernels",
        "//xla/tsl/platform:status_matchers",
        "//xla/tsl/platform:statusor",
        "@com_google_absl//absl/status",
        "@com_google_googletest//:gtest_main",
    ],
)

cc_library(
    name = "all_runtime",
    copts = tsl_copts(),
    tags = [
        "cuda-only",
        "gpu",
    ],
    visibility = ["//visibility:public"],
    deps = [
        ":all_reduce_kernel_cuda",
        ":buffer_comparator_kernel_cuda",
        ":cublas_plugin",
        ":cuda_platform",
        ":cudnn_plugin",
        ":cufft_plugin",
        ":make_batch_pointers_kernel_cuda",
        ":ragged_all_to_all_kernel_cuda",
        ":topk_kernel_cuda",
        "//xla/tsl/cuda:cusolver",
        "//xla/tsl/cuda:cusparse",
        "//xla/tsl/cuda:tensorrt_rpath",
    ] + [":cub_sort_kernel_cuda_" + suffix for suffix in get_cub_sort_kernel_types()],
    alwayslink = 1,
)

# OSX framework for device driver access
cc_library(
    name = "IOKit",
    linkopts = ["-framework IOKit"],
)

cc_library(
    name = "stream_executor_cuda",
    tags = ["cuda-only"],
    deps = [
        ":cuda_platform_id",
        "//xla/stream_executor:dnn",
        "//xla/stream_executor:platform_manager",
        "//xla/stream_executor:scratch_allocator",
        "//xla/stream_executor/host:host_platform_id",
        "//xla/stream_executor/rocm:rocm_platform_id",
    ] + if_google(
        select({
            # copybara:uncomment_begin(different config setting in OSS)
            # "//tools/cc_target_os:gce": [],
            # copybara:uncomment_end
            "//conditions:default": [
                ":cuda_platform",
            ],
        }),
        [
            "//xla/tsl/cuda:cudart",
        ] + select({
            "//xla/tsl:macos": ["IOKit"],
            "//conditions:default": [],
        }),
    ),
)

cc_library(
    name = "cudnn_frontend_helpers",
    srcs = ["cudnn_frontend_helpers.cc"],
    hdrs = ["cudnn_frontend_helpers.h"],
)

cc_library(
    name = "ptx_compilation_method",
    hdrs = ["ptx_compilation_method.h"],
    deps = ["@com_google_absl//absl/strings"],
)

cc_library(
    name = "ptx_linking_method",
    hdrs = ["ptx_linking_method.h"],
    deps = ["@com_google_absl//absl/strings"],
)

cc_library(
    name = "cuda_version_parser",
    srcs = ["cuda_version_parser.cc"],
    hdrs = ["cuda_version_parser.h"],
    deps = [
        "//xla/stream_executor:semantic_version",
        "@com_google_absl//absl/status",
        "@com_google_absl//absl/status:statusor",
    ],
)

xla_cc_test(
    name = "cuda_version_parser_test",
    srcs = ["cuda_version_parser_test.cc"],
    deps = [
        ":cuda_version_parser",
        "//xla/stream_executor:semantic_version",
        "@com_google_absl//absl/status",
        "@com_google_googletest//:gtest_main",
        "@local_tsl//tsl/platform:status_matchers",
        "@local_tsl//tsl/platform:test",
    ],
)

cc_library(
    name = "cuda_stream",
    srcs = ["cuda_stream.cc"],
    hdrs = ["cuda_stream.h"],
    tags = [
        "cuda-only",
        "gpu",
    ],
    deps = [
        ":cuda_context",
        ":cuda_event",
        ":cuda_status",
        "//xla/stream_executor:activate_context",
        "//xla/stream_executor:device_memory",
        "//xla/stream_executor:event",
        "//xla/stream_executor:event_based_timer",
        "//xla/stream_executor:launch_dim",
        "//xla/stream_executor:platform",
        "//xla/stream_executor:stream",
        "//xla/stream_executor:stream_common",
        "//xla/tsl/platform:errors",
        "//xla/tsl/platform:statusor",
        "@com_google_absl//absl/base",
        "@com_google_absl//absl/base:core_headers",
        "@com_google_absl//absl/functional:any_invocable",
        "@com_google_absl//absl/log",
        "@com_google_absl//absl/log:check",
        "@com_google_absl//absl/status",
        "@com_google_absl//absl/status:statusor",
        "@com_google_absl//absl/strings",
        "@com_google_absl//absl/strings:string_view",
        "@com_google_absl//absl/synchronization",
        "@local_config_cuda//cuda:cuda_headers",
        "@local_tsl//tsl/profiler/lib:nvtx_utils",
    ],
)

xla_test(
    name = "cuda_stream_test",
    srcs = ["cuda_stream_test.cc"],
    backends = ["gpu"],
    tags = ["cuda-only"],
    deps = [
        ":cuda_event",
        ":cuda_executor",
        ":cuda_platform_id",
        ":cuda_stream",
        "//xla/stream_executor:device_memory",
        "//xla/stream_executor:kernel",
        "//xla/stream_executor:kernel_spec",
        "//xla/stream_executor:launch_dim",
        "//xla/stream_executor:platform",
        "//xla/stream_executor:platform_manager",
        "//xla/stream_executor:stream_executor_h",
        "//xla/stream_executor:typed_kernel_factory",
        "//xla/stream_executor/gpu:gpu_test_kernels_cuda",
        "//xla/tsl/platform:status_matchers",
        "//xla/tsl/platform:statusor",
        "@com_google_absl//absl/status",
        "@com_google_absl//absl/strings:string_view",
        "@com_google_absl//absl/synchronization",
        "@com_google_absl//absl/types:span",
        "@com_google_googletest//:gtest_main",
    ],
)

cc_library(
    name = "cuda_timer",
    srcs = [
        "cuda_timer.cc",
    ],
    hdrs = ["cuda_timer.h"],
    tags = [
        "cuda-only",
        "gpu",
    ],
    deps = [
        ":cuda_event",
        ":cuda_status",
        ":delay_kernel_cuda",
        "//xla/stream_executor:activate_context",
        "//xla/stream_executor:event_based_timer",
        "//xla/stream_executor:stream",
        "//xla/stream_executor:stream_executor_h",
        "//xla/stream_executor/gpu:gpu_semaphore",
        "//xla/stream_executor/gpu:gpu_stream",
        "@com_google_absl//absl/log",
        "@com_google_absl//absl/status",
        "@com_google_absl//absl/status:statusor",
        "@com_google_absl//absl/time",
        "@local_config_cuda//cuda:cuda_headers",
        "@local_tsl//tsl/platform:errors",
        "@local_tsl//tsl/platform:statusor",
    ],
)

xla_test(
    name = "cuda_timer_test",
    srcs = ["cuda_timer_test.cc"],
    backends = ["gpu"],
    tags = ["cuda-only"],
    deps = [
        ":cuda_executor",
        ":cuda_platform_id",
        ":cuda_timer",
        "//xla/stream_executor:device_memory",
        "//xla/stream_executor:kernel",
        "//xla/stream_executor:kernel_spec",
        "//xla/stream_executor:launch_dim",
        "//xla/stream_executor:platform",
        "//xla/stream_executor:platform_manager",
        "//xla/stream_executor:stream",
        "//xla/stream_executor:typed_kernel_factory",
        "//xla/stream_executor/gpu:gpu_test_kernels_cuda",
        "@com_google_absl//absl/status",
        "@com_google_absl//absl/time",
        "@com_google_googletest//:gtest_main",
        "@local_tsl//tsl/platform:status_matchers",
        "@local_tsl//tsl/platform:statusor",
        "@local_tsl//tsl/platform:test",
    ],
)

cc_library(
    name = "cuda_command_buffer",
    srcs = [
        "cuda_command_buffer.cc",
    ],
    hdrs = ["cuda_command_buffer.h"],
    tags = [
        "cuda-only",
        "gpu",
    ],
    deps = [
        ":command_buffer_kernels",
        ":cuda_context",
        ":cuda_kernel",
        ":cuda_status",
        "//xla/stream_executor:bit_pattern",
        "//xla/stream_executor:command_buffer",
        "//xla/stream_executor:device_memory",
        "//xla/stream_executor:dnn",
        "//xla/stream_executor:kernel",
        "//xla/stream_executor:launch_dim",
        "//xla/stream_executor:semantic_version",
        "//xla/stream_executor:stream",
        "//xla/stream_executor:stream_executor_h",
        "//xla/stream_executor:typed_kernel_factory",
        "//xla/stream_executor/gpu:gpu_command_buffer",
        "//xla/stream_executor/gpu:scoped_gpu_graph_exec",
        "//xla/stream_executor/gpu:scoped_update_mode",
        "//xla/tsl/platform:env",
        "//xla/tsl/platform:errors",
        "//xla/tsl/platform:statusor",
        "@com_google_absl//absl/base",
        "@com_google_absl//absl/functional:any_invocable",
        "@com_google_absl//absl/log",
        "@com_google_absl//absl/log:check",
        "@com_google_absl//absl/status",
        "@com_google_absl//absl/status:statusor",
        "@com_google_absl//absl/strings",
        "@com_google_absl//absl/types:span",
        "@local_config_cuda//cuda:cuda_headers",
        "@local_tsl//tsl/platform:casts",
    ],
)

xla_test(
    name = "cuda_command_buffer_test",
    srcs = ["cuda_command_buffer_test.cc"],
    backends = ["gpu"],
    tags = ["cuda-only"],
    deps = [
        ":cuda_compute_capability",
        ":cudnn_plugin",
        "//xla/service:platform_util",
        "//xla/stream_executor:command_buffer",
        "//xla/stream_executor:device_memory",
        "//xla/stream_executor:dnn",
        "//xla/stream_executor:numeric_options",
        "//xla/stream_executor:platform",
        "//xla/stream_executor:platform_manager",
        "//xla/stream_executor:stream",
        "//xla/stream_executor:stream_executor_h",
        "//xla/tsl/lib/core:status_test_util",
        "//xla/tsl/platform:status_matchers",
        "//xla/tsl/platform:statusor",
        "@com_google_absl//absl/strings",
        "@com_google_absl//absl/types:span",
        "@com_google_googletest//:gtest_main",
        "@cudnn_frontend_archive//:cudnn_frontend",
    ],
)

cc_library(
    name = "cubin_or_ptx_image",
    hdrs = ["cubin_or_ptx_image.h"],
)

cc_library(
    name = "subprocess_compilation",
    srcs = ["subprocess_compilation.cc"],
    hdrs = ["subprocess_compilation.h"],
    # copybara:uncomment_begin
    # data = [
    # "@local_config_cuda//cuda:runtime_fatbinary",
    # "@local_config_cuda//cuda:runtime_nvlink",
    # "@local_config_cuda//cuda:runtime_ptxas",
    # ],
    # copybara:uncomment_end
    # copybara:comment_begin
    data = if_cuda_tools([
        "@cuda_nvcc//:fatbinary",
        "@cuda_nvcc//:nvlink",
        "@cuda_nvcc//:ptxas",
    ]),
    # copybara:comment_end
    local_defines = if_windows(["PLATFORM_WINDOWS"]),
    deps = [
        ":cubin_or_ptx_image",
        ":ptx_compiler_helpers",
        "//xla:status_macros",
        "//xla:util",
        "//xla/stream_executor:device_description",
        "//xla/stream_executor:semantic_version",
        "//xla/stream_executor/gpu:gpu_asm_opts",
        "//xla/tsl/platform:subprocess",
        "@com_google_absl//absl/algorithm:container",
        "@com_google_absl//absl/base:core_headers",
        "@com_google_absl//absl/cleanup",
        "@com_google_absl//absl/container:flat_hash_map",
        "@com_google_absl//absl/container:flat_hash_set",
        "@com_google_absl//absl/log",
        "@com_google_absl//absl/status",
        "@com_google_absl//absl/status:statusor",
        "@com_google_absl//absl/strings",
        "@com_google_absl//absl/strings:str_format",
        "@com_google_absl//absl/synchronization",
        "@com_google_absl//absl/types:span",
        "@local_tsl//tsl/platform:cuda_root_path",
        "@local_tsl//tsl/platform:env",
        "@local_tsl//tsl/platform:errors",
        "@local_tsl//tsl/platform:path",
        "@local_tsl//tsl/platform:regexp",
        "@local_tsl//tsl/platform:status",
        "@local_tsl//tsl/platform:statusor",
    ],
)

cc_binary(
    name = "dummy_cuda_binary",
    testonly = True,
    srcs = ["dummy_cuda_binary.cc"],
    deps = ["@com_google_absl//absl/strings"],
)

stage_in_bin_subdirectory(
    name = "ptxas",
    testonly = True,
    data = [":dummy_cuda_binary"],
)

stage_in_bin_subdirectory(
    name = "nvlink",
    testonly = True,
    data = [":dummy_cuda_binary"],
)

stage_in_bin_subdirectory(
    name = "fatbinary",
    testonly = True,
    data = [":dummy_cuda_binary"],
)

xla_cc_test(
    name = "subprocess_compilation_test",
    srcs = ["subprocess_compilation_test.cc"],
    data = [
        ":fatbinary",
        ":nvlink",
        ":ptxas",
    ],
    deps = [
        ":subprocess_compilation",
        "//xla/stream_executor:semantic_version",
        "@com_google_absl//absl/status",
        "@com_google_googletest//:gtest_main",
        "@local_tsl//tsl/platform:path",
        "@local_tsl//tsl/platform:status_matchers",
        "@local_tsl//tsl/platform:statusor",
        "@local_tsl//tsl/platform:test",
    ],
)

cc_library(
    name = "driver_compilation",
    srcs = ["driver_compilation.cc"],
    hdrs = ["driver_compilation.h"],
    tags = [
        "cuda-only",
        "gpu",
    ],
    deps = [
        ":cuda_status",
        "//xla/stream_executor:activate_context",
        "//xla/stream_executor:device_description",
        "//xla/stream_executor:stream_executor_h",
        "@com_google_absl//absl/base",
        "@com_google_absl//absl/log",
        "@com_google_absl//absl/status:statusor",
        "@com_google_absl//absl/types:span",
        "@local_config_cuda//cuda:cuda_headers",
        "@local_tsl//tsl/platform:errors",
    ],
)

cc_library(
    name = "compilation_options",
    hdrs = ["compilation_options.h"],
    deps = ["@com_google_absl//absl/strings:str_format"],
)

xla_cc_test(
    name = "compilation_options_test",
    srcs = ["compilation_options_test.cc"],
    deps = [
        ":compilation_options",
        "@com_google_absl//absl/container:flat_hash_set",
        "@com_google_absl//absl/strings",
        "@com_google_googletest//:gtest_main",
        "@local_tsl//tsl/platform:test",
    ],
)

cc_library(
    name = "compilation_provider",
    hdrs = ["compilation_provider.h"],
    deps = [
        ":compilation_options",
        "//xla/stream_executor:device_description",
        "@com_google_absl//absl/status:statusor",
        "@com_google_absl//absl/types:span",
    ],
)

cc_library(
    name = "mock_compilation_provider",
    testonly = True,
    hdrs = ["mock_compilation_provider.h"],
    deps = [
        ":compilation_options",
        ":compilation_provider",
        "//xla/stream_executor:device_description",
        "@com_google_absl//absl/status:statusor",
        "@com_google_absl//absl/strings:string_view",
        "@com_google_absl//absl/types:span",
        "@com_google_googletest//:gtest_for_library",
    ],
)

cc_library(
    name = "subprocess_compilation_provider",
    srcs = ["subprocess_compilation_provider.cc"],
    hdrs = ["subprocess_compilation_provider.h"],
    deps = [
        ":compilation_options",
        ":compilation_provider",
        ":subprocess_compilation",
        "//xla/stream_executor:device_description",
        "//xla/stream_executor/gpu:gpu_asm_opts",
        "@com_google_absl//absl/status:statusor",
        "@com_google_absl//absl/strings:str_format",
        "@com_google_absl//absl/strings:string_view",
        "@com_google_absl//absl/types:span",
        "@local_tsl//tsl/platform:path",
        "@local_tsl//tsl/platform:statusor",
    ],
)

# compilation_provider_test is split into two targets since only a subset of the tests need a GPU to run.
cc_library(
    name = "compilation_provider_test_lib",
    testonly = True,
    srcs = ["compilation_provider_test.cc"],
    hdrs = ["compilation_provider_test.h"],
    tags = [
        "cuda-only",
        "gpu",
    ],
    deps = [
        ":compilation_options",
        ":compilation_provider",
        ":cuda_platform",  # buildcleaner: keep
        ":driver_compilation_provider",
        ":nvjitlink_compilation_provider",
        ":nvjitlink_support",
        ":nvptxcompiler_compilation_provider",
        ":ptx_compiler_support",
        ":subprocess_compilation",
        ":subprocess_compilation_provider",
        "//xla/stream_executor:device_description",
        "@com_google_absl//absl/status",
        "@com_google_absl//absl/status:statusor",
        "@com_google_absl//absl/strings",
        "@com_google_googletest//:gtest_main",
        "@local_tsl//tsl/platform:env",
        "@local_tsl//tsl/platform:status_matchers",
        "@local_tsl//tsl/platform:statusor",
        "@local_tsl//tsl/platform:test",
    ],
    alwayslink = True,  # Contains test cases instantiated in the cc_test targets.
)

xla_cc_test(
    name = "compilation_provider_test_without_gpu",
    srcs = ["compilation_provider_test_without_gpu.cc"],
    args = if_google([
        # nvjitlink allocates memory and only keeps a pointer past the usual offset of 1024 bytes;
        # so we need to increase the max pointer offset. -1 means no limit.
        # This is only relevant for Google's HeapLeakChecker. The newer Leak sanitizer doesn't
        # have this issue.
        "--heap_check_max_pointer_offset=-1",
    ]),
    tags = [
        "cuda-only",
        "gpu",
    ],
    deps = [
        ":compilation_provider_test_lib",
        "@com_google_googletest//:gtest_main",
    ],
)

xla_cc_test(
    name = "compilation_provider_test_with_gpu",
    srcs = ["compilation_provider_test_with_gpu.cc"],
    tags = [
        "cuda-only",
        "gpu",
    ] + tf_cuda_tests_tags(),
    deps = [
        ":compilation_provider_test_lib",
        "@com_google_googletest//:gtest_main",
    ],
)

test_suite(
    name = "compilation_provider_test",
    tags = [
        "cuda-only",
        "gpu",
    ],
    tests = [
        ":compilation_provider_test_with_gpu",
        ":compilation_provider_test_without_gpu",
    ],
)

cc_library(
    name = "nvjitlink_compilation_provider",
    srcs = ["nvjitlink_compilation_provider.cc"],
    hdrs = ["nvjitlink_compilation_provider.h"],
    deps = [
        ":compilation_options",
        ":compilation_provider",
        ":nvjitlink",
        "//xla/stream_executor:device_description",
        "//xla/stream_executor/gpu:gpu_asm_opts",
        "@com_google_absl//absl/status",
        "@com_google_absl//absl/status:statusor",
        "@com_google_absl//absl/strings:string_view",
        "@com_google_absl//absl/types:span",
        "@local_tsl//tsl/platform:statusor",
    ],
)

cc_library(
    name = "nvptxcompiler_compilation_provider",
    srcs = ["nvptxcompiler_compilation_provider.cc"],
    hdrs = ["nvptxcompiler_compilation_provider.h"],
    deps = [
        ":compilation_options",
        ":compilation_provider",
        ":ptx_compiler",
        "//xla/stream_executor:device_description",
        "//xla/stream_executor/gpu:gpu_asm_opts",
        "@com_google_absl//absl/status",
        "@com_google_absl//absl/status:statusor",
        "@com_google_absl//absl/strings:string_view",
        "@com_google_absl//absl/types:span",
        "@local_tsl//tsl/platform:statusor",
    ],
)

cc_library(
    name = "composite_compilation_provider",
    srcs = ["composite_compilation_provider.cc"],
    hdrs = ["composite_compilation_provider.h"],
    deps = [
        ":compilation_options",
        ":compilation_provider",
        "//xla/stream_executor:device_description",
        "@com_google_absl//absl/memory",
        "@com_google_absl//absl/status",
        "@com_google_absl//absl/status:statusor",
        "@com_google_absl//absl/strings",
        "@com_google_absl//absl/types:span",
    ],
)

xla_cc_test(
    name = "composite_compilation_provider_test",
    srcs = ["composite_compilation_provider_test.cc"],
    deps = [
        ":compilation_options",
        ":compilation_provider",
        ":composite_compilation_provider",
        ":mock_compilation_provider",
        "//xla/stream_executor:device_description",
        "@com_google_absl//absl/status",
        "@com_google_googletest//:gtest_main",
        "@local_tsl//tsl/platform:status_matchers",
        "@local_tsl//tsl/platform:statusor",
        "@local_tsl//tsl/platform:test",
    ],
)

cc_library(
    name = "caching_compilation_provider",
    srcs = ["caching_compilation_provider.cc"],
    hdrs = ["caching_compilation_provider.h"],
    deps = [
        ":compilation_options",
        ":compilation_provider",
        "//xla/stream_executor:device_description",
        "@com_google_absl//absl/base:core_headers",
        "@com_google_absl//absl/container:node_hash_map",
        "@com_google_absl//absl/status:statusor",
        "@com_google_absl//absl/strings",
        "@com_google_absl//absl/synchronization",
        "@com_google_absl//absl/types:span",
        "@local_tsl//tsl/platform:statusor",
    ],
)

xla_cc_test(
    name = "caching_compilation_provider_test",
    srcs = ["caching_compilation_provider_test.cc"],
    deps = [
        ":caching_compilation_provider",
        ":compilation_options",
        ":compilation_provider",
        ":mock_compilation_provider",
        "//xla/stream_executor:device_description",
        "@com_google_absl//absl/synchronization",
        "@com_google_googletest//:gtest_main",
        "@local_tsl//tsl/platform:env",
        "@local_tsl//tsl/platform:status_matchers",
        "@local_tsl//tsl/platform:test",
    ],
)

cc_library(
    name = "driver_compilation_provider",
    srcs = ["driver_compilation_provider.cc"],
    hdrs = ["driver_compilation_provider.h"],
    tags = [
        "cuda-only",
        "gpu",
    ],
    deps = [
        ":compilation_options",
        ":compilation_provider",
        ":cuda_platform_id",
        ":cuda_status",
        ":ptx_compiler_helpers",
        "//xla/stream_executor:activate_context",
        "//xla/stream_executor:device_description",
        "//xla/stream_executor:platform",
        "//xla/stream_executor:platform_manager",
        "//xla/stream_executor:stream_executor_h",
        "//xla/tsl/cuda",  # buildcleaner: keep
        "@com_google_absl//absl/base",
        "@com_google_absl//absl/cleanup",
        "@com_google_absl//absl/log",
        "@com_google_absl//absl/log:check",
        "@com_google_absl//absl/status",
        "@com_google_absl//absl/status:statusor",
        "@com_google_absl//absl/strings",
        "@com_google_absl//absl/types:span",
        "@local_config_cuda//cuda:cuda_headers",
        "@local_tsl//tsl/platform:errors",
        "@local_tsl//tsl/platform:statusor",
    ],
)

cc_library(
    name = "defer_relocatable_compilation_compilation_provider",
    srcs = ["defer_relocatable_compilation_compilation_provider.cc"],
    hdrs = ["defer_relocatable_compilation_compilation_provider.h"],
    deps = [
        ":compilation_options",
        ":compilation_provider",
        "//xla/stream_executor:device_description",
        "@com_google_absl//absl/memory",
        "@com_google_absl//absl/status",
        "@com_google_absl//absl/status:statusor",
        "@com_google_absl//absl/strings:str_format",
        "@com_google_absl//absl/strings:string_view",
        "@com_google_absl//absl/types:span",
    ],
)

xla_cc_test(
    name = "defer_relocatable_compilation_compilation_provider_test",
    srcs = ["defer_relocatable_compilation_compilation_provider_test.cc"],
    deps = [
        ":compilation_options",
        ":compilation_provider",
        ":defer_relocatable_compilation_compilation_provider",
        ":mock_compilation_provider",
        "//xla/stream_executor:device_description",
        "@com_google_absl//absl/status",
        "@com_google_absl//absl/strings:string_view",
        "@com_google_googletest//:gtest_main",
        "@local_tsl//tsl/platform:status_matchers",
        "@local_tsl//tsl/platform:statusor",
        "@local_tsl//tsl/platform:test",
    ],
)

cc_library(
    name = "compilation_provider_options",
    srcs = ["compilation_provider_options.cc"],
    hdrs = ["compilation_provider_options.h"],
    deps = [
        "//xla:xla_proto_cc",
        "@com_google_absl//absl/strings:str_format",
    ],
)

xla_cc_test(
    name = "compilation_provider_options_test",
    srcs = ["compilation_provider_options_test.cc"],
    deps = [
        ":compilation_provider_options",
        "//xla:xla_proto_cc",
        "@com_google_absl//absl/hash:hash_testing",
        "@com_google_absl//absl/strings",
        "@com_google_googletest//:gtest_main",
    ],
)

cc_library(
    name = "assemble_compilation_provider",
    srcs = ["assemble_compilation_provider.cc"],
    hdrs = ["assemble_compilation_provider.h"],
    tags = [
        "cuda-only",
        "gpu",
    ],
    deps = [
        ":compilation_provider",
        ":compilation_provider_options",
        ":composite_compilation_provider",
        ":defer_relocatable_compilation_compilation_provider",
        ":driver_compilation_provider",
        ":nvjitlink_compilation_provider",
        ":nvjitlink_known_issues",
        ":nvjitlink_support",
        ":nvptxcompiler_compilation_provider",
        ":ptx_compiler_support",
        ":subprocess_compilation",
        ":subprocess_compilation_provider",
        "//xla:xla_proto_cc",
        "//xla/stream_executor:semantic_version",
        "//xla/tsl/platform:errors",
        "@com_google_absl//absl/log",
        "@com_google_absl//absl/log:check",
        "@com_google_absl//absl/status",
        "@com_google_absl//absl/status:statusor",
        "@com_google_absl//absl/strings",
    ],
)

xla_cc_test(
    name = "assemble_compilation_provider_test",
    srcs = ["assemble_compilation_provider_test.cc"],
    data = [
        ":nvlink",
        ":ptxas",
    ],
    tags = [
        "cuda-only",
        "gpu",
        "requires-gpu-nvidia",
    ],
    deps = [
        ":assemble_compilation_provider",
        ":compilation_provider",
        ":compilation_provider_options",
        ":cuda_platform",
        ":nvjitlink_support",
        ":ptx_compiler_support",
        "//xla/tsl/platform:status_matchers",
        "//xla/tsl/platform:statusor",
        "@com_google_absl//absl/status",
        "@com_google_googletest//:gtest_main",
        "@local_tsl//tsl/platform:cuda_root_path",
        "@local_tsl//tsl/platform:path",
    ],
)

cc_library(
    name = "tma_util",
    srcs = ["tma_util.cc"],
    hdrs = ["tma_util.h"],
    tags = [
        "cuda-only",
        "gpu",
    ],
    deps = [
        "//xla/stream_executor/gpu:tma_metadata",
        "@com_google_absl//absl/status",
        "@com_google_absl//absl/status:statusor",
        "@com_google_absl//absl/strings:str_format",
        "@local_config_cuda//cuda:cuda_headers",
    ],
)

xla_cc_test(
    name = "tma_util_test",
    srcs = ["tma_util_test.cc"],
    tags = [
        "cuda-only",
        "gpu",
    ],
    deps = [
        ":tma_util",
        "//xla/stream_executor/gpu:tma_metadata",
        "//xla/tsl/platform:status_matchers",
        "@com_google_absl//absl/status",
        "@com_google_googletest//:gtest_main",
        "@local_config_cuda//cuda:cuda_headers",
    ],
)

cc_library(
    name = "cuda_compute_capability",
    srcs = ["cuda_compute_capability.cc"],
    hdrs = ["cuda_compute_capability.h"],
    deps = [
        ":cuda_compute_capability_proto_cc",
        "@com_google_absl//absl/status",
        "@com_google_absl//absl/status:statusor",
        "@com_google_absl//absl/strings",
    ],
)

tf_proto_library(
    name = "cuda_compute_capability_proto",
    srcs = ["cuda_compute_capability.proto"],
    make_default_target_header_only = True,
)

xla_cc_test(
    name = "cuda_compute_capability_test",
    srcs = ["cuda_compute_capability_test.cc"],
    deps = [
        ":cuda_compute_capability",
        ":cuda_compute_capability_proto_cc",
        "//xla/tsl/platform:status_matchers",
        "@com_google_absl//absl/hash:hash_testing",
        "@com_google_absl//absl/status",
        "@com_google_googletest//:gtest_main",
    ],
)

cuda_library(
    name = "buffer_comparator_kernel_cuda",
    srcs = [
        "buffer_comparator_kernel_cuda.cu.cc",
        "//xla/stream_executor/gpu:buffer_comparator_kernel_lib.cu.h",
    ],
    # copybara:uncomment compatible_with = ["//buildenv/target:non_prod"],
    tags = [
        "cuda-only",
        "gpu",
    ],
    deps = [
        ":cuda_platform_id",
        "//xla:shape_util",
        "//xla:types",
        "//xla/stream_executor:kernel_spec",
        "//xla/stream_executor/gpu:buffer_comparator_kernel",
        "//xla/stream_executor/gpu:gpu_kernel_registry",
        "//xla/stream_executor/platform:initialize",
        "@local_config_cuda//cuda:cuda_headers",
    ],
    alwayslink = 1,
)

cuda_library(
    name = "make_batch_pointers_kernel_cuda",
    srcs = ["make_batch_pointers_kernel_cuda.cu.cc"],
    # copybara:uncomment compatible_with = ["//buildenv/target:non_prod"],
    tags = [
        "cuda-only",
        "gpu",
    ],
    deps = [
        ":cuda_platform_id",
        "//xla/stream_executor:kernel_spec",
        "//xla/stream_executor/gpu:gpu_kernel_registry",
        "//xla/stream_executor/gpu:make_batch_pointers_kernel",
        "@com_google_absl//absl/base",
    ],
    alwayslink = 1,
)

cuda_library(
    name = "ragged_all_to_all_kernel_cuda",
    srcs = [
        "ragged_all_to_all_kernel_cuda.cc",
        "//xla/stream_executor/gpu:ragged_all_to_all_kernel_lib.cu.h",
    ],
    # copybara:uncomment compatible_with = ["//buildenv/target:non_prod"],
    tags = [
        "cuda-only",
        "gpu",
    ],
    deps = [
        ":cuda_platform_id",
        "//xla/stream_executor:kernel_spec",
        "//xla/stream_executor/gpu:gpu_kernel_registry",
        "//xla/stream_executor/gpu:ragged_all_to_all_kernel",
        "@com_google_absl//absl/base",
        "@local_config_cuda//cuda:cuda_headers",
    ],
    alwayslink = 1,
)

cuda_library(
    name = "all_reduce_kernel_cuda",
    srcs = [
        "all_reduce_kernel_cuda.cc",
        "//xla/stream_executor/gpu:all_reduce_kernel_lib.cu.h",
    ],
    # copybara:uncomment compatible_with = ["//buildenv/target:non_prod"],
    tags = [
        "cuda-only",
        "gpu",
    ],
    deps = [
        ":cuda_platform_id",
        "//xla:types",
        "//xla/stream_executor:kernel_spec",
        "//xla/stream_executor/gpu:all_reduce_kernel",
        "//xla/stream_executor/gpu:gpu_kernel_registry",
        "@com_google_absl//absl/base",
        "@local_config_cuda//cuda:cuda_headers",
    ],
    alwayslink = 1,
)

# NVCC from CUDA 12.4 and below doesn't get along with Abseil which gets
# transitively included via the XLA FFI headers. That's why we split
# the logic into 2 targets - the `*_impl_*` target which contains the CUDA
# C++ code and the non-impl target which contains the FFI handle registration.
# This can be merged into a single compilation unit when we don't care about
# compiling with NVCC below version 12.4.1 anymore.
[cuda_library(
    name = "cub_sort_kernel_cuda_impl_{}".format(typename),
    srcs = [
        "cub_sort_kernel_cuda.h",
        "cub_sort_kernel_cuda_impl.cu.cc",
    ],
    # copybara:uncomment compatible_with = ["//buildenv/target:non_prod"],
    local_defines = ["CUB_TYPE_" + typename.upper()],
    tags = [
        "cuda-only",
        "gpu",
    ],
    deps = [
        "@local_config_cuda//cuda:cub_headers",
        "@local_config_cuda//cuda:cuda_headers",
    ],
) for typename in get_cub_sort_kernel_types()]

[cc_library(
    name = "cub_sort_kernel_cuda_{}".format(typename),
    srcs = [
        "cub_sort_kernel_cuda.cc",
        "cub_sort_kernel_cuda.h",
    ],
    # copybara:uncomment compatible_with = ["//buildenv/target:non_prod"],
    local_defines = ["CUB_TYPE_" + typename.upper()],
    tags = [
        "cuda-only",
        "gpu",
    ],
    deps = [
        ":cub_sort_kernel_cuda_impl_{}".format(typename),
        "//xla/ffi",
        "//xla/ffi:ffi_api",
        "//xla/stream_executor/cuda:cuda_status",
        "@com_google_absl//absl/base",
        "@com_google_absl//absl/status",
        "@local_config_cuda//cuda:cuda_headers",
    ],
    alwayslink = 1,
) for typename in get_cub_sort_kernel_types()]

cuda_library(
    name = "topk_kernel_cuda",
    srcs = [
        "topk_kernel_cuda_bfloat16.cu.cc",
        "topk_kernel_cuda_common.cu.h",
        "topk_kernel_cuda_float.cu.cc",
    ],
    # copybara:uncomment compatible_with = ["//buildenv/target:non_prod"],
    tags = [
        "cuda-only",
        "gpu",
    ],
    deps = [
        ":cuda_platform_id",
        "//xla:types",
        "//xla/stream_executor/gpu:gpu_kernel_registry",
        "//xla/stream_executor/gpu:topk_kernel",
        "//xla/tsl/lib/math:math_util",
    ],
    alwayslink = 1,
)<|MERGE_RESOLUTION|>--- conflicted
+++ resolved
@@ -210,82 +210,6 @@
     ],
 )
 
-<<<<<<< HEAD
-cuda_only_cc_library(
-    name = "cuda_collectives",
-    hdrs = ["cuda_collectives.h"],
-    tags = [
-        "cuda-only",
-        "gpu",
-    ],
-    deps = if_nccl(
-        [":cuda_collectives_impl"],
-        [":cuda_collectives_stub"],
-    ) + [
-        "//xla/stream_executor:stream_executor_h",
-        "//xla/stream_executor/gpu:context",
-        "@com_google_absl//absl/status",
-        "@com_google_absl//absl/status:statusor",
-    ],
-)
-
-cc_library(
-    name = "cuda_collectives_impl",
-    srcs = [
-        "cuda_collectives.cc",
-        "cuda_collectives.h",
-    ],
-    tags = [
-        "cuda-only",
-        "gpu",
-        "manual",
-    ],
-    deps = [
-        "//xla/stream_executor:activate_context",
-        "//xla/stream_executor:stream_executor_h",
-        "@com_google_absl//absl/status",
-        "@com_google_absl//absl/status:statusor",
-        "@com_google_absl//absl/strings:str_format",
-        "@local_config_nccl//:nccl",
-        "@local_tsl//tsl/platform:logging",
-        "@local_tsl//tsl/platform:numbers",
-    ],
-)
-
-cc_library(
-    name = "cuda_collectives_stub",
-    srcs = [
-        "cuda_collectives.h",
-        "cuda_collectives_stub.cc",
-    ],
-    deps = [
-        "//xla/stream_executor:stream_executor_h",
-        "//xla/stream_executor/gpu:context",
-        "@com_google_absl//absl/status",
-        "@com_google_absl//absl/status:statusor",
-    ],
-)
-
-xla_test(
-    name = "cuda_collectives_test",
-    srcs = ["cuda_collectives_test.cc"],
-    backends = ["gpu_any"],
-    tags = ["cuda-only"],
-    deps = [
-        ":cuda_collectives",
-        "//xla/backends/gpu/collectives:gpu_collectives",
-        "//xla/stream_executor:platform",
-        "//xla/stream_executor:platform_manager",
-        "//xla/stream_executor:stream_executor_h",
-        "@com_google_googletest//:gtest_main",
-        "@local_tsl//tsl/platform:status_matchers",
-        "@local_tsl//tsl/platform:statusor",
-        "@local_tsl//tsl/platform:test",
-    ],
-)
-
-=======
->>>>>>> 8a32a044
 xla_test(
     name = "cuda_driver_test",
     srcs = ["cuda_driver_test.cc"],
