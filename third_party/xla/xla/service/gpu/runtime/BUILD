load("@local_config_cuda//cuda:build_defs.bzl", "cuda_library", "cuda_default_copts")
load("//xla:xla.bzl", "xla_cc_test")
load("//xla/service/gpu:build_defs.bzl", "gpu_kernel_library")
load("//xla/stream_executor:build_defs.bzl", "if_gpu_is_configured")
load(
    "@local_config_rocm//rocm:build_defs.bzl",
    "if_rocm_is_configured",
    "rocm_library",
)
load(
    "@local_tsl//tsl/platform:build_config_root.bzl",
    "tf_gpu_tests_tags",
)
load("@local_tsl//tsl/platform/default:cuda_build_defs.bzl", "if_cuda_is_configured")

load("@local_tsl//tsl:tsl.bzl", "if_cuda_or_rocm")

package(
    default_visibility = ["//visibility:public"],
    licenses = ["notice"],
)

package_group(
    name = "friends",
    includes = [
        "//xla:friends",
    ],
)

gpu_kernel_library(
    name = "gpu_kernel_helper",
    hdrs = if_gpu_is_configured(["gpu_kernel_helper.h"]),
    local_defines = if_cuda_is_configured(["GOOGLE_CUDA=1"]) + if_rocm_is_configured([
        "TENSORFLOW_USE_ROCM=1",
    ]),
    deps = [
        "//xla:util",
        "//xla/stream_executor/platform",
    ] + if_cuda_is_configured([
        "@local_config_cuda//cuda:cuda_headers",
    ]) + if_rocm_is_configured([
        "@local_config_rocm//rocm:rocm_headers",
    ]),
)

cc_library(
    name = "cholesky",
    srcs = ["cholesky.cc"],
    hdrs = ["cholesky.h"],
    local_defines = if_cuda_is_configured(["GOOGLE_CUDA=1"]) + if_rocm_is_configured([
        "TENSORFLOW_USE_ROCM=1",
    ]),
    visibility = ["//visibility:public"],
    deps = [
        ":support",
        "//xla:xla_proto_cc",
        "//xla/runtime:custom_call",
        "//xla/runtime:custom_call_registry",
        "//xla/runtime:executable",
        "//xla/service:executable",
        "//xla/service/gpu:gpu_asm_opts_util",
        "//xla/service/gpu/runtime3:cholesky_thunk",
    ],
)

cuda_library(
    name = "sleep_kernel_cuda",
    srcs = if_cuda_is_configured(["sleep_kernel.cu.cc"]),
    hdrs = if_cuda_is_configured(["sleep_kernel.h"]),
    compatible_with = [],
    local_defines = if_cuda_is_configured(["GOOGLE_CUDA=1"]),
    visibility = ["//visibility:public"],
    deps = if_cuda_is_configured([
        ":gpu_kernel_helper",
    ]),
)

rocm_library(
    name = "sleep_kernel_rocm",
    srcs = if_rocm_is_configured(["sleep_kernel.cu.cc"]),
    hdrs = if_rocm_is_configured(["sleep_kernel.h"]),
    compatible_with = [],
<<<<<<< HEAD
    copts = rocm_default_copts(),
    local_defines = if_rocm_is_configured(["TENSORFLOW_USE_ROCM=1"]),
    visibility = ["//visibility:public"],
=======
    local_defines = if_rocm_is_configured(["TENSORFLOW_USE_ROCM=1"]),
>>>>>>> c9d8657a
    deps = if_rocm_is_configured([
        ":gpu_kernel_helper",
    ]),
)

cc_library(
    name = "collectives",
    srcs = ["collectives.cc"],
    hdrs = ["collectives.h"],
<<<<<<< HEAD
    local_defines = if_cuda_is_configured(["GOOGLE_CUDA=1"]) + if_rocm_is_configured(["TENSORFLOW_USE_ROCM=1"]),
=======
    local_defines = if_cuda_is_configured(["GOOGLE_CUDA=1"]) + if_rocm_is_configured([
        "TENSORFLOW_USE_ROCM=1",
    ]),
>>>>>>> c9d8657a
    visibility = ["//visibility:public"],
    deps = [
        ":support",
        "//xla/runtime:custom_call",
        "//xla/runtime:custom_call_registry",
        "//xla/runtime:executable",
        "//xla/service:collective_ops_utils",
        "//xla/service:computation_placer_hdr",
        "//xla/service:executable",
        "//xla/service:global_device_id",
        "//xla/service/gpu:gpu_executable_run_options",
        "//xla/service/gpu:nccl_collective_thunks",
        "//xla/service/gpu:thunk",
        "//xla/stream_executor",
        "@com_google_absl//absl/base",
        "@com_google_absl//absl/container:flat_hash_map",
        "@com_google_absl//absl/container:flat_hash_set",
        "@com_google_absl//absl/log",
        "@com_google_absl//absl/status",
        "@com_google_absl//absl/strings",
        "@com_google_absl//absl/strings:str_format",
    ] + if_gpu_is_configured([
        ":gpu_kernel_helper",
        "//xla/stream_executor/gpu:gpu_types_header",
        "//xla/stream_executor/gpu:gpu_stream_header",
    ]) + if_cuda_is_configured([
        ":sleep_kernel_cuda",
    ]) + if_rocm_is_configured([
        ":sleep_kernel_rocm",
    ]),
)

cc_library(
    name = "conv",
    srcs = ["conv.cc"],
    hdrs = ["conv.h"],
    local_defines = if_cuda_is_configured([
        "GOOGLE_CUDA=1",
    ]),
    visibility = ["//visibility:public"],
    deps = [
        ":support",
        "//xla:status",
        "//xla:xla_proto_cc",
        "//xla/mlir/runtime/transforms:custom_call_encoding",
        "//xla/runtime:custom_call",
        "//xla/runtime:custom_call_registry",
        "//xla/runtime:executable",
        "//xla/service:executable",
        "//xla/service/gpu:autotuner_util",
        "//xla/service/gpu:gpu_asm_opts_util",
        "//xla/service/gpu:gpu_conv_runner",
        "//xla/service/gpu:non_atomically_upgradeable_rw_lock",
        "//xla/stream_executor:device_memory",
        "//xla/stream_executor:device_memory_allocator",
        "//xla/translate/mhlo_to_hlo:attribute_exporter",
        "@com_google_absl//absl/container:node_hash_map",
        "@com_google_absl//absl/functional:function_ref",
        "@com_google_absl//absl/synchronization",
        "@llvm-project//llvm:Support",
    ] + if_cuda_is_configured([
        "//xla/service/gpu:conv_algorithm_picker",
    ]),
)

cc_library(
    name = "conv_reorder",
    srcs = ["conv_reorder.cc"],
    hdrs = ["conv_reorder.h"],
    visibility = ["//visibility:public"],
    deps = [
        ":support",
        "//xla:xla_proto_cc",
        "//xla/runtime:custom_call",
        "//xla/runtime:custom_call_registry",
        "//xla/runtime:executable",
        "//xla/service:executable",
    ],
)

cc_library(
    name = "norm",
    srcs = ["norm.cc"],
    hdrs = ["norm.h"],
    visibility = ["//visibility:public"],
    deps = [
        ":support",
        "//xla:status",
        "//xla:xla_proto_cc",
        "//xla/mlir/runtime/transforms:custom_call_encoding",
        "//xla/runtime:custom_call",
        "//xla/runtime:custom_call_registry",
        "//xla/runtime:executable",
        "//xla/service:executable",
        "//xla/service/gpu:gpu_asm_opts_util",
        "//xla/service/gpu:gpu_norm_runner",
        "//xla/stream_executor:device_memory",
        "//xla/stream_executor:device_memory_allocator",
        "//xla/translate/mhlo_to_hlo:attribute_exporter",
        "@com_google_absl//absl/container:node_hash_map",
        "@com_google_absl//absl/functional:function_ref",
        "@com_google_absl//absl/synchronization",
        "@llvm-project//llvm:Support",
    ],
)

cc_library(
    name = "fused_attention",
    srcs = ["fused_attention.cc"],
    hdrs = ["fused_attention.h"],
    visibility = ["//visibility:public"],
    deps = [
        ":support",
        "//xla:status",
        "//xla:xla_proto_cc",
        "//xla/mlir/runtime/transforms:custom_call_encoding",
        "//xla/runtime:custom_call",
        "//xla/runtime:custom_call_registry",
        "//xla/runtime:executable",
        "//xla/service:executable",
        "//xla/service/gpu:gpu_asm_opts_util",
        "//xla/service/gpu:gpu_fused_mha_runner",
        "//xla/stream_executor:device_memory",
        "//xla/stream_executor:device_memory_allocator",
        "//xla/translate/mhlo_to_hlo:attribute_exporter",
        "@com_google_absl//absl/container:node_hash_map",
        "@com_google_absl//absl/functional:function_ref",
        "@com_google_absl//absl/synchronization",
        "@llvm-project//llvm:Support",
    ],
)

cc_library(
    name = "cub_sort",
    srcs = ["cub_sort.cc"],
    hdrs = ["cub_sort.h"],
    local_defines = if_cuda_is_configured(["GOOGLE_CUDA=1"]) + if_rocm_is_configured([
        "TENSORFLOW_USE_ROCM=1",
    ]),
    visibility = ["//visibility:public"],
    deps = [
        ":support",
        "//xla/runtime:custom_call",
        "//xla/runtime:custom_call_registry",
        "//xla/runtime:executable",
        "//xla/runtime:memref_view",
        "//xla/service:executable",
        "//xla/stream_executor:device_memory",
        "@com_google_absl//absl/status",
    ] + if_gpu_is_configured([
        "//xla/service/gpu:cub_sort_thunk",
    ]),
)

cc_library(
    name = "custom_call",
    srcs = ["custom_call.cc"],
    hdrs = ["custom_call.h"],
    copts = [
        "-fexceptions",
        "-fno-strict-aliasing",
    ],
    features = ["-use_header_modules"],
    local_defines = if_cuda_is_configured(["GOOGLE_CUDA=1"]) + if_rocm_is_configured([
        "TENSORFLOW_USE_ROCM=1",
    ]),
    visibility = ["//visibility:public"],
    deps = [
        ":support",
        ":triangular_solve",
        "//xla/runtime:custom_call",
        "//xla/runtime:custom_call_registry",
        "//xla/runtime:executable",
        "//xla/service:custom_call_status_internal",
        "//xla/service:custom_call_status_public_headers",
        "//xla/service:custom_call_target_registry",
        "//xla/service:executable",
        "//xla/service/gpu:cublas_cudnn",
        "//xla/stream_executor/gpu:gpu_stream_header",
    ],
)

cc_library(
    name = "custom_call_registry",
    srcs = ["custom_call_registry.cc"],
    hdrs = ["custom_call_registry.h"],
    visibility = ["//visibility:public"],
    deps = ["//xla/runtime:custom_call_registry"],
)

cc_library(
    name = "executable",
    srcs = ["executable.cc"],
    hdrs = ["executable.h"],
    local_defines = if_cuda_is_configured(["GOOGLE_CUDA=1"]),
    visibility = ["//visibility:public"],
    deps = [
        ":cholesky",
        ":collectives",
        ":concurrent_region",
        ":conv",
        ":conv_reorder",
        ":cub_sort",
        ":custom_call",
        ":custom_call_registry",
        ":fft",
        ":fused_attention",
        ":gemm",
        ":gpublas_lt_matmul",
        ":graph_launch",
        ":io_feed",
        ":kernel_launch",
        ":memcpy",
        ":memset",
        ":norm",
        ":send_recv",
        ":stream_synchronization",
        ":support",
        ":topk",
        ":tracing",
        "//xla:statusor",
        "//xla:xla_proto_cc",
        "//xla/mlir/runtime/transforms:compilation_pipeline_gpu",
        "//xla/runtime:executable",
        "//xla/runtime:jit_executable",
        "//xla/runtime:module_registry",
        "//xla/service:executable",
        "//xla/service:stream_pool",
        "//xla/service/gpu:buffer_allocations",
        "//xla/service/gpu:non_atomically_upgradeable_rw_lock",
        "//xla/service/gpu:thunk",
        "//xla/stream_executor",
        "//xla/stream_executor/gpu:gpu_stream",
        "@com_google_absl//absl/container:inlined_vector",
        "@local_tsl//tsl/protobuf:dnn_proto_cc",
    ],
)

cc_library(
    name = "fft",
    srcs = ["fft.cc"],
    hdrs = ["fft.h"],
    visibility = ["//visibility:public"],
    deps = [
        ":support",
        "//xla/mlir/runtime/transforms:custom_call_encoding",
        "//xla/runtime:custom_call",
        "//xla/runtime:custom_call_registry",
        "//xla/runtime:executable",
        "//xla/runtime:state",
        "//xla/service/gpu/runtime3:fft_thunk",
        "//xla/stream_executor:fft",
        "//xla/translate/mhlo_to_hlo:attribute_exporter",
    ],
)

cc_library(
    name = "topk_kernel",
    srcs = if_gpu_is_configured(["topk_kernel.cc"]),
    hdrs = if_gpu_is_configured(["topk_kernel.h"]),
    compatible_with = [],
    local_defines = if_cuda_is_configured(["GOOGLE_CUDA=1"]) + if_rocm_is_configured([
        "TENSORFLOW_USE_ROCM=1",
    ]),
    visibility = ["//visibility:public"],
    deps = [
        ":gpu_kernel_helper",
        "//xla:shape_util",
        "//xla:xla_data_proto_cc",
        "//xla/stream_executor",  # build_cleaner: keep
        "//xla/stream_executor:platform",
        "//xla/stream_executor/gpu:gpu_stream_header",
        "//xla/stream_executor/gpu:gpu_types_header",
        "@com_google_absl//absl/numeric:bits",
        "@com_google_absl//absl/status",
        "@com_google_absl//absl/status:statusor",
    ] + if_cuda_is_configured([
        ":topk_kernel_cuda",
    ]) + if_rocm_is_configured([
        ":topk_kernel_rocm",
    ]),
)

cuda_library(
    name = "topk_kernel_cuda",
    srcs = if_cuda_is_configured(
        [
            "topk_kernel_bfloat16.cu.cc",
            "topk_kernel_float.cu.cc",
            "topk_kernel.cu.h",
        ],
    ),
    hdrs = if_cuda_is_configured(["topk_kernel_common.h"]),
    compatible_with = [],
    local_defines = if_cuda_is_configured(["GOOGLE_CUDA=1"]),
    visibility = ["//visibility:public"],
    deps = [
        ":gpu_kernel_helper",
        "@eigen_archive//:eigen3",
    ],
)

rocm_library(
    name = "topk_kernel_rocm",
    srcs = if_rocm_is_configured(
        [
            "topk_kernel_bfloat16.cu.cc",
            "topk_kernel_float.cu.cc",
            "topk_kernel.cu.h",
        ],
    ),
    hdrs = if_rocm_is_configured(["topk_kernel_common.h"]),
    compatible_with = [],
    local_defines = if_rocm_is_configured(["TENSORFLOW_USE_ROCM=1"]),
    deps = [
        ":gpu_kernel_helper",
        "@eigen_archive//:eigen3",
    ],
)

xla_cc_test(
    name = "topk_kernel_test",
    srcs = if_gpu_is_configured(["topk_kernel_test.cc"]),
    local_defines = if_cuda_is_configured(["GOOGLE_CUDA=1"]) + if_rocm_is_configured([
        "TENSORFLOW_USE_ROCM=1",
    ]),
    tags = tf_gpu_tests_tags(),
    deps = [
        ":gpu_kernel_helper",
        ":topk_kernel",
        "//xla:xla_data_proto_cc",
        "//xla/stream_executor/gpu:gpu_types_header",
        "//xla/stream_executor/host:host_platform",
        "@com_google_absl//absl/log:check",
        "@com_google_absl//absl/random",
        "@com_google_absl//absl/strings",
        "@eigen_archive//:eigen3",
        "@local_tsl//tsl/platform:test",
        "@local_tsl//tsl/platform:test_benchmark",
        "@local_tsl//tsl/platform:test_main",
    ],
)

xla_cc_test(
    name = "topk_test",
    srcs = if_gpu_is_configured(["topk_test.cc"]),
    local_defines = if_cuda_is_configured(["GOOGLE_CUDA=1"]) + if_rocm_is_configured([
        "TENSORFLOW_USE_ROCM=1",
    ]),
    tags = tf_gpu_tests_tags(),
    deps = [
        ":topk",
        "//xla:error_spec",
        "//xla:shape_util",
        "//xla:status",
        "//xla:statusor",
        "//xla:types",
        "//xla/hlo/ir:hlo",
        "//xla/service:gpu_plugin",
        "//xla/service:hlo_pass",
        "//xla/service:platform_util",
        "//xla/service:topk_rewriter",
        "//xla/service/gpu:topk_specializer",
        "//xla/tests:hlo_test_base",
        "//xla/tests:verified_hlo_module",
        "//xla/tests:xla_internal_test_main",  # fixdeps: keep
        "@com_google_absl//absl/container:flat_hash_set",
        "@com_google_absl//absl/strings",
        "@local_tsl//tsl/platform:statusor",
        "@local_tsl//tsl/platform:test_main",
    ],
)

cc_library(
    name = "topk",
    srcs = if_gpu_is_configured(["topk.cc"]),
    hdrs = ["topk.h"],
    local_defines = if_cuda_is_configured(["GOOGLE_CUDA=1"]) + if_rocm_is_configured([
        "TENSORFLOW_USE_ROCM=1",
    ]),
    visibility = ["//visibility:public"],
    deps = if_gpu_is_configured([":topk_kernel"]) + [
        ":support",
        "//xla:executable_run_options",
        "//xla:shape_util",
        "//xla:status",
        "//xla:statusor",
        "//xla:types",
        "//xla:xla_data_proto_cc",
        "//xla:xla_proto_cc",
        "//xla/hlo/ir:hlo",
        "//xla/mlir/runtime/transforms:custom_call_encoding",
        "//xla/runtime:custom_call",
        "//xla/runtime:custom_call_registry",
        "//xla/runtime:executable",
        "//xla/runtime:state",
        "//xla/service:executable",
        "//xla/service:hlo_pass",
        "//xla/service:tuple_util",
        "//xla/stream_executor/gpu:gpu_stream_header",
        "//xla/stream_executor/gpu:gpu_types_header",
        "@com_google_absl//absl/container:flat_hash_set",
        "@com_google_absl//absl/log:check",
        "@com_google_absl//absl/status",
        "@com_google_absl//absl/strings",
        "@com_google_absl//absl/types:span",
        "@local_tsl//tsl/platform:statusor",
    ],
)

cc_library(
    name = "gemm",
    srcs = ["gemm.cc"],
    hdrs = ["gemm.h"],
    local_defines = if_cuda_is_configured(["GOOGLE_CUDA=1"]),
    visibility = ["//visibility:public"],
    deps = [
        ":support",
        "//xla:status",
        "//xla:xla_proto_cc",
        "//xla/runtime:custom_call",
        "//xla/runtime:custom_call_registry",
        "//xla/runtime:executable",
        "//xla/runtime:state",
        "//xla/service:executable",
        "//xla/service:hlo_module_config",
        "//xla/service/gpu:gpu_asm_opts_util",
        "//xla/service/gpu:matmul_utils",
        "//xla/service/gpu:non_atomically_upgradeable_rw_lock",
        "//xla/stream_executor:blas",
        "//xla/stream_executor:device_memory",
        "@com_google_absl//absl/container:node_hash_map",
        "@com_google_absl//absl/status",
        "@local_tsl//tsl/platform:errors",
    ] + if_cuda_is_configured([
        "//xla/service/gpu:gemm_algorithm_picker",
        "//xla/stream_executor/gpu:redzone_allocator",
    ]),
)

cc_library(
    name = "graph_launch",
    srcs = ["graph_launch.cc"],
    hdrs = ["graph_launch.h"],
    local_defines = if_cuda_is_configured(["GOOGLE_CUDA=1"]) + if_rocm_is_configured([
        "TENSORFLOW_USE_ROCM=1",
    ]),
    visibility = ["//visibility:public"],
    deps = [
        ":concurrent_region",
        ":conv",
        ":gemm",
        ":kernel_launch",
        ":support",
        "//xla:statusor",
        "//xla/runtime:custom_call",
        "//xla/runtime:custom_call_registry",
        "//xla/runtime:executable",
        "//xla/service:executable",
        "//xla/service/gpu:buffer_allocations",
        "//xla/service/gpu:non_atomically_upgradeable_rw_lock",
        "//xla/stream_executor",
        "//xla/stream_executor/gpu:gpu_graph",
        "@com_google_absl//absl/container:node_hash_map",
        "@com_google_absl//absl/log",
        "@com_google_absl//absl/log:check",
        "@com_google_absl//absl/status",
        "@com_google_absl//absl/synchronization",
        "@com_google_absl//absl/types:span",
        "@local_tsl//tsl/profiler/lib:profiler_lock",
        "@local_tsl//tsl/profiler/lib:traceme",
        "@local_tsl//tsl/profiler/lib:traceme_encode",
    ],
)

cc_library(
    name = "concurrent_region",
    srcs = ["concurrent_region.cc"],
    hdrs = ["concurrent_region.h"],
    visibility = ["//visibility:public"],
    deps = [
        ":support",
        "//xla/runtime:custom_call",
        "//xla/runtime:custom_call_registry",
        "//xla/runtime:executable",
        "//xla/service:executable",
        "//xla/service:stream_pool",
        "//xla/stream_executor",
        "@local_tsl//tsl/platform:statusor",
    ],
)

cc_library(
    name = "stream_synchronization",
    srcs = ["stream_synchronization.cc"],
    hdrs = ["stream_synchronization.h"],
    visibility = ["//visibility:public"],
    deps = [
        ":concurrent_region",
        ":support",
        "//xla/runtime:custom_call",
        "//xla/runtime:custom_call_registry",
        "//xla/runtime:executable",
        "//xla/service:executable",
        "//xla/service:stream_pool",
        "//xla/stream_executor",
        "@local_tsl//tsl/platform:statusor",
    ],
)

cc_library(
    name = "io_feed",
    srcs = ["io_feed.cc"],
    hdrs = ["io_feed.h"],
    visibility = ["//visibility:public"],
    deps = [
        ":support",
        "//xla/runtime:custom_call",
        "//xla/runtime:custom_call_registry",
        "//xla/runtime:executable",
        "//xla/service:executable",
        "//xla/service/gpu:io_feed_manager",
    ],
)

cc_library(
    name = "kernel_launch",
    srcs = ["kernel_launch.cc"],
    hdrs = ["kernel_launch.h"],
    local_defines = if_cuda_is_configured(["GOOGLE_CUDA=1"]) + if_rocm_is_configured([
        "TENSORFLOW_USE_ROCM=1",
    ]),
    visibility = ["//visibility:public"],
    deps = [
        ":concurrent_region",
        ":support",
        "//xla:types",
        "//xla/runtime:custom_call",
        "//xla/runtime:custom_call_registry",
        "//xla/runtime:executable",
        "//xla/runtime:state",
        "//xla/service:executable",
        "//xla/service/gpu:launch_dimensions",
        "//xla/service/gpu:stream_executor_util",
        "//xla/stream_executor",
        "//xla/stream_executor/gpu:gpu_graph",
        "@com_google_absl//absl/container:node_hash_map",
        "@com_google_absl//absl/synchronization",
    ],
)

cc_library(
    name = "gpublas_lt_matmul",
    srcs = ["gpublas_lt_matmul.cc"],
    hdrs = ["gpublas_lt_matmul.h"],
    local_defines = if_cuda_is_configured(["GOOGLE_CUDA=1"]) + if_rocm_is_configured(["TENSORFLOW_USE_ROCM"]),
    visibility = ["//visibility:public"],
    deps = [
        ":support",
        "//xla:xla_proto_cc",
        "//xla/mlir/runtime/transforms:custom_call_encoding",
        "//xla/runtime:custom_call",
        "//xla/runtime:custom_call_registry",
        "//xla/runtime:executable",
        "//xla/runtime:logical_result",
        "//xla/runtime:state",
        "//xla/service:executable",
        "//xla/service/gpu:matmul_utils",
        "//xla/stream_executor",
        "@local_tsl//tsl/platform:status",
    ] + if_rocm_is_configured([
        "@local_config_rocm//rocm:rocm_headers",
    ]),
)

cc_library(
    name = "memcpy",
    srcs = ["memcpy.cc"],
    hdrs = ["memcpy.h"],
    visibility = ["//visibility:public"],
    deps = [
        ":concurrent_region",
        ":support",
        "//xla/runtime:custom_call",
        "//xla/runtime:custom_call_registry",
        "//xla/runtime:executable",
        "//xla/service:executable",
        "//xla/service/gpu:io_feed_manager",
    ],
)

cc_library(
    name = "memset",
    srcs = ["memset.cc"],
    hdrs = ["memset.h"],
    visibility = ["//visibility:public"],
    deps = [
        ":support",
        "//xla/runtime:custom_call",
        "//xla/runtime:custom_call_registry",
        "//xla/runtime:executable",
        "//xla/service:executable",
        "//xla/service/gpu:io_feed_manager",
    ],
)

cc_library(
    name = "support",
    srcs = ["support.cc"],
    hdrs = ["support.h"],
    local_defines = if_cuda_is_configured(["GOOGLE_CUDA=1"]),
    visibility = ["//visibility:public"],
    deps = [
        "//xla:shape_util",
        "//xla/mlir/runtime/transforms:custom_call_encoding",
        "//xla/runtime:custom_call",
        "//xla/service/gpu:matmul_utils",
        "//xla/stream_executor:blas",
        "//xla/stream_executor:device_memory",
        "@com_google_absl//absl/strings",
        "@llvm-project//llvm:Support",
        "@local_tsl//tsl/profiler/lib:scoped_annotation_stack",
    ],
)

cc_library(
    name = "send_recv",
    srcs = ["send_recv.cc"],
    hdrs = ["send_recv.h"],
    visibility = ["//visibility:public"],
    deps = [
        ":support",
        "//xla/mlir/runtime/transforms:custom_call_encoding",
        "//xla/mlir_hlo",
        "//xla/runtime:custom_call",
        "//xla/runtime:custom_call_registry",
        "//xla/runtime:executable",
        "//xla/service:executable",
        "//xla/stream_executor",
        "@com_google_absl//absl/status",
        "@com_google_absl//absl/status:statusor",
        "@com_google_absl//absl/strings",
        "@com_google_absl//absl/strings:str_format",
        "@com_google_absl//absl/synchronization",
        "@local_tsl//tsl/concurrency:async_value",
        "@local_tsl//tsl/profiler/lib:traceme",
        "@local_tsl//tsl/profiler/lib:traceme_encode",
    ],
)

cc_library(
    name = "tracing",
    srcs = ["tracing.cc"],
    hdrs = ["tracing.h"],
    local_defines = if_cuda_is_configured(["GOOGLE_CUDA=1"]),
    visibility = ["//visibility:public"],
    deps = [
        ":support",
        "//xla/runtime:custom_call",
        "//xla/runtime:custom_call_registry",
        "//xla/runtime:executable",
        "//xla/runtime:tracing",
        "//xla/runtime:type_id",
        "@com_google_absl//absl/status",
        "@com_google_absl//absl/status:statusor",
        "@com_google_absl//absl/strings:str_format",
        "@local_tsl//tsl/profiler/lib:scoped_annotation_stack",
    ],
)

cc_library(
    name = "triangular_solve",
    srcs = ["triangular_solve.cc"],
    hdrs = ["triangular_solve.h"],
    local_defines = if_cuda_is_configured(["GOOGLE_CUDA=1"]) + if_rocm_is_configured(["TENSORFLOW_USE_ROCM"]),
    visibility = ["//visibility:public"],
    deps = [
        ":support",
        "//xla:xla_proto_cc",
        "//xla/runtime:custom_call",
        "//xla/runtime:executable",
        "//xla/service:executable",
        "//xla/service/gpu:gpu_asm_opts_util",
        "//xla/service/gpu/runtime3:triangular_solve_thunk",
        "@local_tsl//tsl/platform:human_readable_json",
    ],
)<|MERGE_RESOLUTION|>--- conflicted
+++ resolved
@@ -80,13 +80,9 @@
     srcs = if_rocm_is_configured(["sleep_kernel.cu.cc"]),
     hdrs = if_rocm_is_configured(["sleep_kernel.h"]),
     compatible_with = [],
-<<<<<<< HEAD
     copts = rocm_default_copts(),
     local_defines = if_rocm_is_configured(["TENSORFLOW_USE_ROCM=1"]),
     visibility = ["//visibility:public"],
-=======
-    local_defines = if_rocm_is_configured(["TENSORFLOW_USE_ROCM=1"]),
->>>>>>> c9d8657a
     deps = if_rocm_is_configured([
         ":gpu_kernel_helper",
     ]),
@@ -96,13 +92,9 @@
     name = "collectives",
     srcs = ["collectives.cc"],
     hdrs = ["collectives.h"],
-<<<<<<< HEAD
-    local_defines = if_cuda_is_configured(["GOOGLE_CUDA=1"]) + if_rocm_is_configured(["TENSORFLOW_USE_ROCM=1"]),
-=======
-    local_defines = if_cuda_is_configured(["GOOGLE_CUDA=1"]) + if_rocm_is_configured([
-        "TENSORFLOW_USE_ROCM=1",
-    ]),
->>>>>>> c9d8657a
+    local_defines = if_cuda_is_configured(["GOOGLE_CUDA=1"]) + if_rocm_is_configured([
+        "TENSORFLOW_USE_ROCM=1",
+    ]),
     visibility = ["//visibility:public"],
     deps = [
         ":support",
