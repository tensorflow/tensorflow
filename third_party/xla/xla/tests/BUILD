--- conflicted
+++ resolved
@@ -836,16 +836,9 @@
         "cpu",
         "gpu",
     ],
-<<<<<<< HEAD
     tags = ["test_xla_cpu_thunks",
             "cuda-only",
             "test_xla_cpu_no_thunks",], #(TODO)(rocm): weekly sync 24-11-05
-=======
-    tags = [
-        "test_migrated_to_hlo_runner_pjrt",
-        "test_xla_cpu_no_thunks",
-    ],
->>>>>>> 8a32a044
     deps = [
         ":client_library_test_runner_mixin",
         ":hlo_pjrt_interpreter_reference_mixin",
